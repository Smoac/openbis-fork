#!/bin/bash
# Copies all zip files from the current directory to the home directory of the specified servers

export SPRINT=bs-openbis07.ethz.ch
export DEMO=cisd-openbis.ethz.ch
export DSU=openbis-dsu.bsse.ethz.ch
export SCU=openbis-scu.ethz.ch
export LIMB=bs-openbis03.ethz.ch
export CHIPDB=bs-openbis09.ethz.ch


# Different types of server specific zips we distinguish
export ZIPS="openBIS-server-S*.zip  datastore_server-S*.zip"
export ZIPS_DSU="openBIS-server-S*.zip datastore_server-S*.zip *dsu*.zip *tracking*"

echo -e "\nCopying default openBIS/DSS to servers...\n"
for i in $ZIPS; do
         echo $DEMO; scp -p $i $DEMO:~openbis
         echo $LIVERX; scp -p $i $LIVERX:~openbis
         echo $SCU; scp -p $i $SCU:~openbis
         echo $LIMB; scp -p $i $LIMB:~openbis
         echo $CHIPDB; scp -p $i $CHIPDB:~openbis
<<<<<<< HEAD

done

=======
 
done

>>>>>>> 0ee2a43a
echo -e "\nCopying to $DSU...\n"
for k in $ZIPS_DSU; do
        echo $DSU; scp -p $k sbsuser@$DSU:~openbis
done<|MERGE_RESOLUTION|>--- conflicted
+++ resolved
@@ -20,15 +20,8 @@
          echo $SCU; scp -p $i $SCU:~openbis
          echo $LIMB; scp -p $i $LIMB:~openbis
          echo $CHIPDB; scp -p $i $CHIPDB:~openbis
-<<<<<<< HEAD
-
 done
 
-=======
- 
-done
-
->>>>>>> 0ee2a43a
 echo -e "\nCopying to $DSU...\n"
 for k in $ZIPS_DSU; do
         echo $DSU; scp -p $k sbsuser@$DSU:~openbis
