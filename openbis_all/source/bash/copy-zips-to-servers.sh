--- conflicted
+++ resolved
@@ -20,10 +20,6 @@
          echo $SCU; scp -p $i $SCU:~openbis
          echo $LIMB; scp -p $i $LIMB:~openbis
          echo $CHIPDB; scp -p $i $CHIPDB:~openbis
-<<<<<<< HEAD
-
-=======
->>>>>>> 435f104e
 done
 
 echo -e "\nCopying to $DSU...\n"
