--- conflicted
+++ resolved
@@ -87,15 +87,11 @@
           messages.ENTITY_VALIDATION_PLUGINS
         ),
         [objectType.QUERY]: messages.get(messages.QUERIES),
-<<<<<<< HEAD
         [objectType.HISTORY]: messages.get(messages.HISTORY),
-        [objectType.ACTIVE_USERS_REPORT]: messages.get(messages.ACTIVE_USERS_REPORT)
-=======
+        [objectType.ACTIVE_USERS_REPORT]: messages.get(messages.ACTIVE_USERS_REPORT),
         [objectType.PERSONAL_ACCESS_TOKEN]: messages.get(
           messages.PERSONAL_ACCESS_TOKENS
-        ),
-        [objectType.HISTORY]: messages.get(messages.HISTORY)
->>>>>>> 2960610a
+        )
       }
       label = labels[object.id]
     } else {
