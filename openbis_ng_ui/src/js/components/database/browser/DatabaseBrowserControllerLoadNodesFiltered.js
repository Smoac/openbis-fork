--- conflicted
+++ resolved
@@ -688,14 +688,8 @@
           type: objectType.OBJECT,
           id: sample.permId
         },
-<<<<<<< HEAD
-        children: { nodes: [], totalCount: 0 },
+        children: { nodes: [] },
         expanded: true
-=======
-        children: { nodes: [] },
-        expanded: true,
-        rootable: true
->>>>>>> f82d3297
       }
 
       samplesNode.children.nodes.push(sampleNode)
@@ -743,14 +737,8 @@
           type: objectType.DATA_SET,
           id: dataSet.code
         },
-<<<<<<< HEAD
-        children: { nodes: [], totalCount: 0 },
+        children: { nodes: [] },
         expanded: true
-=======
-        children: { nodes: [] },
-        expanded: true,
-        rootable: true
->>>>>>> f82d3297
       }
 
       dataSetsNode.children.nodes.push(dataSetNode)
