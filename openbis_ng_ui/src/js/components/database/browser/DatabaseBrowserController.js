import BrowserController from '@src/js/components/common/browser2/BrowserController.js'
import DatabaseBrowserControllerLoadNodePath from '@src/js/components/database/browser/DatabaseBrowserControllerLoadNodePath.js'
import DatabaseBrowserControllerLoadNodesFiltered from '@src/js/components/database/browser/DatabaseBrowserControllerLoadNodesFiltered.js'
import DatabaseBrowserControllerLoadNodesUnfiltered from '@src/js/components/database/browser/DatabaseBrowserControllerLoadNodesUnfiltered.js'

export default class DatabaseBrowserController extends BrowserController {
  async doLoadNodePath(params) {
    return await new DatabaseBrowserControllerLoadNodePath().doLoadNodePath(
      params
    )
  }

  async doLoadNodes(params) {
    const { filter } = params

    if (filter) {
<<<<<<< HEAD
      return await this.doLoadFilteredNodes(params)
    } else {
      return await this.doLoadUnfilteredNodes(params)
    }
  }

  async doLoadUnfilteredNodes(params) {
    const _this = this
    const { node, sortingIds } = params

    async function addSpacesNode(nodes) {
      const spacesNodeId = node.id + '__' + TYPE_SPACES
      const spacesNode = {
        id: spacesNodeId,
        text: TEXT_SPACES,
        object: {
          type: TYPE_SPACES
        },
        parent: node,
        canHaveChildren: true,
        selectable: false,
        sortings: SORTINGS,
        sortingId: sortingIds[spacesNodeId] || 'code_asc'
      }

      const spaces = await _this.searchSpaces({ ...params, node: spacesNode })

      if (spaces) {
        spacesNode.children = spaces
        nodes.push(spacesNode)
      }
    }

    async function addProjectsNode(nodes) {
      const projectsNodeId = node.id + '__' + TYPE_PROJECTS
      const projectsNode = {
        id: projectsNodeId,
        text: TEXT_PROJECTS,
        object: {
          type: TYPE_PROJECTS
        },
        parent: node,
        canHaveChildren: true,
        selectable: false,
        sortings: SORTINGS,
        sortingId: sortingIds[projectsNodeId] || 'code_asc'
      }

      const projects = await _this.searchProjects({
        ...params,
        node: projectsNode
      })

      if (projects) {
        projectsNode.children = projects
        nodes.push(projectsNode)
      }
    }

    async function addExperimentsNode(nodes) {
      const experimentsNodeId = node.id + '__' + TYPE_COLLECTIONS
      const experimentsNode = {
        id: experimentsNodeId,
        text: TEXT_COLLECTIONS,
        object: {
          type: TYPE_COLLECTIONS
        },
        parent: node,
        canHaveChildren: true,
        selectable: false,
        sortings: SORTINGS,
        sortingId: sortingIds[experimentsNodeId] || 'code_asc'
      }

      const experiments = await _this.searchExperiments({
        ...params,
        node: experimentsNode
      })

      if (experiments) {
        experimentsNode.children = experiments
        nodes.push(experimentsNode)
      }
    }

    async function addSamplesNode(nodes) {
      let samplesNode = {
        parent: node,
        canHaveChildren: true,
        selectable: false,
        sortings: SORTINGS
      }

      if (node.object.type === objectType.OBJECT) {
        const samplesNodeId = node.id + '__' + TYPE_OBJECT_CHILDREN
        samplesNode = {
          ...samplesNode,
          id: samplesNodeId,
          text: TEXT_OBJECT_CHILDREN,
          object: {
            type: TYPE_OBJECT_CHILDREN
          },
          sortingId: sortingIds[samplesNodeId] || 'code_asc'
        }
      } else {
        const samplesNodeId = node.id + '__' + TYPE_OBJECTS
        samplesNode = {
          ...samplesNode,
          id: samplesNodeId,
          text: TEXT_OBJECTS,
          object: {
            type: TYPE_OBJECTS
          },
          sortingId: sortingIds[samplesNodeId] || 'code_asc'
        }
      }

      const samples = await _this.searchSamples({
        ...params,
        node: samplesNode
      })

      if (samples) {
        samplesNode.children = samples
        nodes.push(samplesNode)
      }
    }

    async function addDataSetsNode(nodes) {
      let dataSetsNode = {
        parent: node,
        canHaveChildren: true,
        selectable: false,
        sortings: SORTINGS
      }

      if (node.object.type === objectType.DATA_SET) {
        const dataSetsNodeId = node.id + '__' + TYPE_DATA_SET_CHILDREN
        dataSetsNode = {
          ...dataSetsNode,
          id: dataSetsNodeId,
          text: TEXT_DATA_SET_CHILDREN,
          object: {
            type: TYPE_DATA_SET_CHILDREN
          },
          sortingId: sortingIds[dataSetsNodeId] || 'code_asc'
        }
      } else {
        const dataSetsNodeId = node.id + '__' + TYPE_DATA_SETS
        dataSetsNode = {
          ...dataSetsNode,
          id: dataSetsNodeId,
          text: TEXT_DATA_SETS,
          object: {
            type: TYPE_DATA_SETS
          },
          sortingId: sortingIds[dataSetsNodeId] || 'code_asc'
        }
      }

      const dataSets = await _this.searchDataSets({
        ...params,
        node: dataSetsNode
      })

      if (dataSets) {
        dataSetsNode.children = dataSets
        nodes.push(dataSetsNode)
      }
    }

    if (!node) {
      return {
        nodes: [
          {
            id: 'root',
            object: {
              id: 'root',
              type: 'root'
            },
            canHaveChildren: true
          }
        ],
        totalCount: 1
      }
    } else if (node.object.type === 'root') {
      const nodes = []

      await addSpacesNode(nodes)
      await addSamplesNode(nodes)

      return {
        nodes: nodes,
        totalCount: nodes.length
      }
    } else if (node.object.type === objectType.SPACE) {
      const nodes = []

      await addProjectsNode(nodes)
      await addSamplesNode(nodes)

      return {
        nodes: nodes,
        totalCount: nodes.length
      }
    } else if (node.object.type === objectType.PROJECT) {
      const nodes = []

      await addExperimentsNode(nodes)
      await addSamplesNode(nodes)

      return {
        nodes: nodes,
        totalCount: nodes.length
      }
    } else if (node.object.type === objectType.COLLECTION) {
      const nodes = []

      await addSamplesNode(nodes)
      await addDataSetsNode(nodes)

      return {
        nodes: nodes,
        totalCount: nodes.length
      }
    } else if (node.object.type === objectType.OBJECT) {
      const nodes = []

      await addSamplesNode(nodes)
      await addDataSetsNode(nodes)

      return {
        nodes: nodes,
        totalCount: nodes.length
      }
    } else if (node.object.type === objectType.DATA_SET) {
      const nodes = []

      await addDataSetsNode(nodes)

      return {
        nodes: nodes,
        totalCount: nodes.length
      }
    } else if (node.object.type === TYPE_SPACES) {
      return await this.searchSpaces(params)
    } else if (node.object.type === TYPE_PROJECTS) {
      return await this.searchProjects(params)
    } else if (node.object.type === TYPE_COLLECTIONS) {
      return await this.searchExperiments(params)
    } else if (node.object.type === TYPE_OBJECTS) {
      return await this.searchSamples(params)
    } else if (node.object.type === TYPE_OBJECT_CHILDREN) {
      return await this.searchSamples(params)
    } else if (node.object.type === TYPE_DATA_SETS) {
      return await this.searchDataSets(params)
    } else if (node.object.type === TYPE_DATA_SET_CHILDREN) {
      return await this.searchDataSets(params)
    } else {
      return null
    }
  }

  async searchSpaces(params) {
    const { node, offset, limit } = params

    const criteria = new openbis.SpaceSearchCriteria()
    const fetchOptions = new openbis.SpaceFetchOptions()
    if (node.sortings && node.sortingId) {
      const sorting = node.sortings[node.sortingId]
      if (sorting) {
        fetchOptions.sortBy()[sorting.sortBy]()[sorting.sortDirection]()
      }
    }
    fetchOptions.from(offset)
    fetchOptions.count(limit)

    const result = await openbis.searchSpaces(criteria, fetchOptions)

    const nodes = result.getObjects().map(space => ({
      id: node.id + '__' + objectType.SPACE + '_' + space.getCode(),
      text: space.getCode(),
      object: {
        type: objectType.SPACE,
        id: space.getCode()
      },
      canHaveChildren: true
    }))

    if (_.isEmpty(nodes)) {
      return null
    } else {
      return {
        nodes: nodes,
        totalCount: result.getTotalCount()
      }
    }
  }

  async searchProjects(params) {
    const { node, offset, limit } = params

    const criteria = new openbis.ProjectSearchCriteria()
    if (node.parent.object.type === objectType.SPACE) {
      criteria.withSpace().withCode().thatEquals(node.parent.object.id)
    }

    const fetchOptions = new openbis.ProjectFetchOptions()
    if (node.sortings && node.sortingId) {
      const sorting = node.sortings[node.sortingId]
      if (sorting) {
        fetchOptions.sortBy()[sorting.sortBy]()[sorting.sortDirection]()
      }
    }
    fetchOptions.from(offset)
    fetchOptions.count(limit)

    const result = await openbis.searchProjects(criteria, fetchOptions)

    const nodes = result.getObjects().map(project => ({
      id:
        node.id +
        '__' +
        objectType.PROJECT +
        '_' +
        project.getPermId().getPermId(),
      text: project.getCode(),
      object: {
        type: objectType.PROJECT,
        id: project.getPermId().getPermId()
      },
      canHaveChildren: true
    }))

    if (_.isEmpty(nodes)) {
      return null
    } else {
      return {
        nodes: nodes,
        totalCount: result.getTotalCount()
      }
    }
  }

  async searchExperiments(params) {
    const { node, offset, limit } = params

    const criteria = new openbis.ExperimentSearchCriteria()
    if (node.parent.object.type === objectType.PROJECT) {
      criteria.withProject().withPermId().thatEquals(node.parent.object.id)
    }

    const fetchOptions = new openbis.ExperimentFetchOptions()
    if (node.sortings && node.sortingId) {
      const sorting = node.sortings[node.sortingId]
      if (sorting) {
        fetchOptions.sortBy()[sorting.sortBy]()[sorting.sortDirection]()
      }
    }
    fetchOptions.from(offset)
    fetchOptions.count(limit)

    const result = await openbis.searchExperiments(criteria, fetchOptions)

    const nodes = result.getObjects().map(experiment => ({
      id:
        node.id +
        '__' +
        objectType.COLLECTION +
        '_' +
        experiment.getPermId().getPermId(),
      text: experiment.getCode(),
      object: {
        type: objectType.COLLECTION,
        id: experiment.getPermId().getPermId()
      },
      canHaveChildren: true
    }))

    if (_.isEmpty(nodes)) {
      return null
    } else {
      return {
        nodes: nodes,
        totalCount: result.getTotalCount()
      }
    }
  }

  async searchSamples(params) {
    const { node, offset, limit } = params

    const criteria = new openbis.SampleSearchCriteria()
    criteria.withAndOperator()

    if (node.parent.object.type === 'root') {
      criteria.withoutSpace()
      criteria.withoutProject()
      criteria.withoutExperiment()
    }
    if (node.parent.object.type === objectType.SPACE) {
      criteria.withSpace().withPermId().thatEquals(node.parent.object.id)
      criteria.withoutProject()
    }
    if (node.parent.object.type === objectType.PROJECT) {
      criteria.withProject().withPermId().thatEquals(node.parent.object.id)
      criteria.withoutExperiment()
    }
    if (node.parent.object.type === objectType.COLLECTION) {
      criteria.withExperiment().withPermId().thatEquals(node.parent.object.id)
    }
    if (node.parent.object.type === objectType.OBJECT) {
      criteria.withParents().withPermId().thatEquals(node.parent.object.id)
    }

    const fetchOptions = new openbis.SampleFetchOptions()
    if (node.sortings && node.sortingId) {
      const sorting = node.sortings[node.sortingId]
      if (sorting) {
        fetchOptions.sortBy()[sorting.sortBy]()[sorting.sortDirection]()
      }
    }
    fetchOptions.from(offset)
    fetchOptions.count(limit)

    const result = await openbis.searchSamples(criteria, fetchOptions)

    const nodes = result.getObjects().map(sample => ({
      id:
        node.id +
        '__' +
        objectType.OBJECT +
        '_' +
        sample.getPermId().getPermId(),
      text: sample.getCode(),
      object: {
        type: objectType.OBJECT,
        id: sample.getPermId().getPermId()
      },
      canHaveChildren: true
    }))

    if (_.isEmpty(nodes)) {
      return null
    } else {
      return {
        nodes: nodes,
        totalCount: result.getTotalCount()
      }
    }
  }

  async searchDataSets(params) {
    const { node, offset, limit } = params

    const criteria = new openbis.DataSetSearchCriteria()
    criteria.withAndOperator()

    if (node.parent.object.type === objectType.COLLECTION) {
      criteria.withExperiment().withPermId().thatEquals(node.parent.object.id)
      criteria.withoutSample()
    }
    if (node.parent.object.type === objectType.OBJECT) {
      criteria.withSample().withPermId().thatEquals(node.parent.object.id)
    }

    if (node.parent.object.type === objectType.DATA_SET) {
      criteria.withParents().withPermId().thatEquals(node.parent.object.id)
    }

    const fetchOptions = new openbis.DataSetFetchOptions()
    if (node.sortings && node.sortingId) {
      const sorting = node.sortings[node.sortingId]
      if (sorting) {
        fetchOptions.sortBy()[sorting.sortBy]()[sorting.sortDirection]()
      }
    }
    fetchOptions.from(offset)
    fetchOptions.count(limit)

    const result = await openbis.searchDataSets(criteria, fetchOptions)

    const nodes = result.getObjects().map(dataSet => ({
      id:
        node.id +
        '__' +
        objectType.DATA_SET +
        '_' +
        dataSet.getPermId().getPermId(),
      text: dataSet.getCode(),
      object: {
        type: objectType.DATA_SET,
        id: dataSet.getPermId().getPermId()
      },
      canHaveChildren: true
    }))

    if (_.isEmpty(nodes)) {
      return null
=======
      return await new DatabaseBrowserControllerLoadNodesFiltered().doLoadFilteredNodes(
        params
      )
>>>>>>> 265ef9a7
    } else {
      return await new DatabaseBrowserControllerLoadNodesUnfiltered().doLoadUnfilteredNodes(
        params
      )
    }
  }
}<|MERGE_RESOLUTION|>--- conflicted
+++ resolved
@@ -14,511 +14,9 @@
     const { filter } = params
 
     if (filter) {
-<<<<<<< HEAD
-      return await this.doLoadFilteredNodes(params)
-    } else {
-      return await this.doLoadUnfilteredNodes(params)
-    }
-  }
-
-  async doLoadUnfilteredNodes(params) {
-    const _this = this
-    const { node, sortingIds } = params
-
-    async function addSpacesNode(nodes) {
-      const spacesNodeId = node.id + '__' + TYPE_SPACES
-      const spacesNode = {
-        id: spacesNodeId,
-        text: TEXT_SPACES,
-        object: {
-          type: TYPE_SPACES
-        },
-        parent: node,
-        canHaveChildren: true,
-        selectable: false,
-        sortings: SORTINGS,
-        sortingId: sortingIds[spacesNodeId] || 'code_asc'
-      }
-
-      const spaces = await _this.searchSpaces({ ...params, node: spacesNode })
-
-      if (spaces) {
-        spacesNode.children = spaces
-        nodes.push(spacesNode)
-      }
-    }
-
-    async function addProjectsNode(nodes) {
-      const projectsNodeId = node.id + '__' + TYPE_PROJECTS
-      const projectsNode = {
-        id: projectsNodeId,
-        text: TEXT_PROJECTS,
-        object: {
-          type: TYPE_PROJECTS
-        },
-        parent: node,
-        canHaveChildren: true,
-        selectable: false,
-        sortings: SORTINGS,
-        sortingId: sortingIds[projectsNodeId] || 'code_asc'
-      }
-
-      const projects = await _this.searchProjects({
-        ...params,
-        node: projectsNode
-      })
-
-      if (projects) {
-        projectsNode.children = projects
-        nodes.push(projectsNode)
-      }
-    }
-
-    async function addExperimentsNode(nodes) {
-      const experimentsNodeId = node.id + '__' + TYPE_COLLECTIONS
-      const experimentsNode = {
-        id: experimentsNodeId,
-        text: TEXT_COLLECTIONS,
-        object: {
-          type: TYPE_COLLECTIONS
-        },
-        parent: node,
-        canHaveChildren: true,
-        selectable: false,
-        sortings: SORTINGS,
-        sortingId: sortingIds[experimentsNodeId] || 'code_asc'
-      }
-
-      const experiments = await _this.searchExperiments({
-        ...params,
-        node: experimentsNode
-      })
-
-      if (experiments) {
-        experimentsNode.children = experiments
-        nodes.push(experimentsNode)
-      }
-    }
-
-    async function addSamplesNode(nodes) {
-      let samplesNode = {
-        parent: node,
-        canHaveChildren: true,
-        selectable: false,
-        sortings: SORTINGS
-      }
-
-      if (node.object.type === objectType.OBJECT) {
-        const samplesNodeId = node.id + '__' + TYPE_OBJECT_CHILDREN
-        samplesNode = {
-          ...samplesNode,
-          id: samplesNodeId,
-          text: TEXT_OBJECT_CHILDREN,
-          object: {
-            type: TYPE_OBJECT_CHILDREN
-          },
-          sortingId: sortingIds[samplesNodeId] || 'code_asc'
-        }
-      } else {
-        const samplesNodeId = node.id + '__' + TYPE_OBJECTS
-        samplesNode = {
-          ...samplesNode,
-          id: samplesNodeId,
-          text: TEXT_OBJECTS,
-          object: {
-            type: TYPE_OBJECTS
-          },
-          sortingId: sortingIds[samplesNodeId] || 'code_asc'
-        }
-      }
-
-      const samples = await _this.searchSamples({
-        ...params,
-        node: samplesNode
-      })
-
-      if (samples) {
-        samplesNode.children = samples
-        nodes.push(samplesNode)
-      }
-    }
-
-    async function addDataSetsNode(nodes) {
-      let dataSetsNode = {
-        parent: node,
-        canHaveChildren: true,
-        selectable: false,
-        sortings: SORTINGS
-      }
-
-      if (node.object.type === objectType.DATA_SET) {
-        const dataSetsNodeId = node.id + '__' + TYPE_DATA_SET_CHILDREN
-        dataSetsNode = {
-          ...dataSetsNode,
-          id: dataSetsNodeId,
-          text: TEXT_DATA_SET_CHILDREN,
-          object: {
-            type: TYPE_DATA_SET_CHILDREN
-          },
-          sortingId: sortingIds[dataSetsNodeId] || 'code_asc'
-        }
-      } else {
-        const dataSetsNodeId = node.id + '__' + TYPE_DATA_SETS
-        dataSetsNode = {
-          ...dataSetsNode,
-          id: dataSetsNodeId,
-          text: TEXT_DATA_SETS,
-          object: {
-            type: TYPE_DATA_SETS
-          },
-          sortingId: sortingIds[dataSetsNodeId] || 'code_asc'
-        }
-      }
-
-      const dataSets = await _this.searchDataSets({
-        ...params,
-        node: dataSetsNode
-      })
-
-      if (dataSets) {
-        dataSetsNode.children = dataSets
-        nodes.push(dataSetsNode)
-      }
-    }
-
-    if (!node) {
-      return {
-        nodes: [
-          {
-            id: 'root',
-            object: {
-              id: 'root',
-              type: 'root'
-            },
-            canHaveChildren: true
-          }
-        ],
-        totalCount: 1
-      }
-    } else if (node.object.type === 'root') {
-      const nodes = []
-
-      await addSpacesNode(nodes)
-      await addSamplesNode(nodes)
-
-      return {
-        nodes: nodes,
-        totalCount: nodes.length
-      }
-    } else if (node.object.type === objectType.SPACE) {
-      const nodes = []
-
-      await addProjectsNode(nodes)
-      await addSamplesNode(nodes)
-
-      return {
-        nodes: nodes,
-        totalCount: nodes.length
-      }
-    } else if (node.object.type === objectType.PROJECT) {
-      const nodes = []
-
-      await addExperimentsNode(nodes)
-      await addSamplesNode(nodes)
-
-      return {
-        nodes: nodes,
-        totalCount: nodes.length
-      }
-    } else if (node.object.type === objectType.COLLECTION) {
-      const nodes = []
-
-      await addSamplesNode(nodes)
-      await addDataSetsNode(nodes)
-
-      return {
-        nodes: nodes,
-        totalCount: nodes.length
-      }
-    } else if (node.object.type === objectType.OBJECT) {
-      const nodes = []
-
-      await addSamplesNode(nodes)
-      await addDataSetsNode(nodes)
-
-      return {
-        nodes: nodes,
-        totalCount: nodes.length
-      }
-    } else if (node.object.type === objectType.DATA_SET) {
-      const nodes = []
-
-      await addDataSetsNode(nodes)
-
-      return {
-        nodes: nodes,
-        totalCount: nodes.length
-      }
-    } else if (node.object.type === TYPE_SPACES) {
-      return await this.searchSpaces(params)
-    } else if (node.object.type === TYPE_PROJECTS) {
-      return await this.searchProjects(params)
-    } else if (node.object.type === TYPE_COLLECTIONS) {
-      return await this.searchExperiments(params)
-    } else if (node.object.type === TYPE_OBJECTS) {
-      return await this.searchSamples(params)
-    } else if (node.object.type === TYPE_OBJECT_CHILDREN) {
-      return await this.searchSamples(params)
-    } else if (node.object.type === TYPE_DATA_SETS) {
-      return await this.searchDataSets(params)
-    } else if (node.object.type === TYPE_DATA_SET_CHILDREN) {
-      return await this.searchDataSets(params)
-    } else {
-      return null
-    }
-  }
-
-  async searchSpaces(params) {
-    const { node, offset, limit } = params
-
-    const criteria = new openbis.SpaceSearchCriteria()
-    const fetchOptions = new openbis.SpaceFetchOptions()
-    if (node.sortings && node.sortingId) {
-      const sorting = node.sortings[node.sortingId]
-      if (sorting) {
-        fetchOptions.sortBy()[sorting.sortBy]()[sorting.sortDirection]()
-      }
-    }
-    fetchOptions.from(offset)
-    fetchOptions.count(limit)
-
-    const result = await openbis.searchSpaces(criteria, fetchOptions)
-
-    const nodes = result.getObjects().map(space => ({
-      id: node.id + '__' + objectType.SPACE + '_' + space.getCode(),
-      text: space.getCode(),
-      object: {
-        type: objectType.SPACE,
-        id: space.getCode()
-      },
-      canHaveChildren: true
-    }))
-
-    if (_.isEmpty(nodes)) {
-      return null
-    } else {
-      return {
-        nodes: nodes,
-        totalCount: result.getTotalCount()
-      }
-    }
-  }
-
-  async searchProjects(params) {
-    const { node, offset, limit } = params
-
-    const criteria = new openbis.ProjectSearchCriteria()
-    if (node.parent.object.type === objectType.SPACE) {
-      criteria.withSpace().withCode().thatEquals(node.parent.object.id)
-    }
-
-    const fetchOptions = new openbis.ProjectFetchOptions()
-    if (node.sortings && node.sortingId) {
-      const sorting = node.sortings[node.sortingId]
-      if (sorting) {
-        fetchOptions.sortBy()[sorting.sortBy]()[sorting.sortDirection]()
-      }
-    }
-    fetchOptions.from(offset)
-    fetchOptions.count(limit)
-
-    const result = await openbis.searchProjects(criteria, fetchOptions)
-
-    const nodes = result.getObjects().map(project => ({
-      id:
-        node.id +
-        '__' +
-        objectType.PROJECT +
-        '_' +
-        project.getPermId().getPermId(),
-      text: project.getCode(),
-      object: {
-        type: objectType.PROJECT,
-        id: project.getPermId().getPermId()
-      },
-      canHaveChildren: true
-    }))
-
-    if (_.isEmpty(nodes)) {
-      return null
-    } else {
-      return {
-        nodes: nodes,
-        totalCount: result.getTotalCount()
-      }
-    }
-  }
-
-  async searchExperiments(params) {
-    const { node, offset, limit } = params
-
-    const criteria = new openbis.ExperimentSearchCriteria()
-    if (node.parent.object.type === objectType.PROJECT) {
-      criteria.withProject().withPermId().thatEquals(node.parent.object.id)
-    }
-
-    const fetchOptions = new openbis.ExperimentFetchOptions()
-    if (node.sortings && node.sortingId) {
-      const sorting = node.sortings[node.sortingId]
-      if (sorting) {
-        fetchOptions.sortBy()[sorting.sortBy]()[sorting.sortDirection]()
-      }
-    }
-    fetchOptions.from(offset)
-    fetchOptions.count(limit)
-
-    const result = await openbis.searchExperiments(criteria, fetchOptions)
-
-    const nodes = result.getObjects().map(experiment => ({
-      id:
-        node.id +
-        '__' +
-        objectType.COLLECTION +
-        '_' +
-        experiment.getPermId().getPermId(),
-      text: experiment.getCode(),
-      object: {
-        type: objectType.COLLECTION,
-        id: experiment.getPermId().getPermId()
-      },
-      canHaveChildren: true
-    }))
-
-    if (_.isEmpty(nodes)) {
-      return null
-    } else {
-      return {
-        nodes: nodes,
-        totalCount: result.getTotalCount()
-      }
-    }
-  }
-
-  async searchSamples(params) {
-    const { node, offset, limit } = params
-
-    const criteria = new openbis.SampleSearchCriteria()
-    criteria.withAndOperator()
-
-    if (node.parent.object.type === 'root') {
-      criteria.withoutSpace()
-      criteria.withoutProject()
-      criteria.withoutExperiment()
-    }
-    if (node.parent.object.type === objectType.SPACE) {
-      criteria.withSpace().withPermId().thatEquals(node.parent.object.id)
-      criteria.withoutProject()
-    }
-    if (node.parent.object.type === objectType.PROJECT) {
-      criteria.withProject().withPermId().thatEquals(node.parent.object.id)
-      criteria.withoutExperiment()
-    }
-    if (node.parent.object.type === objectType.COLLECTION) {
-      criteria.withExperiment().withPermId().thatEquals(node.parent.object.id)
-    }
-    if (node.parent.object.type === objectType.OBJECT) {
-      criteria.withParents().withPermId().thatEquals(node.parent.object.id)
-    }
-
-    const fetchOptions = new openbis.SampleFetchOptions()
-    if (node.sortings && node.sortingId) {
-      const sorting = node.sortings[node.sortingId]
-      if (sorting) {
-        fetchOptions.sortBy()[sorting.sortBy]()[sorting.sortDirection]()
-      }
-    }
-    fetchOptions.from(offset)
-    fetchOptions.count(limit)
-
-    const result = await openbis.searchSamples(criteria, fetchOptions)
-
-    const nodes = result.getObjects().map(sample => ({
-      id:
-        node.id +
-        '__' +
-        objectType.OBJECT +
-        '_' +
-        sample.getPermId().getPermId(),
-      text: sample.getCode(),
-      object: {
-        type: objectType.OBJECT,
-        id: sample.getPermId().getPermId()
-      },
-      canHaveChildren: true
-    }))
-
-    if (_.isEmpty(nodes)) {
-      return null
-    } else {
-      return {
-        nodes: nodes,
-        totalCount: result.getTotalCount()
-      }
-    }
-  }
-
-  async searchDataSets(params) {
-    const { node, offset, limit } = params
-
-    const criteria = new openbis.DataSetSearchCriteria()
-    criteria.withAndOperator()
-
-    if (node.parent.object.type === objectType.COLLECTION) {
-      criteria.withExperiment().withPermId().thatEquals(node.parent.object.id)
-      criteria.withoutSample()
-    }
-    if (node.parent.object.type === objectType.OBJECT) {
-      criteria.withSample().withPermId().thatEquals(node.parent.object.id)
-    }
-
-    if (node.parent.object.type === objectType.DATA_SET) {
-      criteria.withParents().withPermId().thatEquals(node.parent.object.id)
-    }
-
-    const fetchOptions = new openbis.DataSetFetchOptions()
-    if (node.sortings && node.sortingId) {
-      const sorting = node.sortings[node.sortingId]
-      if (sorting) {
-        fetchOptions.sortBy()[sorting.sortBy]()[sorting.sortDirection]()
-      }
-    }
-    fetchOptions.from(offset)
-    fetchOptions.count(limit)
-
-    const result = await openbis.searchDataSets(criteria, fetchOptions)
-
-    const nodes = result.getObjects().map(dataSet => ({
-      id:
-        node.id +
-        '__' +
-        objectType.DATA_SET +
-        '_' +
-        dataSet.getPermId().getPermId(),
-      text: dataSet.getCode(),
-      object: {
-        type: objectType.DATA_SET,
-        id: dataSet.getPermId().getPermId()
-      },
-      canHaveChildren: true
-    }))
-
-    if (_.isEmpty(nodes)) {
-      return null
-=======
       return await new DatabaseBrowserControllerLoadNodesFiltered().doLoadFilteredNodes(
         params
       )
->>>>>>> 265ef9a7
     } else {
       return await new DatabaseBrowserControllerLoadNodesUnfiltered().doLoadUnfilteredNodes(
         params
