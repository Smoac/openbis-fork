--- conflicted
+++ resolved
@@ -1,10 +1,5 @@
-<<<<<<< HEAD
 import {put, takeEvery, call, select} from 'redux-saga/effects'
-import openbis from '../services/openbis'
-=======
-import { put, takeEvery, call } from 'redux-saga/effects'
 import Openbis from '../services/openbis'
->>>>>>> 03080037
 import actions from './actions'
 
 // TODO split sagas when it gets too big
@@ -25,12 +20,13 @@
   yield takeEvery('SAVE-ENTITY', saveEntity)
   yield takeEvery('SET-SPACES', selectSpace)
   yield takeEvery('EXPAND-NODE', expandNode)
+  yield takeEvery('SET-MODE', setMode)
 }
 
 function* handleException(f) {
   try {
     yield f()
-  } catch(exception) {
+  } catch (exception) {
     yield put(actions.error(exception))
   }
 }
@@ -41,36 +37,24 @@
 }
 
 function* login(action) {
-  yield handleException(function*() {
+  yield handleException(function* () {
     yield openbis.login(action.username, action.password)
     yield put(actions.loginDone())
   })
 }
 
 function* loginDone() {
-  yield handleException(function*() {
+  yield handleException(function* () {
     const result = yield call(openbis.getSpaces)
     yield put(actions.setSpaces(result.getObjects()))
-<<<<<<< HEAD
-  } catch (exception) {
-    yield put(actions.error(exception))
-  }
-=======
   })
->>>>>>> 03080037
 }
 
 function* logout() {
-  yield handleException(function*() {
+  yield handleException(function* () {
     yield call(openbis.logout)
     yield put(actions.logoutDone())
-<<<<<<< HEAD
-  } catch (exception) {
-    yield put(actions.error(exception))
-  }
-=======
   })
->>>>>>> 03080037
 }
 
 function* selectSpace(action) {
@@ -78,24 +62,17 @@
 }
 
 function* saveEntity(action) {
-  yield handleException(function*() {
+  yield handleException(function* () {
     yield openbis.updateSpace(action.entity.permId, action.entity.description)
     const result = yield call(openbis.getSpaces)
     const spaces = result.getObjects()
     const space = spaces.filter(space => space.permId.permId === action.entity.permId.permId)[0]
-<<<<<<< HEAD
     yield put(actions.saveEntityDone(space))
-  } catch (exception) {
-    yield put(actions.error(exception))
-  }
-=======
-    yield put(actions.saveEntityDone(space))    
   })
->>>>>>> 03080037
 }
 
 function* expandNode(action) {
-  yield handleException(function*() {
+  yield handleException(function* () {
     const node = action.node
     if (node.loaded === false) {
       if (node.type === 'as.dto.space.Space') {
@@ -104,23 +81,11 @@
         yield put(actions.setProjects(projects, node.id))
       }
     }
-<<<<<<< HEAD
-  } catch (exception) {
-    yield put(actions.error(exception))
-  }
-}
-
-export function* login(action) {
-  try {
-    const result = yield openbis.login(action.username, action.password)
-    yield put(actions.loginDone())
-  } catch (exception) {
-    yield put(actions.error(exception))
-  }
+  })
 }
 
 function* setMode(action) {
-  try {
+  yield handleException(function* () {
     let state = yield select()
 
     switch (action.mode) {
@@ -159,21 +124,5 @@
       break
     }
     }
-  } catch (exception) {
-    yield put(actions.error(exception))
-  }
-}
-
-export function* watchActions() {
-  yield takeEvery('INIT', init)
-  yield takeEvery('LOGIN', login)
-  yield takeEvery('LOGIN-DONE', loginDone)
-  yield takeEvery('LOGOUT', logout)
-  yield takeEvery('SAVE-ENTITY', saveEntity)
-  yield takeEvery('SET-SPACES', selectSpace)
-  yield takeEvery('EXPAND-NODE', expandNode)
-  yield takeEvery('SET-MODE', setMode)
-=======
   })
->>>>>>> 03080037
 }