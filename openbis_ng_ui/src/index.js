import 'regenerator-runtime/runtime'
import React from 'react'
import ReactDOM from 'react-dom'
<<<<<<< HEAD
import {createStore, applyMiddleware, compose} from 'redux'
import {Provider} from 'react-redux'
import createSagaMiddleware from 'redux-saga'
import reducer from './reducer/reducer.js'
import {watchActions} from './reducer/sagas'
=======
import { Provider } from 'react-redux'
>>>>>>> 03080037


const render = () => {
  const App = require('./components/App.jsx').default
  const WithLogin = require('./components/WithLogin.jsx').default
  const WithLoader = require('./components/WithLoader.jsx').default
  const WithError = require('./components/WithError.jsx').default
  const store = require('./reducer/middleware.js').default.store
  ReactDOM.render(
    <Provider store={store}>
      <WithLoader>
        <WithError>
          <WithLogin>
            <App/>
          </WithLogin>
        </WithError>
      </WithLoader>
    </Provider>,
    document.getElementById('app')
  )
}

if (module.hot) {
  module.hot.accept('./components/App.jsx', () => setTimeout(render))
  module.hot.accept('./reducer/reducer.js', () => {
    const nextRootReducer = require('./reducer/reducer.js').default
    store.replaceReducer(nextRootReducer)
  })
}
render()<|MERGE_RESOLUTION|>--- conflicted
+++ resolved
@@ -1,15 +1,7 @@
 import 'regenerator-runtime/runtime'
 import React from 'react'
 import ReactDOM from 'react-dom'
-<<<<<<< HEAD
-import {createStore, applyMiddleware, compose} from 'redux'
-import {Provider} from 'react-redux'
-import createSagaMiddleware from 'redux-saga'
-import reducer from './reducer/reducer.js'
-import {watchActions} from './reducer/sagas'
-=======
 import { Provider } from 'react-redux'
->>>>>>> 03080037
 
 
 const render = () => {
@@ -19,11 +11,11 @@
   const WithError = require('./components/WithError.jsx').default
   const store = require('./reducer/middleware.js').default.store
   ReactDOM.render(
-    <Provider store={store}>
+    <Provider store = { store }>
       <WithLoader>
         <WithError>
           <WithLogin>
-            <App/>
+            <App />
           </WithLogin>
         </WithError>
       </WithLoader>
@@ -33,7 +25,7 @@
 }
 
 if (module.hot) {
-  module.hot.accept('./components/App.jsx', () => setTimeout(render))
+  module.hot.accept('./components/App.jsx', () => setTimeout(render))  
   module.hot.accept('./reducer/reducer.js', () => {
     const nextRootReducer = require('./reducer/reducer.js').default
     store.replaceReducer(nextRootReducer)
