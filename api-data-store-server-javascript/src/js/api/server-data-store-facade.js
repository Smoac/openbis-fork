/**
 * ======================================================
 * OpenBIS Data Store Server facade internal code (DO NOT USE!!!)
 * ======================================================
 */

function _DataStoreServerInternal(datastoreUrlOrNull, httpServerUri){
	this.init(datastoreUrlOrNull, httpServerUri);
}

_DataStoreServerInternal.prototype.init = function(datastoreUrlOrNull, httpServerUri){
	this.datastoreUrl = this.normalizeUrl(datastoreUrlOrNull, httpServerUri);
	this.httpServerUri = httpServerUri;
}

_DataStoreServerInternal.prototype.log = function(msg){
	if(console){
		console.log(msg);
	}
}

_DataStoreServerInternal.prototype.normalizeUrl = function(openbisUrlOrNull, httpServerUri){
	var parts = this.parseUri(window.location);
	
	if(openbisUrlOrNull){
		var openbisParts = this.parseUri(openbisUrlOrNull);
		
		for(openbisPartName in openbisParts){
			var openbisPartValue = openbisParts[openbisPartName];
			
			if(openbisPartValue){
				parts[openbisPartName] = openbisPartValue;
			}
		}
	}
	
	return parts.protocol + "://" + parts.authority + httpServerUri;
}

_DataStoreServerInternal.prototype.getUrlForMethod = function(method) {
    return this.datastoreUrl + "?method=" + method;
}

_DataStoreServerInternal.prototype.jsonRequestData = function(params) {
	return JSON.stringify(params);
}

_DataStoreServerInternal.prototype.sendHttpRequest = function(httpMethod, contentType, url, data) {
	const xhr = new XMLHttpRequest();
	xhr.open(httpMethod, url);
	xhr.responseType = "blob";

<<<<<<< HEAD
	xhr.onreadystatechange = function() {
		if (xhr.readyState === XMLHttpRequest.DONE) {
			const status = xhr.status;
			if (status >= 200 && status < 300) {
				const response = xhr.response
				const contentType = this.getResponseHeader('content-type');

				switch (contentType) {
					case 'text/plain':
						// Fall through.
					case 'application/json':
						response.text().then((blobResponse) => callback(blobResponse))
							.catch((error) => alert(error));
						break;
					case 'application/octet-stream':
						callback(response);
						break;
					default:
						throw new Error("Client error HTTP response. Unsupported content-type received.");
				}
			} else if(status >= 400 && status < 500) {
				let response = JSON.parse(xhr.responseText);
				alert(response.error[1].message);
			} else if(status >= 500 && status < 600) {
				let response = JSON.parse(xhr.responseText);
				alert(response.error[1].message);
			} else {
				alert("ERROR: " + xhr.responseText);
			}
		}
	};
	xhr.send(data);
=======
	return new Promise((resolve, reject) => {
		xhr.onreadystatechange = function() {
			if (xhr.readyState === XMLHttpRequest.DONE) {
				const status = xhr.status;
				const response = xhr.response;

				if (status >= 200 && status < 300) {
					const contentType = this.getResponseHeader('content-type');

					switch (contentType) {
						case 'text/plain':
							// Fall through.
						case'application/json': {
							response.text().then((blobResponse) => resolve(blobResponse))
								.catch((error) => reject(error));
							break;
						}
						case 'application/octet-stream': {
							resolve(response);
							break;
						}
						default: {
							reject("Client error HTTP response. Unsupported content-type received.");
							break;
						}
					}
				} else if (status >= 400 && status < 600) {
					if (response.size > 0) {
						response.text().then((blobResponse) => reject(JSON.parse(blobResponse).error[1].message))
							.catch((error) => reject(error));
					} else {
						reject(xhr.statusText);
					}
				} else {
					reject("ERROR: " + xhr.responseText);
				}
			}
		};
		xhr.send(data);
	});
>>>>>>> 7f3f100a
}



  _DataStoreServerInternal.prototype.buildGetUrl = function(queryParams) {
	const queryString = Object.keys(queryParams)
	  .map(key => `${encodeURIComponent(key)}=${encodeURIComponent(queryParams[key])}`)
	  .join('&');
	return `${this.datastoreUrl}?${queryString}`;
  }



// Functions for working with cookies (see http://www.quirksmode.org/js/cookies.html)

_DataStoreServerInternal.prototype.createCookie = function(name,value,days) {
	if (days) {
		var date = new Date();
		date.setTime(date.getTime()+(days*24*60*60*1000));
		var expires = "; expires="+date.toGMTString();
	}
	else var expires = "";
	document.cookie = name+"="+value+expires+"; path=/";
}

_DataStoreServerInternal.prototype.readCookie = function(name) {
	var nameEQ = name + "=";
	var ca = document.cookie.split(';');
	for(var i=0;i < ca.length;i++) {
		var c = ca[i];
		while (c.charAt(0)==' ') c = c.substring(1,c.length);
		if (c.indexOf(nameEQ) == 0) return c.substring(nameEQ.length,c.length);
	}
	return null;
}

_DataStoreServerInternal.prototype.eraseCookie = function(name) {
	this.createCookie(name,"",-1);
}

// parseUri 1.2.2 (c) Steven Levithan <stevenlevithan.com> MIT License (see http://blog.stevenlevithan.com/archives/parseuri)

_DataStoreServerInternal.prototype.parseUri = function(str) {
	var options = {
		strictMode: false,
		key: ["source","protocol","authority","userInfo","user","password","host","port","relative","path","directory","file","query","anchor"],
		q:   {
			name:   "queryKey",
			parser: /(?:^|&)([^&=]*)=?([^&]*)/g
		},
		parser: {
			strict: /^(?:([^:\/?#]+):)?(?:\/\/((?:(([^:@]*)(?::([^:@]*))?)?@)?([^:\/?#]*)(?::(\d*))?))?((((?:[^?#\/]*\/)*)([^?#]*))(?:\?([^#]*))?(?:#(.*))?)/,
			loose:  /^(?:(?![^:@]+:[^:@\/]*@)([^:\/?#.]+):)?(?:\/\/)?((?:(([^:@]*)(?::([^:@]*))?)?@)?([^:\/?#]*)(?::(\d*))?)(((\/(?:[^?#](?![^?#\/]*\.[^?#\/.]+(?:[?#]|$)))*\/?)?([^?#\/]*))(?:\?([^#]*))?(?:#(.*))?)/
		}
	};
	
	var	o   = options,
		m   = o.parser[o.strictMode ? "strict" : "loose"].exec(str),
		uri = {},
		i   = 14;

	while (i--) uri[o.key[i]] = m[i] || "";

	uri[o.q.name] = {};
	uri[o.key[12]].replace(o.q.parser, function ($0, $1, $2) {
		if ($1) uri[o.q.name][$1] = $2;
	});

	return uri;
}


/** Helper method for checking response from DSS server */
function parseJsonResponse(rawResponse) {
	return new Promise((resolve, reject) => {
		let response = JSON.parse(rawResponse);
		if (response.error) {
			reject(response.error[1].message);
		} else {
			resolve(response);
		}
	});
}



/**
 * ===============
 * DSS facade
 * ===============
 * 
 * The facade provides access to the DSS methods
 * 
 */
function DataStoreServer(datastoreUrlOrNull, httpServerUri) {
	this._internal = new _DataStoreServerInternal(datastoreUrlOrNull, httpServerUri);
}


/**
 * ==================================================================================
 * ch.ethz.sis.afsapi.api.AuthenticationAPI methods
 * ==================================================================================
 */

/**
 * Stores the current session in a cookie. 
 *
 * @method
 */
DataStoreServer.prototype.rememberSession = function() {
	this._internal.createCookie('dataStoreServer', this.getSession(), 1);
}

/**
 * Removes the current session from a cookie. 
 *
 * @method
 */
DataStoreServer.prototype.forgetSession = function() {
	this._internal.eraseCookie('dataStoreServer');
}

/**
 * Restores the current session from a cookie.
 *
 * @method
 */
DataStoreServer.prototype.restoreSession = function() {
	this._internal.sessionToken = this._internal.readCookie('dataStoreServer');
}

/**
 * Sets the current session.
 *
 * @method
 */
DataStoreServer.prototype.useSession = function(sessionToken){
	this._internal.sessionToken = sessionToken;
}

/**
 * Returns the current session.
 * 
 * @method
 */
DataStoreServer.prototype.getSession = function(){
	return this._internal.sessionToken;
}

/**
 * Sets interactiveSessionKey.
 * 
 * @method
 */
DataStoreServer.prototype.setInteractiveSessionKey = function(interactiveSessionKey){
	this._internal.interactiveSessionKey = interactiveSessionKey;
}

/**
 * Returns the current session.
 * 
 * @method
 */
DataStoreServer.prototype.getInteractiveSessionKey = function(){
	return this._internal.interactiveSessionKey;
}

/**
 * Sets transactionManagerKey.
 * 
 * @method
 */
DataStoreServer.prototype.setTransactionManagerKey = function(transactionManagerKey){
	this._internal.transactionManagerKey = transactionManagerKey;
}

/**
 * Returns the current session.
 * 
 * @method
 */
DataStoreServer.prototype.getTransactionManagerKey = function(){
	return this._internal.transactionManagerKey;
}

DataStoreServer.prototype.fillCommonParameters = function(params) {
	if(this.getSession()) {
		params["sessionToken"] = this.getSession();
	}
	if(this.getInteractiveSessionKey()) {
		params["interactiveSessionKey"] = this.getInteractiveSessionKey();
	}
	if(this.getTransactionManagerKey()) {
		params["transactionManagerKey"] = this.getTransactionManagerKey();
	}
	return params;
}

const encodeParams = p =>  Object.entries(p).map(kv => kv.map(encodeURIComponent).join("=")).join("&");

/**
 * Log into DSS.
 * 
 * @method
 */
DataStoreServer.prototype.login = function(userId, userPassword) {
	var datastoreObj = this
	const data =  this.fillCommonParameters({
		"method": "login",
		"userId": userId,
		"password": userPassword
	});
	return this._internal.sendHttpRequest(
		"POST",
		"application/octet-stream",
		this._internal.datastoreUrl,
		encodeParams(data)
	).then((loginResponse) => {
		return new Promise((resolve, reject) => {
			datastoreObj._internal.sessionToken = loginResponse;
			datastoreObj.rememberSession();
			resolve(loginResponse);
		})
	});
}


/**
 * Checks whether the current session is still active.
 *
 */
<<<<<<< HEAD
DataStoreServer.prototype.isSessionValid = function(action) {
	if(this.getSession()){
		const data =  this.fillCommonParameters({"method":"isSessionValid"});
		this._internal.sendHttpRequest(
			"GET",
			"application/octet-stream",
			this._internal.datastoreUrl,
			encodeParams(data),
			(response) => parseJsonResponse(response, action)
		);
	}else{
		action({ result : false })
	}
=======
DataStoreServer.prototype.isSessionValid = function() {
	return new Promise((resolve, reject) => {
		if (this.getSession()) {
			const data =  this.fillCommonParameters({"method":"isSessionValid"});
			this._internal.sendHttpRequest(
				"GET",
				"application/octet-stream",
				this._internal.datastoreUrl,
				encodeParams(data)
			).then((response) => parseJsonResponse(response).then((value) => resolve(value))
				.catch((reason) => reject(reason)));
		} else {
			resolve({ result : false })
		}
	});
>>>>>>> 7f3f100a
}

/**
 * Restores the current session from a cookie.
 * 
 * @see restoreSession()
 * @see isSessionActive()
 * @method
 */
DataStoreServer.prototype.ifRestoredSessionActive = function() {
	this.restoreSession();
	return this.isSessionValid();
}

/**
 * Log out of DSS.
 * 
 * @method
 */
<<<<<<< HEAD
DataStoreServer.prototype.logout = function(action) {
	this.forgetSession();
	
	if(this.getSession()){
		const data =  this.fillCommonParameters({"method":"logout"});
		this._internal.sendHttpRequest(
			"POST",
			"application/octet-stream",
			this._internal.datastoreUrl,
			encodeParams(data),
			(response) => parseJsonResponse(response, action)
		);
	}else if(action){
		action({ result : null });
	}
=======
DataStoreServer.prototype.logout = function() {
	return new Promise((resolve, reject) => {
		this.forgetSession();

		if (this.getSession()) {
			const data = this.fillCommonParameters({"method": "logout"});
			this._internal.sendHttpRequest(
				"POST",
				"application/octet-stream",
				this._internal.datastoreUrl,
				encodeParams(data)
			).then((response) => parseJsonResponse(response).then((value) => resolve(value))
				.catch((reason) => reject(reason)));
		} else {
			resolve({result: null});
		}
	});
>>>>>>> 7f3f100a
}


/**
 * ==================================================================================
 * ch.ethz.sis.afsapi.api.OperationsAPI methods
 * ==================================================================================
 */

/**
 * List files in the DSS for given owner and source
 */
DataStoreServer.prototype.list = function(owner, source, recursively){
	const data =  this.fillCommonParameters({
		"method": "list",
		"owner" :  owner,
		"source":  source,
		"recursively":  recursively
	});
	return this._internal.sendHttpRequest(
		"GET",
		"application/octet-stream",
		this._internal.buildGetUrl(data),
		{}
	).then((response) => parseJsonResponse(response));
}

/**
 * Read the contents of selected file
 * @param {str} owner owner of the file 
 * @param {str} source path to file
 * @param {int} offset offset from which to start reading
 * @param {int} limit how many characters to read
 */
DataStoreServer.prototype.read = function(owner, source, offset, limit){
	const data =  this.fillCommonParameters({
		"method": "read",
		"owner" :  owner,
		"source":  source,
		"offset":  offset,
		"limit":  limit
	});
	return this._internal.sendHttpRequest(
		"GET",
		"application/octet-stream",
		this._internal.buildGetUrl(data),
		{}
	);
}

/** Helper function to convert string md5Hash into an array. */
function hex2a(hexx) {
    var hex = hexx.toString(); //force conversion
    var str = '';
    for (var i = 0; i < hex.length; i += 2)
        str += String.fromCharCode(parseInt(hex.substr(i, 2), 16));
    return str;
}

/**
 * Write data to file (or create it)
 * @param {str} owner owner of the file
 * @param {str} source path to file
 * @param {int} offset offset from which to start writing
 * @param {str} data data to write
 */
DataStoreServer.prototype.write = function(owner, source, offset, data){
	const params =  this.fillCommonParameters({
		"method": "write",
		"owner" : owner,
		"source": source,
		"offset": offset,
		"data":  btoa(data),
		"md5Hash":  btoa(hex2a(md5(data))),
	});

	return this._internal.sendHttpRequest(
		"POST",
		"application/octet-stream",
		this._internal.datastoreUrl,
		encodeParams(params)
	);
}

/**
 * Delete file from the DSS
 * @param {str} owner owner of the file
 * @param {str} source path to file
 */
DataStoreServer.prototype.delete = function(owner, source){
	const data =  this.fillCommonParameters({
		"method": "delete",
		"owner" : owner,
		"source": source
	});
	return this._internal.sendHttpRequest(
		"DELETE",
		"application/octet-stream",
		this._internal.datastoreUrl,
		encodeParams(data)
	);
}

/**
 * Copy file within DSS
 */
DataStoreServer.prototype.copy = function(sourceOwner, source, targetOwner, target){
	const data =  this.fillCommonParameters({
		"method": "copy",
		"sourceOwner" : sourceOwner,
		"source": source,
		"targetOwner": targetOwner,
		"target" : target
	});
	return this._internal.sendHttpRequest(
		"POST",
		"application/octet-stream",
		this._internal.datastoreUrl,
		encodeParams(data)
	);
}

/** 
 * Move file within DSS
 */
DataStoreServer.prototype.move = function(sourceOwner, source, targetOwner, target){
	const data =  this.fillCommonParameters({
		"method": "move",
		"sourceOwner" : sourceOwner,
		"source": source,
		"targetOwner": targetOwner,
		"target" : target
	});
	return this._internal.sendHttpRequest(
		"POST",
		"application/octet-stream",
		this._internal.datastoreUrl,
		encodeParams(data)
	);
}

/**
 * Create a file/directory within DSS
 */
DataStoreServer.prototype.create = function(owner, source, directory){
	const data =  this.fillCommonParameters({
		"method": "create",
		"owner" : owner,
		"source": source,
		"directory": directory
	});
	return this._internal.sendHttpRequest(
		"POST",
		"application/octet-stream",
		this._internal.datastoreUrl,
		encodeParams(data)
	);
}


/**
 * ==================================================================================
 * ch.ethz.sis.afsapi.api.TwoPhaseTransactionAPI methods
 * ==================================================================================
 */

DataStoreServer.prototype.begin = function(transactionId){
	const data =  this.fillCommonParameters({
		"method": "begin",
		"transactionId" : transactionId
	});
	return this._internal.sendHttpRequest(
		"POST",
		"application/octet-stream",
		this._internal.datastoreUrl,
		encodeParams(data)
	);
}

DataStoreServer.prototype.prepare = function(){
	const data =  this.fillCommonParameters({
		"method": "prepare"
	});
	return this._internal.sendHttpRequest(
		"POST",
		"application/octet-stream",
		this._internal.datastoreUrl,
		encodeParams(data)
	);
}

DataStoreServer.prototype.commit = function(){
	const data =  this.fillCommonParameters({
		"method": "commit"
	});
	return this._internal.sendHttpRequest(
		"POST",
		"application/octet-stream",
		this._internal.datastoreUrl,
		encodeParams(data)
	);
}


DataStoreServer.prototype.rollback = function(){
	const data =  this.fillCommonParameters({
		"method": "rollback"
	});
	return this._internal.sendHttpRequest(
		"POST",
		"application/octet-stream",
		this._internal.datastoreUrl,
		encodeParams(data)
	);
}

DataStoreServer.prototype.recover = function(){
	const data =  this.fillCommonParameters({
		"method": "recover"
	});
	return this._internal.sendHttpRequest(
		"POST",
		"application/octet-stream",
		this._internal.datastoreUrl,
		encodeParams(data)
	);
}
<|MERGE_RESOLUTION|>--- conflicted
+++ resolved
@@ -50,40 +50,6 @@
 	xhr.open(httpMethod, url);
 	xhr.responseType = "blob";
 
-<<<<<<< HEAD
-	xhr.onreadystatechange = function() {
-		if (xhr.readyState === XMLHttpRequest.DONE) {
-			const status = xhr.status;
-			if (status >= 200 && status < 300) {
-				const response = xhr.response
-				const contentType = this.getResponseHeader('content-type');
-
-				switch (contentType) {
-					case 'text/plain':
-						// Fall through.
-					case 'application/json':
-						response.text().then((blobResponse) => callback(blobResponse))
-							.catch((error) => alert(error));
-						break;
-					case 'application/octet-stream':
-						callback(response);
-						break;
-					default:
-						throw new Error("Client error HTTP response. Unsupported content-type received.");
-				}
-			} else if(status >= 400 && status < 500) {
-				let response = JSON.parse(xhr.responseText);
-				alert(response.error[1].message);
-			} else if(status >= 500 && status < 600) {
-				let response = JSON.parse(xhr.responseText);
-				alert(response.error[1].message);
-			} else {
-				alert("ERROR: " + xhr.responseText);
-			}
-		}
-	};
-	xhr.send(data);
-=======
 	return new Promise((resolve, reject) => {
 		xhr.onreadystatechange = function() {
 			if (xhr.readyState === XMLHttpRequest.DONE) {
@@ -124,7 +90,6 @@
 		};
 		xhr.send(data);
 	});
->>>>>>> 7f3f100a
 }
 
 
@@ -357,21 +322,6 @@
  * Checks whether the current session is still active.
  *
  */
-<<<<<<< HEAD
-DataStoreServer.prototype.isSessionValid = function(action) {
-	if(this.getSession()){
-		const data =  this.fillCommonParameters({"method":"isSessionValid"});
-		this._internal.sendHttpRequest(
-			"GET",
-			"application/octet-stream",
-			this._internal.datastoreUrl,
-			encodeParams(data),
-			(response) => parseJsonResponse(response, action)
-		);
-	}else{
-		action({ result : false })
-	}
-=======
 DataStoreServer.prototype.isSessionValid = function() {
 	return new Promise((resolve, reject) => {
 		if (this.getSession()) {
@@ -387,7 +337,6 @@
 			resolve({ result : false })
 		}
 	});
->>>>>>> 7f3f100a
 }
 
 /**
@@ -407,23 +356,6 @@
  * 
  * @method
  */
-<<<<<<< HEAD
-DataStoreServer.prototype.logout = function(action) {
-	this.forgetSession();
-	
-	if(this.getSession()){
-		const data =  this.fillCommonParameters({"method":"logout"});
-		this._internal.sendHttpRequest(
-			"POST",
-			"application/octet-stream",
-			this._internal.datastoreUrl,
-			encodeParams(data),
-			(response) => parseJsonResponse(response, action)
-		);
-	}else if(action){
-		action({ result : null });
-	}
-=======
 DataStoreServer.prototype.logout = function() {
 	return new Promise((resolve, reject) => {
 		this.forgetSession();
@@ -441,7 +373,6 @@
 			resolve({result: null});
 		}
 	});
->>>>>>> 7f3f100a
 }
 
 
