/*
 * Copyright 2018 ETH Zuerich, SIS
 *
 * Licensed under the Apache License, Version 2.0 (the "License");
 * you may not use this file except in compliance with the License.
 * You may obtain a copy of the License at
 *
 *      http://www.apache.org/licenses/LICENSE-2.0
 *
 * Unless required by applicable law or agreed to in writing, software
 * distributed under the License is distributed on an "AS IS" BASIS,
 * WITHOUT WARRANTIES OR CONDITIONS OF ANY KIND, either express or implied.
 * See the License for the specific language governing permissions and
 * limitations under the License.
 */

package ch.ethz.sis.openbis.systemtest.asapi.v3;

import static org.testng.Assert.assertEquals;

import java.util.Map;

import org.testng.annotations.Test;

import ch.systemsx.cisd.openbis.BuildAndEnvironmentInfo;

/**
 * @author Franz-Josef Elmer
 */
public class GetServerInformationTest extends AbstractTest
{
    @Test
    public void testGetServerInformation()
    {
        // Given
        String sessionToken = v3api.login(TEST_USER, PASSWORD);

        // When
        Map<String, String> result = v3api.getServerInformation(sessionToken);

        // Then
<<<<<<< HEAD
        assertEquals(result.size(), 10);
=======
        assertEquals(result.size(), 12);
>>>>>>> 2960610a
        assertEquals(result.get("api-version"), "3.5");
        assertEquals(result.get("archiving-configured"), "false");
        assertEquals(result.get("authentication-service"), "dummy-authentication-service");
        assertEquals(result.get("authentication-service.switch-aai.link"), null);
        assertEquals(result.get("authentication-service.switch-aai.label"), null);
        assertEquals(result.get("enabled-technologies"), "test-.*");
        assertEquals(result.get("project-samples-enabled"), "true");
        assertEquals(result.get("personal-access-tokens-enabled"), "true");
        assertEquals(result.get("personal-access-tokens-max-validity-period"), "7776000");
        assertEquals(result.get("personal-access-tokens-validity-warning-period"), "864000");
        assertEquals(result.get("create-continuous-sample-codes"), "false");
        assertEquals(result.get("openbis-version"), BuildAndEnvironmentInfo.INSTANCE.getVersion());
        assertEquals(result.get("openbis.support.email"), "openbis-support@id.ethz.ch");

        v3api.logout(sessionToken);
    }
}<|MERGE_RESOLUTION|>--- conflicted
+++ resolved
@@ -39,11 +39,7 @@
         Map<String, String> result = v3api.getServerInformation(sessionToken);
 
         // Then
-<<<<<<< HEAD
-        assertEquals(result.size(), 10);
-=======
-        assertEquals(result.size(), 12);
->>>>>>> 2960610a
+        assertEquals(result.size(), 13);
         assertEquals(result.get("api-version"), "3.5");
         assertEquals(result.get("archiving-configured"), "false");
         assertEquals(result.get("authentication-service"), "dummy-authentication-service");
