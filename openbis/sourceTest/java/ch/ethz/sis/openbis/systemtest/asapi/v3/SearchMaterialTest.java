/*
 * Copyright 2014 ETH Zuerich, Scientific IT Services
 *
 * Licensed under the Apache License, Version 2.0 (the "License");
 * you may not use this file except in compliance with the License.
 * You may obtain a copy of the License at
 *
 *      http://www.apache.org/licenses/LICENSE-2.0
 *
 * Unless required by applicable law or agreed to in writing, software
 * distributed under the License is distributed on an "AS IS" BASIS,
 * WITHOUT WARRANTIES OR CONDITIONS OF ANY KIND, either express or implied.
 * See the License for the specific language governing permissions and
 * limitations under the License.
 */

package ch.ethz.sis.openbis.systemtest.asapi.v3;

import static ch.ethz.sis.openbis.generic.server.asapi.v3.search.translator.SearchCriteriaTranslator.DATE_FORMAT;
import static ch.ethz.sis.openbis.generic.server.asapi.v3.search.translator.SearchCriteriaTranslator.DATE_HOURS_MINUTES_SECONDS_FORMAT;
import static org.testng.Assert.assertEquals;

import java.text.DateFormat;
import java.util.*;

import ch.ethz.sis.openbis.generic.asapi.v3.dto.common.interfaces.IPermIdHolder;
import ch.ethz.sis.openbis.generic.asapi.v3.dto.entitytype.EntityKind;
import ch.ethz.sis.openbis.generic.asapi.v3.dto.material.create.MaterialCreation;
import ch.ethz.sis.openbis.generic.asapi.v3.dto.property.DataType;
import ch.ethz.sis.openbis.generic.asapi.v3.dto.property.id.PropertyTypePermId;
import ch.ethz.sis.openbis.generic.asapi.v3.dto.vocabulary.create.VocabularyCreation;
import ch.ethz.sis.openbis.generic.asapi.v3.dto.vocabulary.create.VocabularyTermCreation;
import ch.ethz.sis.openbis.generic.asapi.v3.dto.vocabulary.id.VocabularyPermId;
import org.testng.annotations.DataProvider;
import org.testng.annotations.Test;

import ch.ethz.sis.openbis.generic.asapi.v3.dto.common.search.SearchResult;
import ch.ethz.sis.openbis.generic.asapi.v3.dto.entitytype.id.EntityTypePermId;
import ch.ethz.sis.openbis.generic.asapi.v3.dto.material.Material;
import ch.ethz.sis.openbis.generic.asapi.v3.dto.material.fetchoptions.MaterialFetchOptions;
import ch.ethz.sis.openbis.generic.asapi.v3.dto.material.id.MaterialPermId;
import ch.ethz.sis.openbis.generic.asapi.v3.dto.material.search.MaterialSearchCriteria;
import ch.ethz.sis.openbis.generic.asapi.v3.dto.tag.id.TagPermId;
import ch.systemsx.cisd.common.action.IDelegatedAction;

/**
 * @author pkupczyk
 */
public class SearchMaterialTest extends AbstractTest
{

    @Test
    public void testSearchWithEmptyCriteria()
    {
        testSearch(TEST_USER, new MaterialSearchCriteria(), 3734);
    }

    @Test
    public void testSearchWithIdSetToPermId()
    {
        MaterialPermId permId = new MaterialPermId("VIRUS1", "VIRUS");
        MaterialSearchCriteria criteria = new MaterialSearchCriteria();
        criteria.withId().thatEquals(permId);
        testSearch(TEST_USER, criteria, permId);
    }

    @Test
    public void testSearchWithIdSetToPermIdSortByPermId()
    {
        MaterialPermId permId = new MaterialPermId("VIRUS1", "VIRUS");
        MaterialSearchCriteria criteria = new MaterialSearchCriteria();
        criteria.withId().thatEquals(permId);
        MaterialFetchOptions options = new MaterialFetchOptions();
        options.sortBy().permId();
        testSearch(TEST_USER, criteria, options, permId);
    }

    @Test
    public void testSearchWithPermId()
    {
        final MaterialSearchCriteria criteria = new MaterialSearchCriteria();
        criteria.withPermId().thatEquals("NOT SUPPORTED YET");
        assertRuntimeException(new IDelegatedAction()
            {
                @Override
                public void execute()
                {
                    testSearch(TEST_USER, criteria);
                }
            }, "Please use criteria.withId().thatEquals(new MaterialPermId('CODE','TYPE')) instead.");
    }

    @Test
    public void testSearchWithCode()
    {
        MaterialSearchCriteria criteria = new MaterialSearchCriteria();
        criteria.withCode().thatStartsWith("VIRUS");
        testSearch(TEST_USER, criteria, new MaterialPermId("VIRUS1", "VIRUS"), new MaterialPermId("VIRUS2", "VIRUS"));
    }

    @Test
    public void testSearchWithCodes()
    {
        MaterialSearchCriteria criteria = new MaterialSearchCriteria();
        criteria.withCodes().thatIn(Arrays.asList("VIRUS2", "VIRUS1"));
        testSearch(TEST_USER, criteria, new MaterialPermId("VIRUS1", "VIRUS"), new MaterialPermId("VIRUS2", "VIRUS"));
    }

    @Test
    public void testSearchWithTypeWithIdSetToPermId()
    {
        MaterialSearchCriteria criteria = new MaterialSearchCriteria();
        criteria.withType().withId().thatEquals(new EntityTypePermId("BACTERIUM"));
        testSearch(TEST_USER, criteria, new MaterialPermId("BACTERIUM1", "BACTERIUM"), new MaterialPermId("BACTERIUM2", "BACTERIUM"),
                new MaterialPermId("BACTERIUM-X", "BACTERIUM"), new MaterialPermId("BACTERIUM-Y", "BACTERIUM"));
    }

    @Test
    public void testSearchWithTypeWithPermId()
    {
        MaterialSearchCriteria criteria = new MaterialSearchCriteria();
        criteria.withType().withPermId().thatEquals("BACTERIUM");
        testSearch(TEST_USER, criteria, new MaterialPermId("BACTERIUM1", "BACTERIUM"), new MaterialPermId("BACTERIUM2", "BACTERIUM"),
                new MaterialPermId("BACTERIUM-X", "BACTERIUM"), new MaterialPermId("BACTERIUM-Y", "BACTERIUM"));
    }

    @Test
    public void testSearchWithPropertyThatEquals()
    {
        MaterialSearchCriteria criteria = new MaterialSearchCriteria();
        criteria.withProperty("DESCRIPTION").thatEquals("adenovirus 5");
        testSearch(TEST_USER, criteria, new MaterialPermId("AD5", "VIRUS"));

        criteria = new MaterialSearchCriteria();
        criteria.withProperty("DESCRIPTION").thatEquals("adenovirus");
        testSearch(TEST_USER, criteria, 0);

        criteria = new MaterialSearchCriteria();
        criteria.withProperty("DESCRIPTION").thatEquals("adenoviru");
        testSearch(TEST_USER, criteria, 0);

        criteria = new MaterialSearchCriteria();
        criteria.withProperty("DESCRIPTION").thatEquals("denovirus");
        testSearch(TEST_USER, criteria, 0);
    }

    @Test
    public void testSearchWithPropertyThatStartsWith()
    {
        MaterialSearchCriteria criteria = new MaterialSearchCriteria();
        criteria.withProperty("DESCRIPTION").thatStartsWith("adenovirus");
        testSearch(TEST_USER, criteria, new MaterialPermId("AD3", "VIRUS"), new MaterialPermId("AD5", "VIRUS"));

        criteria = new MaterialSearchCriteria();
        criteria.withProperty("DESCRIPTION").thatStartsWith("adenoviru");
        testSearch(TEST_USER, criteria, new MaterialPermId("AD3", "VIRUS"), new MaterialPermId("AD5", "VIRUS"));

        criteria = new MaterialSearchCriteria();
        criteria.withProperty("DESCRIPTION").thatStartsWith("denoviru");
        testSearch(TEST_USER, criteria, 0);

        criteria = new MaterialSearchCriteria();
        criteria.withProperty("DESCRIPTION").thatStartsWith("denovirus");
        testSearch(TEST_USER, criteria, 0);
    }

    @Test
    public void testSearchWithPropertyThatEndsWith()
    {
        MaterialSearchCriteria criteria = new MaterialSearchCriteria();
        criteria.withProperty("DESCRIPTION").thatEndsWith("adenovirus 3");
        testSearch(TEST_USER, criteria, new MaterialPermId("AD3", "VIRUS"));

        criteria = new MaterialSearchCriteria();
        criteria.withProperty("DESCRIPTION").thatEndsWith("adenoviru");
        testSearch(TEST_USER, criteria, 0);

        criteria = new MaterialSearchCriteria();
        criteria.withProperty("DESCRIPTION").thatEndsWith("denoviru");
        testSearch(TEST_USER, criteria, 0);

        criteria = new MaterialSearchCriteria();
        criteria.withProperty("DESCRIPTION").thatEndsWith("denovirus 5");
        testSearch(TEST_USER, criteria, new MaterialPermId("AD5", "VIRUS"));
    }

    @Test
    public void testSearchWithPropertyThatContains()
    {
        MaterialSearchCriteria criteria = new MaterialSearchCriteria();
        criteria.withProperty("DESCRIPTION").thatContains("adenovirus");
        testSearch(TEST_USER, criteria, new MaterialPermId("AD3", "VIRUS"), new MaterialPermId("AD5", "VIRUS"));

        criteria = new MaterialSearchCriteria();
        criteria.withProperty("DESCRIPTION").thatContains("denoviru");
        testSearch(TEST_USER, criteria, new MaterialPermId("AD3", "VIRUS"), new MaterialPermId("AD5", "VIRUS"));
    }

    @Test
    public void testSearchWithProperty()
    {
        MaterialSearchCriteria criteria = new MaterialSearchCriteria();
        criteria.withProperty("DESCRIPTION");
        testSearch(TEST_USER, criteria, 40);
    }

    @Test
    public void testSearchWithDateProperty()
    {
        MaterialSearchCriteria criteria = new MaterialSearchCriteria();
        criteria.withDateProperty("PURCHASE_DATE").withTimeZone(0).thatEquals("2007-07-17");
        testSearch(TEST_USER, criteria, new MaterialPermId("NEUTRAL", "CONTROL"), new MaterialPermId("C-NO-SEC", "CONTROL"), new MaterialPermId(
                "INHIBITOR", "CONTROL"));
    }

    @Test
    public void testSearchForMaterialWithIntegerPropertyMatchingSubstring()
    {
        final String sessionToken = v3api.login(TEST_USER, PASSWORD);

        final PropertyTypePermId propertyType = createAnIntegerPropertyType(sessionToken, "INT_NUMBER");
        final EntityTypePermId materialType = createAMaterialType(sessionToken, false, propertyType);

        final MaterialCreation materialCreation = new MaterialCreation();
        materialCreation.setCode("INTEGER_PROPERTY_TEST");
        materialCreation.setTypeId(materialType);
        materialCreation.setProperty("INT_NUMBER", "123");

        v3api.createMaterials(sessionToken, Collections.singletonList(materialCreation));

        final MaterialSearchCriteria criteriaStartsWithMatch = new MaterialSearchCriteria();
        criteriaStartsWithMatch.withProperty("INT_NUMBER").thatStartsWith("12");
        assertUserFailureException(
                Void -> searchMaterials(sessionToken, criteriaStartsWithMatch, new MaterialFetchOptions()),
                String.format("Operator %s undefined for datatype %s.", "StartsWith", "INTEGER"));

        final MaterialSearchCriteria criteriaEndsWithMatch = new MaterialSearchCriteria();
        criteriaEndsWithMatch.withProperty("INT_NUMBER").thatEndsWith("23");
        assertUserFailureException(
                Void -> searchMaterials(sessionToken, criteriaEndsWithMatch, new MaterialFetchOptions()),
                String.format("Operator %s undefined for datatype %s.", "EndsWith", "INTEGER"));

        final MaterialSearchCriteria criteriaContainsMatch = new MaterialSearchCriteria();
        criteriaContainsMatch.withProperty("INT_NUMBER").thatContains("23");
        assertUserFailureException(
                Void -> searchMaterials(sessionToken, criteriaContainsMatch, new MaterialFetchOptions()),
                String.format("Operator %s undefined for datatype %s.", "Contains", "INTEGER"));
    }

    @Test
    public void testSearchForMaterialWithBooleanProperty()
    {
        final String sessionToken = v3api.login(TEST_USER, PASSWORD);

        final PropertyTypePermId propertyType = createABooleanPropertyType(sessionToken, "BOOLEAN");
        final EntityTypePermId materialType = createAMaterialType(sessionToken, false, propertyType);

        final MaterialCreation materialCreation = new MaterialCreation();
        materialCreation.setCode("BOOLEAN_PROPERTY_TEST");
        materialCreation.setTypeId(materialType);
        materialCreation.setProperty("BOOLEAN", "false");

        final MaterialPermId createdMaterialPermId = v3api.createMaterials(sessionToken,
                Collections.singletonList(materialCreation)).get(0);

        final MaterialSearchCriteria falseValueCriterion = new MaterialSearchCriteria();
        falseValueCriterion.withProperty("BOOLEAN").thatEquals("false");
        testSearch(TEST_USER, falseValueCriterion, createdMaterialPermId);
        
        final MaterialSearchCriteria trueValueCriterion = new MaterialSearchCriteria();
        trueValueCriterion.withProperty("BOOLEAN").thatEquals("true");
        testSearch(TEST_USER, trueValueCriterion);
    }

    @Test
    public void testSearchForMaterialWithBooleanPropertyMatchingSubstring()
    {
        final String sessionToken = v3api.login(TEST_USER, PASSWORD);

        final PropertyTypePermId propertyType = createABooleanPropertyType(sessionToken, "BOOLEAN");
        final EntityTypePermId materialType = createAMaterialType(sessionToken, false, propertyType);

        final MaterialCreation materialCreation = new MaterialCreation();
        materialCreation.setCode("BOOLEAN_PROPERTY_TEST");
        materialCreation.setTypeId(materialType);
        materialCreation.setProperty("BOOLEAN", "false");

        v3api.createMaterials(sessionToken, Collections.singletonList(materialCreation));

        final MaterialSearchCriteria criteriaStartsWithMatch = new MaterialSearchCriteria();
        criteriaStartsWithMatch.withProperty("BOOLEAN").thatStartsWith("fa");
        assertUserFailureException(
                Void -> searchMaterials(sessionToken, criteriaStartsWithMatch, new MaterialFetchOptions()),
                String.format("Operator %s undefined for datatype %s.", "StartsWith", "BOOLEAN"));

        final MaterialSearchCriteria criteriaEndsWithMatch = new MaterialSearchCriteria();
        criteriaEndsWithMatch.withProperty("BOOLEAN").thatEndsWith("lse");
        assertUserFailureException(
                Void -> searchMaterials(sessionToken, criteriaEndsWithMatch, new MaterialFetchOptions()),
                String.format("Operator %s undefined for datatype %s.", "EndsWith", "BOOLEAN"));

        final MaterialSearchCriteria criteriaContainsMatch = new MaterialSearchCriteria();
        criteriaContainsMatch.withProperty("BOOLEAN").thatContains("als");
        assertUserFailureException(
                Void -> searchMaterials(sessionToken, criteriaContainsMatch, new MaterialFetchOptions()),
                String.format("Operator %s undefined for datatype %s.", "Contains", "BOOLEAN"));

        final MaterialSearchCriteria criteriaLTMatch = new MaterialSearchCriteria();
        criteriaLTMatch.withProperty("BOOLEAN").thatIsLessThan("true");
        assertUserFailureException(
                Void -> searchMaterials(sessionToken, criteriaLTMatch, new MaterialFetchOptions()),
                String.format("Operator %s undefined for datatype %s.", "LessThan", "BOOLEAN"));

        final MaterialSearchCriteria criteriaLEMatch = new MaterialSearchCriteria();
        criteriaLEMatch.withProperty("BOOLEAN").thatIsLessThanOrEqualTo("true");
        assertUserFailureException(
                Void -> searchMaterials(sessionToken, criteriaLEMatch, new MaterialFetchOptions()),
                String.format("Operator %s undefined for datatype %s.", "LessThanOrEqualTo", "BOOLEAN"));

        final MaterialSearchCriteria criteriaGTMatch = new MaterialSearchCriteria();
        criteriaGTMatch.withProperty("BOOLEAN").thatIsGreaterThan("true");
        assertUserFailureException(
                Void -> searchMaterials(sessionToken, criteriaGTMatch, new MaterialFetchOptions()),
                String.format("Operator %s undefined for datatype %s.", "GreaterThan", "BOOLEAN"));

        final MaterialSearchCriteria criteriaGEMatch = new MaterialSearchCriteria();
        criteriaGEMatch.withProperty("BOOLEAN").thatIsGreaterThanOrEqualTo("true");
        assertUserFailureException(
                Void -> searchMaterials(sessionToken, criteriaGEMatch, new MaterialFetchOptions()),
                String.format("Operator %s undefined for datatype %s.", "GreaterThanOrEqualTo", "BOOLEAN"));
    }

    @Test
    public void testSearchForMaterialWithRealPropertyMatchingSubstring()
    {
        final String sessionToken = v3api.login(TEST_USER, PASSWORD);

        final PropertyTypePermId propertyType = createARealPropertyType(sessionToken, "REAL_NUMBER");
        final EntityTypePermId materialType = createAMaterialType(sessionToken, false, propertyType);

        final MaterialCreation materialCreation = new MaterialCreation();
        materialCreation.setCode("REAL_PROPERTY_TEST");
        materialCreation.setTypeId(materialType);
        materialCreation.setProperty("REAL_NUMBER", "1.23");

        v3api.createMaterials(sessionToken, Collections.singletonList(materialCreation));

        final MaterialSearchCriteria criteriaStartsWithMatch = new MaterialSearchCriteria();
        criteriaStartsWithMatch.withProperty("REAL_NUMBER").thatStartsWith("1.2");
        assertUserFailureException(
                Void -> searchMaterials(sessionToken, criteriaStartsWithMatch, new MaterialFetchOptions()),
                String.format("Operator %s undefined for datatype %s.", "StartsWith", "REAL"));

        final MaterialSearchCriteria criteriaEndsWithMatch = new MaterialSearchCriteria();
        criteriaEndsWithMatch.withProperty("REAL_NUMBER").thatEndsWith("23");
        assertUserFailureException(
                Void -> searchMaterials(sessionToken, criteriaEndsWithMatch, new MaterialFetchOptions()),
                String.format("Operator %s undefined for datatype %s.", "EndsWith", "REAL"));

        final MaterialSearchCriteria criteriaContainsMatch = new MaterialSearchCriteria();
        criteriaContainsMatch.withProperty("REAL_NUMBER").thatContains(".2");
        assertUserFailureException(
                Void -> searchMaterials(sessionToken, criteriaContainsMatch, new MaterialFetchOptions()),
                String.format("Operator %s undefined for datatype %s.", "Contains", "REAL"));
    }

    @Test
    public void testSearchWithAnyProperty()
    {
        MaterialSearchCriteria criteria = new MaterialSearchCriteria();
        criteria.withAnyProperty().thatEquals("HUHU");
        testSearch(TEST_USER, criteria, new MaterialPermId("MYGENE1", "GENE"));

        criteria = new MaterialSearchCriteria();
        criteria.withAnyProperty().thatEquals("HUH");
        testSearch(TEST_USER, criteria, 0);
    }

    @Test
    public void testSearchWithAnyField()
    {
        MaterialSearchCriteria criteria = new MaterialSearchCriteria();
        criteria.withAnyField().thatEquals("/VIRUS1");
        testSearch(TEST_USER, criteria, new MaterialPermId("VIRUS1", "VIRUS"));
    }

    @Test
    public void testSearchWithTagWithIdSetToPermId()
    {
        MaterialSearchCriteria criteria = new MaterialSearchCriteria();
        criteria.withTag().withId().thatEquals(new TagPermId("/test/TEST_METAPROJECTS"));
        testSearch(TEST_USER, criteria, new MaterialPermId("AD3", "VIRUS"));
    }

    @Test
    public void testSearchWithTagWithCode()
    {
        MaterialSearchCriteria criteria = new MaterialSearchCriteria();
        criteria.withTag().withCode().thatEquals("TEST_METAPROJECTS");
        testSearch(TEST_USER, criteria, new MaterialPermId("AD3", "VIRUS"));
    }

    @Test
    public void testSearchWithRegistratorWithUserIdThatEquals()
    {
        MaterialSearchCriteria criteria = new MaterialSearchCriteria();
        criteria.withRegistrator().withUserId().thatEquals("etlserver");
        testSearch(TEST_USER, criteria, new MaterialPermId("BACTERIUM1", "BACTERIUM"), new MaterialPermId("BACTERIUM2", "BACTERIUM"));
    }

    @Test
    public void testSearchWithRegistratorWithFirstNameThatEquals()
    {
        MaterialSearchCriteria criteria = new MaterialSearchCriteria();
        criteria.withRegistrator().withFirstName().thatEquals("John 2");
        testSearch(TEST_USER, criteria, new MaterialPermId("BACTERIUM1", "BACTERIUM"), new MaterialPermId("BACTERIUM2", "BACTERIUM"));
    }

    @Test
    public void testSearchWithRegistratorWithLastNameThatEquals()
    {
        MaterialSearchCriteria criteria = new MaterialSearchCriteria();
        criteria.withRegistrator().withLastName().thatEquals("ETL Server");
        testSearch(TEST_USER, criteria, new MaterialPermId("BACTERIUM1", "BACTERIUM"), new MaterialPermId("BACTERIUM2", "BACTERIUM"));
    }

    @Test
    public void testSearchWithRegistratorWithEmailThatEquals()
    {
        MaterialSearchCriteria criteria = new MaterialSearchCriteria();
        criteria.withRegistrator().withEmail().thatEquals("etlserver@systemsx.ch");
        testSearch(TEST_USER, criteria, new MaterialPermId("BACTERIUM1", "BACTERIUM"), new MaterialPermId("BACTERIUM2", "BACTERIUM"));
    }

    @Test
    public void testSearchWithModifierWithUserIdThatEquals()
    {
        // search by a modifier not supported yet
        MaterialSearchCriteria criteria = new MaterialSearchCriteria();
        criteria.withModifier().withUserId().thatEquals("etlserver");
        testSearch(TEST_USER, criteria);
    }

    @Test
    public void testSearchWithModifierWithFirstNameThatEquals()
    {
        // search by a modifier not supported yet
        MaterialSearchCriteria criteria = new MaterialSearchCriteria();
        criteria.withModifier().withFirstName().thatEquals("John 2");
        testSearch(TEST_USER, criteria);
    }

    @Test
    public void testSearchWithModifierWithLastNameThatEquals()
    {
        // search by a modifier not supported yet
        MaterialSearchCriteria criteria = new MaterialSearchCriteria();
        criteria.withModifier().withLastName().thatEquals("ETL Server");
        testSearch(TEST_USER, criteria);
    }

    @Test
    public void testSearchWithModifierWithEmailThatEquals()
    {
        // search by a modifier not supported yet
        MaterialSearchCriteria criteria = new MaterialSearchCriteria();
        criteria.withModifier().withEmail().thatEquals("etlserver@systemsx.ch");
        testSearch(TEST_USER, criteria);
    }

    @Test
    public void testSearchWithRegistrationDate()
    {
        MaterialSearchCriteria criteria = new MaterialSearchCriteria();
        criteria.withRegistrationDate().thatEquals("2012-03-13");
        testSearch(TEST_USER, criteria, new MaterialPermId("SRM_1", "SELF_REF"), new MaterialPermId("SRM_1A", "SELF_REF"));
    }

    @Test
    public void testSearchWithModificationDate()
    {
        MaterialSearchCriteria criteria = new MaterialSearchCriteria();
        criteria.withModificationDate().thatEquals("2012-03-13");
        testSearch(TEST_USER, criteria, new MaterialPermId("SRM_1", "SELF_REF"), new MaterialPermId("SRM_1A", "SELF_REF"));
    }

    @Test
    public void testSearchWithSortingByPropertyWithFloatValues()
    {
        String sessionToken = v3api.login(TEST_USER, PASSWORD);

        MaterialSearchCriteria criteria = new MaterialSearchCriteria();
        criteria.withOrOperator();
        criteria.withId().thatEquals(new MaterialPermId("GFP", "CONTROL"));
        criteria.withId().thatEquals(new MaterialPermId("SCRAM", "CONTROL"));
        criteria.withId().thatEquals(new MaterialPermId("XXXXX-ALL", "CONTROL"));
        criteria.withId().thatEquals(new MaterialPermId("X-NO-DESC", "CONTROL"));
        criteria.withId().thatEquals(new MaterialPermId("X-NO-SIZE", "CONTROL"));

        MaterialFetchOptions fo = new MaterialFetchOptions();
        fo.withProperties();

        fo.sortBy().property("VOLUME").asc();
        List<Material> materials1 = v3api.searchMaterials(sessionToken, criteria, fo).getObjects();

        assertEquals(materials1.get(0).getProperty("VOLUME"), "2.2");
        assertEquals(materials1.get(1).getProperty("VOLUME"), "3.0");
        assertEquals(materials1.get(2).getProperty("VOLUME"), "22.22");
        assertEquals(materials1.get(3).getProperty("VOLUME"), "99.99");
        assertEquals(materials1.get(4).getProperty("VOLUME"), "123");

        fo.sortBy().property("VOLUME").desc();
        List<Material> materials2 = v3api.searchMaterials(sessionToken, criteria, fo).getObjects();

        assertEquals(materials2.get(0).getProperty("VOLUME"), "123");
        assertEquals(materials2.get(1).getProperty("VOLUME"), "99.99");
        assertEquals(materials2.get(2).getProperty("VOLUME"), "22.22");
        assertEquals(materials2.get(3).getProperty("VOLUME"), "3.0");
        assertEquals(materials2.get(4).getProperty("VOLUME"), "2.2");
    }

    @Test
    public void testSearchWithAndOperator()
    {
        MaterialSearchCriteria criteria = new MaterialSearchCriteria();
        criteria.withAndOperator();
        criteria.withCode().thatContains("SRM");
        criteria.withCode().thatContains("1A");
        testSearch(TEST_USER, criteria, new MaterialPermId("SRM_1A", "SELF_REF"));
    }

    @Test
    public void testSearchWithOrOperator()
    {
        MaterialSearchCriteria criteria = new MaterialSearchCriteria();
        criteria.withOrOperator();
        criteria.withCode().thatEquals("SRM_1");
        criteria.withCode().thatEquals("SRM_1A");
        testSearch(TEST_USER, criteria, new MaterialPermId("SRM_1", "SELF_REF"), new MaterialPermId("SRM_1A", "SELF_REF"));
    }

    @Test
    public void testSearchWithSortingByCode()
    {
        MaterialSearchCriteria criteria = new MaterialSearchCriteria();
        criteria.withOrOperator();
        criteria.withId().thatEquals(new MaterialPermId("FLU", "VIRUS"));
        criteria.withId().thatEquals(new MaterialPermId("MYGENE1", "GENE"));
        criteria.withId().thatEquals(new MaterialPermId("MYGENE2", "GENE"));

        String sessionToken = v3api.login(TEST_USER, PASSWORD);

        MaterialFetchOptions fo = new MaterialFetchOptions();

        fo.sortBy().code().asc();
        List<Material> materials1 = v3api.searchMaterials(sessionToken, criteria, fo).getObjects();
        assertMaterialPermIds(materials1, new MaterialPermId("FLU", "VIRUS"), new MaterialPermId("MYGENE1", "GENE"),
                new MaterialPermId("MYGENE2", "GENE"));

        fo.sortBy().code().desc();
        List<Material> materials2 = v3api.searchMaterials(sessionToken, criteria, fo).getObjects();
        assertMaterialPermIds(materials2, new MaterialPermId("MYGENE2", "GENE"), new MaterialPermId("MYGENE1", "GENE"),
                new MaterialPermId("FLU", "VIRUS"));

        v3api.logout(sessionToken);
    }

    @Test
    public void testSearchWithSortingByType()
    {
        MaterialSearchCriteria criteria = new MaterialSearchCriteria();
        criteria.withOrOperator();
        criteria.withId().thatEquals(new MaterialPermId("FLU", "VIRUS"));
        criteria.withId().thatEquals(new MaterialPermId("MYGENE1", "GENE"));
        criteria.withId().thatEquals(new MaterialPermId("MYGENE2", "GENE"));

        String sessionToken = v3api.login(TEST_USER, PASSWORD);

        MaterialFetchOptions fo = new MaterialFetchOptions();
        fo.withType();

        fo.sortBy().type().asc();
        fo.sortBy().code().asc();
        List<Material> materials1 = v3api.searchMaterials(sessionToken, criteria, fo).getObjects();
        assertMaterialPermIds(materials1, new MaterialPermId("MYGENE1", "GENE"), new MaterialPermId("MYGENE2", "GENE"),
                new MaterialPermId("FLU", "VIRUS"));

        fo.sortBy().type().desc();
        fo.sortBy().code().desc();
        List<Material> materials2 = v3api.searchMaterials(sessionToken, criteria, fo).getObjects();
        assertMaterialPermIds(materials2, new MaterialPermId("FLU", "VIRUS"), new MaterialPermId("MYGENE2", "GENE"),
                new MaterialPermId("MYGENE1", "GENE"));

        v3api.logout(sessionToken);
    }

    @Test
    public void testLogging()
    {
        String sessionToken = v3api.login(TEST_USER, PASSWORD);

        MaterialSearchCriteria c = new MaterialSearchCriteria();
        c.withCode().thatEquals("VIRUS");

        MaterialFetchOptions fo = new MaterialFetchOptions();
        fo.withRegistrator();
        fo.withProperties();

        v3api.searchMaterials(sessionToken, c, fo);

        assertAccessLog(
                "search-materials  SEARCH_CRITERIA:\n'MATERIAL\n    with attribute 'code' equal to 'VIRUS'\n'\nFETCH_OPTIONS:\n'Material\n    with Registrator\n    with Properties\n'");
    }

    @Test
    public void testSearchNumeric()
    {
        // VOLUME: 99.99 CODE: GFP
        // VOLUME: 123 CODE: SCRAM
        // VOLUME: 3.0 CODE: X-NO-DESC
        // VOLUME: 22.22 CODE: X-NO-SIZE
        // VOLUME: 2.2 CODE: XXXXX-ALL
        
        // OFFSET: 123 CODE: 913_A
        // OFFSET: 321 CODE: 913_B
        // OFFSET: 111111 CODE: 913_C
        // OFFSET: 4711 CODE: OLI_1
        // OFFSET: 3 CODE: XX333_B
        // OFFSET: 123 CODE: XX444_A

        final String sessionToken = v3api.login(TEST_USER, PASSWORD);
        final MaterialFetchOptions sortByCodeFO = new MaterialFetchOptions();
        sortByCodeFO.sortBy().code().asc();
        sortByCodeFO.withProperties();

        // Greater or Equals
        final MaterialSearchCriteria criteriaGOE = new MaterialSearchCriteria();
        criteriaGOE.withNumberProperty("VOLUME").thatIsGreaterThanOrEqualTo(99.99);
        final List<Material> materialsGOE = searchMaterials(sessionToken, criteriaGOE, sortByCodeFO);
        assertMaterialIdentifiersInOrder(materialsGOE, "GFP (CONTROL)", "SCRAM (CONTROL)");

        // Greater or Equals - Providing integer as real
        final MaterialSearchCriteria criteriaGOEIR = new MaterialSearchCriteria();
        criteriaGOEIR.withNumberProperty("OFFSET").thatIsGreaterThanOrEqualTo(321.0);
        final List<Material> materialsGOEIR = searchMaterials(sessionToken, criteriaGOEIR, sortByCodeFO);
        assertMaterialIdentifiersInOrder(materialsGOEIR, "913_B (SIRNA)", "913_C (SIRNA)", "OLI_1 (SIRNA)");

        // Greater or Equals - Providing integer
        final MaterialSearchCriteria criteriaGOEI = new MaterialSearchCriteria();
        criteriaGOEI.withNumberProperty("OFFSET").thatIsGreaterThanOrEqualTo(321);
        final List<Material> materialsGOEI = searchMaterials(sessionToken, criteriaGOEI, sortByCodeFO);
        assertMaterialIdentifiersInOrder(materialsGOEI, "913_B (SIRNA)", "913_C (SIRNA)", "OLI_1 (SIRNA)");

        // Greater
        final MaterialSearchCriteria criteriaG = new MaterialSearchCriteria();
        criteriaG.withNumberProperty("VOLUME").thatIsGreaterThan(99.99);
        final List<Material> materialsG = searchMaterials(sessionToken, criteriaG, sortByCodeFO);
        assertMaterialIdentifiersInOrder(materialsG, "SCRAM (CONTROL)");

        // Greater - Providing integer as real
        final MaterialSearchCriteria criteriaGIR = new MaterialSearchCriteria();
        criteriaGIR.withNumberProperty("OFFSET").thatIsGreaterThan(321.0);
        final List<Material> materialsGIR = searchMaterials(sessionToken, criteriaGIR, sortByCodeFO);
        assertMaterialIdentifiersInOrder(materialsGIR, "913_C (SIRNA)", "OLI_1 (SIRNA)");

        // Greater - Providing integer
        final MaterialSearchCriteria criteriaGI = new MaterialSearchCriteria();
        criteriaGI.withNumberProperty("OFFSET").thatIsGreaterThan(321);
        final List<Material> materialsGI = searchMaterials(sessionToken, criteriaGI, sortByCodeFO);
        assertMaterialIdentifiersInOrder(materialsGI, "913_C (SIRNA)", "OLI_1 (SIRNA)");

        // Equals As Text - Real
        final MaterialSearchCriteria criteriaETxt2 = new MaterialSearchCriteria();
        criteriaETxt2.withProperty("OFFSET").thatEquals("123.0");
        final List<Material> materialsETxt2 = searchMaterials(sessionToken, criteriaETxt2, sortByCodeFO);
        assertMaterialIdentifiersInOrder(materialsETxt2, "913_A (SIRNA)", "XX444_A (SIRNA)");

        // Equals As Text - Integer
        MaterialSearchCriteria criteriaETxt = new MaterialSearchCriteria();
        criteriaETxt.withProperty("OFFSET").thatEquals("123");
        List<Material> materialsETxt = searchMaterials(sessionToken, criteriaETxt, sortByCodeFO);
        assertMaterialIdentifiersInOrder(materialsETxt, "913_A (SIRNA)", "XX444_A (SIRNA)");

        // Equals
        MaterialSearchCriteria criteriaE = new MaterialSearchCriteria();
        criteriaE.withNumberProperty("OFFSET").thatEquals(123);
        List<Material> materialsE = searchMaterials(sessionToken, criteriaE, sortByCodeFO);
        assertMaterialIdentifiersInOrder(materialsE, "913_A (SIRNA)", "XX444_A (SIRNA)");

        // Less or Equals
        final MaterialSearchCriteria criteriaLOE = new MaterialSearchCriteria();
        criteriaLOE.withNumberProperty("VOLUME").thatIsLessThanOrEqualTo(99.99);
        final List<Material> materialsLOE = searchMaterials(sessionToken, criteriaLOE, sortByCodeFO);
        assertMaterialIdentifiersInOrder(materialsLOE, "GFP (CONTROL)", "X-NO-DESC (CONTROL)",  "X-NO-SIZE (CONTROL)",
                "XXXXX-ALL (CONTROL)");

        // Less or Equals - Providing integer as real
        final MaterialSearchCriteria criteriaLOEIR = new MaterialSearchCriteria().withAndOperator();
        criteriaLOEIR.withNumberProperty("OFFSET").thatIsLessThanOrEqualTo(321.0);
        criteriaLOEIR.withNumberProperty("OFFSET").thatIsGreaterThan(1.0);
        final List<Material> materialsLOEIR = searchMaterials(sessionToken, criteriaLOEIR, sortByCodeFO);
        assertMaterialIdentifiersInOrder(materialsLOEIR, "913_A (SIRNA)", "913_B (SIRNA)", "XX333_B (SIRNA)",
                "XX444_A (SIRNA)");

        // Less or Equals - Providing integer
        final MaterialSearchCriteria criteriaLOEI = new MaterialSearchCriteria().withAndOperator();
        criteriaLOEI.withNumberProperty("OFFSET").thatIsLessThanOrEqualTo(321);
        criteriaLOEI.withNumberProperty("OFFSET").thatIsGreaterThan(1);
        final List<Material> materialsLOEI = searchMaterials(sessionToken, criteriaLOEI, sortByCodeFO);
        assertMaterialIdentifiersInOrder(materialsLOEI, "913_A (SIRNA)", "913_B (SIRNA)", "XX333_B (SIRNA)",
                "XX444_A (SIRNA)");

        // Less
        final MaterialSearchCriteria criteriaL = new MaterialSearchCriteria();
        criteriaL.withNumberProperty("VOLUME").thatIsLessThan(99.99);
        final List<Material> materialsL = searchMaterials(sessionToken, criteriaL, sortByCodeFO);
        assertMaterialIdentifiersInOrder(materialsL, "X-NO-DESC (CONTROL)",  "X-NO-SIZE (CONTROL)",
                "XXXXX-ALL (CONTROL)");

        // Less - Providing integer as real
        final MaterialSearchCriteria criteriaLIR = new MaterialSearchCriteria().withAndOperator();
        criteriaLIR.withNumberProperty("OFFSET").thatIsLessThan(321.0);
        criteriaLIR.withNumberProperty("OFFSET").thatIsGreaterThan(1.0);
        final List<Material> materialsLIR = searchMaterials(sessionToken, criteriaLIR, sortByCodeFO);
        assertMaterialIdentifiersInOrder(materialsLIR, "913_A (SIRNA)", "XX333_B (SIRNA)", "XX444_A (SIRNA)");

        // Greater - Providing integer
        final MaterialSearchCriteria criteriaLI = new MaterialSearchCriteria();
        criteriaLI.withNumberProperty("OFFSET").thatIsLessThan(321);
        criteriaLI.withNumberProperty("OFFSET").thatIsGreaterThan(1);
        final List<Material> materialsLI = searchMaterials(sessionToken, criteriaLI, sortByCodeFO);
        assertMaterialIdentifiersInOrder(materialsLI, "913_A (SIRNA)", "XX333_B (SIRNA)", "XX444_A (SIRNA)");

        v3api.logout(sessionToken);
    }

    @Test
    public void testSearchForMaterialWithDatePropertyMatchingSubstring()
    {
        final String sessionToken = v3api.login(TEST_USER, PASSWORD);

        final PropertyTypePermId propertyType = createADatePropertyType(sessionToken, "DATE");
        final EntityTypePermId materialType = createAMaterialType(sessionToken, false, propertyType);

        final MaterialCreation materialCreation = new MaterialCreation();
        materialCreation.setCode("DATE_PROPERTY_TEST");
        materialCreation.setTypeId(materialType);
        materialCreation.setProperty("DATE", "2020-02-09");

        v3api.createMaterials(sessionToken, Collections.singletonList(materialCreation));

        final MaterialSearchCriteria criteriaContainsMatch = new MaterialSearchCriteria();
        criteriaContainsMatch.withProperty("DATE").thatContains("02");
        assertUserFailureException(
                Void -> searchMaterials(sessionToken, criteriaContainsMatch, new MaterialFetchOptions()),
                String.format("Operator %s undefined for datatype %s.", "Contains", "DATE"));

        final MaterialSearchCriteria criteriaStartsWithMatch = new MaterialSearchCriteria();
        criteriaStartsWithMatch.withProperty("DATE").thatStartsWith("2020");
        assertUserFailureException(
                Void -> searchMaterials(sessionToken, criteriaStartsWithMatch, new MaterialFetchOptions()),
                String.format("Operator %s undefined for datatype %s.", "StartsWith", "DATE"));

        final MaterialSearchCriteria criteriaEndsWithMatch = new MaterialSearchCriteria();
        criteriaEndsWithMatch.withProperty("DATE").thatEndsWith("09");
        assertUserFailureException(
                Void -> searchMaterials(sessionToken, criteriaEndsWithMatch, new MaterialFetchOptions()),
                String.format("Operator %s undefined for datatype %s.", "EndsWith", "DATE"));
    }

    @Test
    public void testSearchForMaterialWithTimestampPropertyMatchingSubstring()
    {
        final String sessionToken = v3api.login(TEST_USER, PASSWORD);

        final PropertyTypePermId propertyType = createATimestampPropertyType(sessionToken, "TIMESTAMP");
        final EntityTypePermId materialType = createAMaterialType(sessionToken, false, propertyType);

        final MaterialCreation materialCreation = new MaterialCreation();
        materialCreation.setCode("TIMESTAMP_PROPERTY_TEST");
        materialCreation.setTypeId(materialType);
        materialCreation.setProperty("TIMESTAMP", "2020-02-09 10:00:00 +0100");

        v3api.createMaterials(sessionToken, Collections.singletonList(materialCreation));

        final MaterialSearchCriteria criteriaContainsMatch = new MaterialSearchCriteria();
        criteriaContainsMatch.withProperty("TIMESTAMP").thatContains("20");
        assertUserFailureException(
                Void -> searchMaterials(sessionToken, criteriaContainsMatch, new MaterialFetchOptions()),
                String.format("Operator %s undefined for datatype %s.", "Contains", "TIMESTAMP"));

        final MaterialSearchCriteria criteriaStartsWithMatch = new MaterialSearchCriteria();
        criteriaStartsWithMatch.withProperty("TIMESTAMP").thatStartsWith("2020");
        assertUserFailureException(
                Void -> searchMaterials(sessionToken, criteriaStartsWithMatch, new MaterialFetchOptions()),
                String.format("Operator %s undefined for datatype %s.", "StartsWith", "TIMESTAMP"));

        final MaterialSearchCriteria criteriaEndsWithMatch = new MaterialSearchCriteria();
        criteriaEndsWithMatch.withProperty("TIMESTAMP").thatEndsWith("0100");
        assertUserFailureException(
                Void -> searchMaterials(sessionToken, criteriaEndsWithMatch, new MaterialFetchOptions()),
                String.format("Operator %s undefined for datatype %s.", "EndsWith", "TIMESTAMP"));
    }

    @Test
    public void testSearchForMaterialWithStringPropertyQueriedAsIntegerOrDate()
    {
        final String sessionToken = v3api.login(TEST_USER, PASSWORD);

        final PropertyTypePermId propertyType = createAVarcharPropertyType(sessionToken, "SHORT_TEXT");
        final EntityTypePermId materialType = createAMaterialType(sessionToken, false, propertyType);

        final MaterialCreation materialCreation = new MaterialCreation();
        materialCreation.setCode("SHORT_TEXT_PROPERTY_TEST");
        materialCreation.setTypeId(materialType);
        materialCreation.setProperty("SHORT_TEXT", "123");

        v3api.createMaterials(sessionToken, Collections.singletonList(materialCreation));

        final MaterialSearchCriteria criteriaWithNumberProperty = new MaterialSearchCriteria();
        criteriaWithNumberProperty.withNumberProperty("SHORT_TEXT").thatEquals(123);
        assertUserFailureException(
                Void -> searchMaterials(sessionToken, criteriaWithNumberProperty, new MaterialFetchOptions()),
                String.format("Criterion of type %s cannot be applied to the data type %s.",
                        "NumberPropertySearchCriteria", "VARCHAR"));

        final MaterialSearchCriteria criteriaWithDateProperty = new MaterialSearchCriteria();
        criteriaWithDateProperty.withDateProperty("SHORT_TEXT").thatEquals("1990-11-09");
        assertUserFailureException(
                Void -> searchMaterials(sessionToken, criteriaWithDateProperty, new MaterialFetchOptions()),
                String.format("Criterion of type %s cannot be applied to the data type %s.",
                        "DatePropertySearchCriteria", "VARCHAR"));
    }

    @DataProvider
    protected Object[][] withPropertyExamples()
    {
        return new Object[][] {
                { DataType.VARCHAR, "12", "== 12", true },
                { DataType.VARCHAR, "ab", "<= abc", true },
                { DataType.VARCHAR, "12", "> 100", true },
                { DataType.VARCHAR, "ac3", "contains bc and endsWith 4", false },
                { DataType.VARCHAR, "abc3", "contains bc and endsWith 4", false },
                { DataType.VARCHAR, "ab34", "contains bc and endsWith 4", false },
                { DataType.VARCHAR, "abc34", "contains bc and endsWith 4", true },
                { DataType.MULTILINE_VARCHAR, "ac3", "contains bc or endsWith 4", false },
                { DataType.MULTILINE_VARCHAR, "abc3", "contains bc or endsWith 4", true },
                { DataType.MULTILINE_VARCHAR, "ab34", "contains bc or endsWith 4", true },
                { DataType.MULTILINE_VARCHAR, "abc34", "contains bc or endsWith 4", true },
                { DataType.MULTILINE_VARCHAR, "12", "> 100 and <= 13", true },
                { DataType.BOOLEAN, "true", "== true", true },
                { DataType.BOOLEAN, "true", "== false", false },
                { DataType.BOOLEAN, "false", "== true", false },
                { DataType.BOOLEAN, "false", "== false", true },
        };
    }

    @Test(dataProvider = "withPropertyExamples")
    public void testWithProperty(final DataType dataType, final String value, final String queryString,
            final boolean found)
    {
        // Given
        final String sessionToken = v3api.login(TEST_USER, PASSWORD);
        final PropertyTypePermId propertyTypeId = createAPropertyType(sessionToken, dataType);
        final MaterialPermId entityPermId = createMaterial(sessionToken, propertyTypeId, value);
        final MaterialSearchCriteria searchCriteria = new MaterialSearchCriteria();
        new AbstractSearchPropertyTest.StringQueryInjector(searchCriteria, propertyTypeId, false)
                .buildCriteria(queryString);

        // When
        final List<? extends IPermIdHolder> entities = searchMaterials(sessionToken, searchCriteria,
                new MaterialFetchOptions());

        // Then
        assertEquals(entities.size(), found ? 1 : 0);
        if (found)
        {
            assertEquals(entities.get(0).getPermId().toString(), entityPermId.toString());
        }
    }

    @DataProvider
    protected Object[][] withDateOrTimestampPropertyExamples()
    {
        return new Object[][] {
                { DataType.DATE, createDate(2020, Calendar.FEBRUARY, 15, 0, 0, 0), "== 2020-02-15", true },
                { DataType.DATE, createDate(2020, Calendar.FEBRUARY, 15, 0, 0, 0), "== 2020-02-14", false },
                { DataType.DATE, createDate(2020, Calendar.FEBRUARY, 15, 0, 0, 0), ">= 2020-02-16", false },
                { DataType.DATE, createDate(2020, Calendar.FEBRUARY, 15, 0, 0, 0), ">= 2020-02-15", true },
                { DataType.DATE, createDate(2020, Calendar.FEBRUARY, 15, 0, 0, 0), ">= 2020-02-14", true },
                { DataType.DATE, createDate(2020, Calendar.FEBRUARY, 15, 0, 0, 0), "<= 2020-02-16", true },
                { DataType.DATE, createDate(2020, Calendar.FEBRUARY, 15, 0, 0, 0), "<= 2020-02-15", true },
                { DataType.DATE, createDate(2020, Calendar.FEBRUARY, 15, 0, 0, 0), "<= 2020-02-14", false },
                { DataType.DATE, createDate(2020, Calendar.FEBRUARY, 15, 0, 0, 0), "> 2020-02-16", false },
                { DataType.DATE, createDate(2020, Calendar.FEBRUARY, 15, 0, 0, 0), "> 2020-02-15", false },
                { DataType.DATE, createDate(2020, Calendar.FEBRUARY, 15, 0, 0, 0), "> 2020-02-14", true },
                { DataType.DATE, createDate(2020, Calendar.FEBRUARY, 15, 0, 0, 0), "< 2020-02-16", true },
                { DataType.DATE, createDate(2020, Calendar.FEBRUARY, 15, 0, 0, 0), "< 2020-02-15", false },
                { DataType.DATE, createDate(2020, Calendar.FEBRUARY, 15, 0, 0, 0), "< 2020-02-14", false },

                { DataType.TIMESTAMP, createDate(2020, Calendar.FEBRUARY, 15, 10, 0, 1), "== 2020-02-15 10:00:01", true },
                { DataType.TIMESTAMP, createDate(2020, Calendar.FEBRUARY, 15, 10, 0, 1), "== 2020-02-15 10:00:00", false },
                { DataType.TIMESTAMP, createDate(2020, Calendar.FEBRUARY, 15, 10, 0, 1), ">= 2020-02-15 10:00:02", false },
                { DataType.TIMESTAMP, createDate(2020, Calendar.FEBRUARY, 15, 10, 0, 1), ">= 2020-02-15 10:00:01", true },
                { DataType.TIMESTAMP, createDate(2020, Calendar.FEBRUARY, 15, 10, 0, 1), ">= 2020-02-15 10:00:00", true },
                { DataType.TIMESTAMP, createDate(2020, Calendar.FEBRUARY, 15, 10, 0, 1), "<= 2020-02-15 10:00:02", true },
                { DataType.TIMESTAMP, createDate(2020, Calendar.FEBRUARY, 15, 10, 0, 1), "<= 2020-02-15 10:00:01", true },
                { DataType.TIMESTAMP, createDate(2020, Calendar.FEBRUARY, 15, 10, 0, 1), "<= 2020-02-15 10:00:00", false },
                { DataType.TIMESTAMP, createDate(2020, Calendar.FEBRUARY, 15, 10, 0, 1), "> 2020-02-15 10:00:02", false },
                { DataType.TIMESTAMP, createDate(2020, Calendar.FEBRUARY, 15, 10, 0, 1), "> 2020-02-15 10:00:01", false },
                { DataType.TIMESTAMP, createDate(2020, Calendar.FEBRUARY, 15, 10, 0, 1), "> 2020-02-15 10:00:00", true },
                { DataType.TIMESTAMP, createDate(2020, Calendar.FEBRUARY, 15, 10, 0, 1), "< 2020-02-15 10:00:02", true },
                { DataType.TIMESTAMP, createDate(2020, Calendar.FEBRUARY, 15, 10, 0, 1), "< 2020-02-15 10:00:01", false },
                { DataType.TIMESTAMP, createDate(2020, Calendar.FEBRUARY, 15, 10, 0, 1), "< 2020-02-15 10:00:00", false },
        };
    }

    @Test(dataProvider = "withDateOrTimestampPropertyExamples")
    public void testWithDateOrTimestampProperty(final DataType dataType, final Date value, final String queryString,
            final boolean found)
    {
        final String sessionToken = v3api.login(TEST_USER, PASSWORD);
        final PropertyTypePermId propertyTypeId = createAPropertyType(sessionToken, dataType);
        final DateFormat dateFormat = dataType == DataType.DATE ? DATE_FORMAT : DATE_HOURS_MINUTES_SECONDS_FORMAT;
        final String formattedValue = dateFormat.format(value);
        final MaterialPermId entityPermId = createMaterial(sessionToken, propertyTypeId, formattedValue);
        final MaterialFetchOptions emptyFetchOptions = new MaterialFetchOptions();

        // Given
        final MaterialSearchCriteria dateSearchCriteria = new MaterialSearchCriteria();
        new AbstractSearchPropertyTest.DateQueryInjector(dateSearchCriteria, propertyTypeId, dateFormat)
                .buildCriteria(queryString);

        // When
        final List<? extends IPermIdHolder> dateEntities = searchMaterials(sessionToken, dateSearchCriteria,
                emptyFetchOptions);

        // Then
        assertEquals(dateEntities.size(), found ? 1 : 0);
        if (found)
        {
            assertEquals(dateEntities.get(0).getPermId().toString(), entityPermId.toString());
        }

        // Given
        final MaterialSearchCriteria dateSearchStringPropertyCriteria = new MaterialSearchCriteria();
        new AbstractSearchPropertyTest.StringQueryInjector(dateSearchStringPropertyCriteria, propertyTypeId, false)
                .buildCriteria(queryString);

        // When
        final List<? extends IPermIdHolder> dateEntitiesFromStringPropertyCriteria = searchMaterials(sessionToken,
                dateSearchStringPropertyCriteria, emptyFetchOptions);

        // Then
        assertEquals(dateEntitiesFromStringPropertyCriteria.size(), found ? 1 : 0);
        if (found)
        {
            assertEquals(dateEntitiesFromStringPropertyCriteria.get(0).getPermId().toString(), entityPermId.toString());
        }

        if (dataType == DataType.TIMESTAMP)
        {
            // Given
            final MaterialSearchCriteria timestampSearchCriteria = new MaterialSearchCriteria();
            new AbstractSearchPropertyTest.DateQueryInjector(timestampSearchCriteria, propertyTypeId, null)
                    .buildCriteria(queryString);

            // When
            final List<? extends IPermIdHolder> timestampEntities = searchMaterials(sessionToken,
                    timestampSearchCriteria, emptyFetchOptions);

            // Then
            assertEquals(timestampEntities.size(), found ? 1 : 0);
            if (found)
            {
                assertEquals(timestampEntities.get(0).getPermId().toString(), entityPermId.toString());
            }

            // Given
            final MaterialSearchCriteria timestampSearchStringPropertyCriteria = new MaterialSearchCriteria();
            new AbstractSearchPropertyTest.StringQueryInjector(timestampSearchStringPropertyCriteria, propertyTypeId,
                    false).buildCriteria(queryString);

            // When
            final List<? extends IPermIdHolder> timestampEntitiesFromStringPropertyCriteria =
                    searchMaterials(sessionToken, timestampSearchStringPropertyCriteria, emptyFetchOptions);

            // Then
            assertEquals(timestampEntitiesFromStringPropertyCriteria.size(), found ? 1 : 0);
            if (found)
            {
                assertEquals(timestampEntitiesFromStringPropertyCriteria.get(0).getPermId().toString(),
                        entityPermId.toString());
            }
        }
    }

    @DataProvider
    protected Object[][] withControlledVocabularyPropertyExamples()
    {
        return new Object[][] {
                { "WINTER", "== WINTER", true },
                { "WINTER", "== SUMMER", false },
                { "WINTER", "<= WINTER", true },
                { "SUMMER", "<= WINTER", true },
                { "WINTER", "<= SUMMER", false },
                { "WINTER", "< WINTER", false },
                { "SUMMER", "< WINTER", true },
                { "WINTER", "< SUMMER", false },
                { "WINTER", ">= WINTER", true },
                { "WINTER", ">= SUMMER", true },
                { "SUMMER", ">= WINTER", false },
                { "WINTER", "> WINTER", false },
                { "WINTER", "> SUMMER", true },
                { "SUMMER", "> WINTER", false },

                { "WINTER", "contains I and endsWith ER", true },
                { "SUMMER", "contains I and endsWith ER", false },
                { "SPRING", "contains I and endsWith ER", false },
                { "SUMMER", "startsWith SU", true },
                { "SPRING", "startsWith SU", false },
        };
    }

    @Test(dataProvider = "withControlledVocabularyPropertyExamples")
    public void testWithControlledVocabularyProperty(final String value, final String queryString, final boolean found)
    {
        // Given
        final String sessionToken = v3api.login(TEST_USER, PASSWORD);

        final VocabularyTermCreation vocabularyTermCreation1 = new VocabularyTermCreation();
        vocabularyTermCreation1.setCode("WINTER");
        final VocabularyTermCreation vocabularyTermCreation2 = new VocabularyTermCreation();
        vocabularyTermCreation2.setCode("SPRING");
        final VocabularyTermCreation vocabularyTermCreation3 = new VocabularyTermCreation();
        vocabularyTermCreation3.setCode("SUMMER");
        final VocabularyTermCreation vocabularyTermCreation4 = new VocabularyTermCreation();
        vocabularyTermCreation4.setCode("AUTUMN");

        final VocabularyCreation vocabularyCreation = new VocabularyCreation();
        vocabularyCreation.setCode("SEASONS");
        vocabularyCreation.setTerms(Arrays.asList(vocabularyTermCreation1, vocabularyTermCreation2,
                vocabularyTermCreation3, vocabularyTermCreation4));
        final VocabularyPermId vocabularyPermId =
                v3api.createVocabularies(sessionToken, Collections.singletonList(vocabularyCreation)).get(0);

        final PropertyTypePermId propertyTypeId = createAPropertyType(sessionToken, DataType.CONTROLLEDVOCABULARY,
                vocabularyPermId);
        final MaterialPermId entityPermId = createMaterial(sessionToken, propertyTypeId, value);
        final MaterialSearchCriteria searchCriteria = new MaterialSearchCriteria();
        new AbstractSearchPropertyTest.StringQueryInjector(searchCriteria, propertyTypeId, false)
                .buildCriteria(queryString);

        // When
        final List<? extends IPermIdHolder> entities = searchMaterials(sessionToken, searchCriteria,
                new MaterialFetchOptions());

        // Then
        assertEquals(entities.size(), found ? 1 : 0);
        if (found)
        {
            assertEquals(entities.get(0).getPermId().toString(), entityPermId.toString());
        }
    }

    @Test
    public void testSearchWithPropertyMatchingMaterialProperty()
    {
        final String sessionToken = v3api.login(TEST_USER, PASSWORD);
        final EntityTypePermId materialType = createAMaterialType(sessionToken, false);

        final MaterialCreation materialCreation = new MaterialCreation();
        materialCreation.setCode("MATERIAL_PROPERTY_TEST");
        materialCreation.setTypeId(materialType);

        final MaterialPermId materialPermId = v3api.createMaterials(sessionToken,
                Collections.singletonList(materialCreation)).get(0);

        final String materialTypePermId = materialType.getPermId();
        final PropertyTypePermId propertyTypeId = createAMaterialPropertyType(sessionToken,
                new EntityTypePermId(materialTypePermId, EntityKind.MATERIAL));

        final MaterialPermId entityPermId = createMaterial(sessionToken, propertyTypeId, materialPermId.toString());

        final MaterialSearchCriteria searchCriteria = new MaterialSearchCriteria();
        searchCriteria.withOrOperator();
        searchCriteria.withProperty(propertyTypeId.getPermId()).thatEquals(materialPermId.getCode());

        final List<? extends IPermIdHolder> entities = searchMaterials(sessionToken, searchCriteria,
                new MaterialFetchOptions());
        assertEquals(entities.size(), 1);
        assertEquals(entities.get(0).getPermId(), entityPermId);
    }

    @DataProvider
    protected Object[][] withAnyPropertyExamples()
    {
        final String formattedDate = DATE_FORMAT.format(createDate(2020, Calendar.FEBRUARY, 15, 0, 0, 0));
        final String formattedTimestamp = DATE_HOURS_MINUTES_SECONDS_FORMAT.format(
                createDate(2020, Calendar.FEBRUARY, 15, 10, 0, 1));
        return new Object[][] {
                { DataType.VARCHAR, "12", "== 12", true },
                { DataType.VARCHAR, "ab", "<= abc", true },
                { DataType.VARCHAR, "12", "> 100", true },
<<<<<<< HEAD
                { DataType.VARCHAR, "acd3", "contains bcd and endsWith 34", false },
                { DataType.VARCHAR, "abcd3", "contains bcd and endsWith 34", false },
                { DataType.VARCHAR, "abd34", "contains bcd and endsWith 34", false },
                { DataType.VARCHAR, "abcd34", "contains bcd and endsWith 34", true },
                { DataType.MULTILINE_VARCHAR, "ac3", "contains bc or endsWith 4", false },
                { DataType.MULTILINE_VARCHAR, "abc3", "contains bc or endsWith 4", true },
                { DataType.MULTILINE_VARCHAR, "ab4", "contains bc or endsWith 4", true },
                { DataType.MULTILINE_VARCHAR, "abc4", "contains bc or endsWith 4", true },
=======
                { DataType.VARCHAR, "acd3", "contains bcd and endsWith d34", false },
                { DataType.VARCHAR, "abcd3", "contains bcd and endsWith d34", false },
                { DataType.VARCHAR, "abd34", "contains bcd and endsWith d34", false },
                { DataType.VARCHAR, "abcd34", "contains bcd and endsWith d34", true },
                { DataType.MULTILINE_VARCHAR, "acd3", "contains bcd or endsWith cd4", false },
                { DataType.MULTILINE_VARCHAR, "abcd3", "contains bcd or endsWith cd4", true },
                { DataType.MULTILINE_VARCHAR, "abd4", "contains bcd or endsWith bd4", true },
                { DataType.MULTILINE_VARCHAR, "abcd4", "contains bcd or endsWith cd4", true },
>>>>>>> e334e001
                { DataType.MULTILINE_VARCHAR, "12", "> 100 and <= 13", true },
                { DataType.BOOLEAN, "true", "== true", true },
                { DataType.BOOLEAN, "true", "== false", false },
                { DataType.BOOLEAN, "false", "contains rue", false },
                { DataType.BOOLEAN, "true", "contains rue", true },
                { DataType.BOOLEAN, "false", "contains als", true },
                { DataType.BOOLEAN, "true", "contains als", false },

                { DataType.INTEGER, "12", "== 12", true },
                { DataType.REAL, "12.5", "== 12.5", true },
                { DataType.INTEGER, "13333", "<= 13333 and > 13332", true },
                { DataType.INTEGER, "13333", "<= 13333.0 and > 13332", true },
                { DataType.INTEGER, "13333", "< 13333.001 and > 13332", true },
                { DataType.INTEGER, "999999999999", "< 999999999999.001 and >= 999999999999", true },
                { DataType.INTEGER, "14", "> 13 and <= 19.5", true },
                { DataType.INTEGER, "19", "> 13 and <= 19.5", true },
                { DataType.REAL, "19", "> 13 and <= 19.5", true },
                { DataType.REAL, "19.5", "> 13 and <= 19.5", true },
                { DataType.REAL, "19", ">= 23.5 or <= 19.5", true },
                { DataType.REAL, "23.5", ">= 23.5 or <= 19.5", true },
                { DataType.INTEGER, "19", ">= 23.5 or <= 19.5", true },
                { DataType.INTEGER, "24", ">= 23.5 or <= 19.5", true },
                { DataType.INTEGER, "19", ">= 24 or <= 19", true },
                { DataType.INTEGER, "24", ">= 24 or <= 19", true },
<<<<<<< HEAD
                { DataType.INTEGER, "12345", "startsWith 12 and endsWith 45", true },
                { DataType.INTEGER, "12345", "startsWith 13 and endsWith 45", false },
                { DataType.INTEGER, "12345", "startsWith 12 and endsWith 55", false },
                { DataType.INTEGER, "12345", "startsWith 11 and endsWith 55", false },
                { DataType.INTEGER, "12345", "startsWith 12 or endsWith 45", true },
                { DataType.INTEGER, "12345", "startsWith 13 or endsWith 45", true },
                { DataType.INTEGER, "12345", "startsWith 12 or endsWith 55", true },
                { DataType.INTEGER, "12345", "startsWith 11 or endsWith 55", false },
=======
                { DataType.INTEGER, "12345", "startsWith 123 and endsWith 345", true },
                { DataType.INTEGER, "12345", "startsWith 133 and endsWith 345", false },
                { DataType.INTEGER, "12345", "startsWith 123 and endsWith 355", false },
                { DataType.INTEGER, "12345", "startsWith 113 and endsWith 355", false },
                { DataType.INTEGER, "12345", "startsWith 123 or endsWith 345", true },
                { DataType.INTEGER, "12345", "startsWith 133 or endsWith 345", true },
                { DataType.INTEGER, "12345", "startsWith 123 or endsWith 355", true },
                { DataType.INTEGER, "12345", "startsWith 113 or endsWith 355", false },
>>>>>>> e334e001
                { DataType.INTEGER, "12345", "contains 234", true },
                { DataType.INTEGER, "12345", "contains 437", false },
                { DataType.REAL, "12.345", "startsWith 12. and endsWith 45", true },
                { DataType.REAL, "12.345", "startsWith 12. or endsWith 45", true },
                { DataType.REAL, "12.345", "contains .34", true },
                { DataType.REAL, "12.345", "contains 9876", false },

                { DataType.DATE, formattedDate, "== 2020-02-15", true },
                { DataType.DATE, formattedDate, "== 2020-02-14", false },
                { DataType.TIMESTAMP, formattedTimestamp, "startsWith 2020-02-15 10:00:01", true },
                { DataType.TIMESTAMP, formattedTimestamp, "startsWith 2020-02-15 10:00:00", false },
        };
    }

    @Test(dataProvider = "withAnyPropertyExamples")
    public void testWithAnyProperty(final DataType dataType, final String value, final String queryString,
            final boolean found)
    {
        testWithAny(dataType, value, queryString, found, false);
    }

    @Test(dataProvider = "withAnyPropertyExamples")
    public void testWithAnyField(final DataType dataType, final String value, final String queryString,
            final boolean found)
    {
        testWithAny(dataType, value, queryString, found, true);
    }

    public void testWithAny(final DataType dataType, final String value, final String queryString,
            final boolean found, final boolean anyField)
    {
        // Given
        final String sessionToken = v3api.login(TEST_USER, PASSWORD);
        final PropertyTypePermId propertyTypeId = createAPropertyType(sessionToken, dataType);
        final MaterialPermId entityPermId = createMaterial(sessionToken, propertyTypeId, value);
        final MaterialSearchCriteria searchCriteria = new MaterialSearchCriteria();
        new AbstractSearchPropertyTest.StringQueryInjector(searchCriteria, null, anyField).buildCriteria(queryString);

        // When
        final List<? extends IPermIdHolder> entities = searchMaterials(sessionToken, searchCriteria,
                new MaterialFetchOptions());

        // Then
        final boolean hasMatch = entities.stream().anyMatch(
                entity -> entity.getPermId().toString().equals(entityPermId.toString()));
        assertEquals(hasMatch, found);
    }

    private MaterialPermId createMaterial(final String sessionToken, final PropertyTypePermId propertyType,
            final String formattedValue)
    {
        final EntityTypePermId materialType = createAMaterialType(sessionToken, false, propertyType);

        final MaterialCreation materialCreation = new MaterialCreation();
        materialCreation.setCode("TEST-MATERIAL-" + System.currentTimeMillis());
        materialCreation.setTypeId(materialType);
        materialCreation.setProperty(propertyType.getPermId(), formattedValue);

        return v3api.createMaterials(sessionToken, Collections.singletonList(materialCreation)).get(0);
    }

    private List<Material> searchMaterials(final String sessionToken, final MaterialSearchCriteria criteria,
            final MaterialFetchOptions options)
    {
        return v3api.searchMaterials(sessionToken, criteria, options).getObjects();
    }

    private void testSearch(String user, MaterialSearchCriteria criteria, MaterialFetchOptions options, MaterialPermId... expectedPermIds)
    {
        String sessionToken = v3api.login(user, PASSWORD);

        SearchResult<Material> searchResult =
                v3api.searchMaterials(sessionToken, criteria, options);
        List<Material> materials = searchResult.getObjects();

        assertMaterialPermIds(materials, expectedPermIds);
        v3api.logout(sessionToken);
    }

    private void testSearch(String user, MaterialSearchCriteria criteria, MaterialPermId... expectedPermIds)
    {
        testSearch(user, criteria, new MaterialFetchOptions(), expectedPermIds);
    }

    private void testSearch(String user, MaterialSearchCriteria criteria, int expectedCount)
    {
        String sessionToken = v3api.login(user, PASSWORD);

        SearchResult<Material> searchResult =
                v3api.searchMaterials(sessionToken, criteria, new MaterialFetchOptions());
        List<Material> materials = searchResult.getObjects();

        assertEquals(materials.size(), expectedCount);
        v3api.logout(sessionToken);
    }

}<|MERGE_RESOLUTION|>--- conflicted
+++ resolved
@@ -266,7 +266,7 @@
         final MaterialSearchCriteria falseValueCriterion = new MaterialSearchCriteria();
         falseValueCriterion.withProperty("BOOLEAN").thatEquals("false");
         testSearch(TEST_USER, falseValueCriterion, createdMaterialPermId);
-        
+
         final MaterialSearchCriteria trueValueCriterion = new MaterialSearchCriteria();
         trueValueCriterion.withProperty("BOOLEAN").thatEquals("true");
         testSearch(TEST_USER, trueValueCriterion);
@@ -1102,16 +1102,6 @@
                 { DataType.VARCHAR, "12", "== 12", true },
                 { DataType.VARCHAR, "ab", "<= abc", true },
                 { DataType.VARCHAR, "12", "> 100", true },
-<<<<<<< HEAD
-                { DataType.VARCHAR, "acd3", "contains bcd and endsWith 34", false },
-                { DataType.VARCHAR, "abcd3", "contains bcd and endsWith 34", false },
-                { DataType.VARCHAR, "abd34", "contains bcd and endsWith 34", false },
-                { DataType.VARCHAR, "abcd34", "contains bcd and endsWith 34", true },
-                { DataType.MULTILINE_VARCHAR, "ac3", "contains bc or endsWith 4", false },
-                { DataType.MULTILINE_VARCHAR, "abc3", "contains bc or endsWith 4", true },
-                { DataType.MULTILINE_VARCHAR, "ab4", "contains bc or endsWith 4", true },
-                { DataType.MULTILINE_VARCHAR, "abc4", "contains bc or endsWith 4", true },
-=======
                 { DataType.VARCHAR, "acd3", "contains bcd and endsWith d34", false },
                 { DataType.VARCHAR, "abcd3", "contains bcd and endsWith d34", false },
                 { DataType.VARCHAR, "abd34", "contains bcd and endsWith d34", false },
@@ -1120,7 +1110,6 @@
                 { DataType.MULTILINE_VARCHAR, "abcd3", "contains bcd or endsWith cd4", true },
                 { DataType.MULTILINE_VARCHAR, "abd4", "contains bcd or endsWith bd4", true },
                 { DataType.MULTILINE_VARCHAR, "abcd4", "contains bcd or endsWith cd4", true },
->>>>>>> e334e001
                 { DataType.MULTILINE_VARCHAR, "12", "> 100 and <= 13", true },
                 { DataType.BOOLEAN, "true", "== true", true },
                 { DataType.BOOLEAN, "true", "== false", false },
@@ -1145,16 +1134,6 @@
                 { DataType.INTEGER, "24", ">= 23.5 or <= 19.5", true },
                 { DataType.INTEGER, "19", ">= 24 or <= 19", true },
                 { DataType.INTEGER, "24", ">= 24 or <= 19", true },
-<<<<<<< HEAD
-                { DataType.INTEGER, "12345", "startsWith 12 and endsWith 45", true },
-                { DataType.INTEGER, "12345", "startsWith 13 and endsWith 45", false },
-                { DataType.INTEGER, "12345", "startsWith 12 and endsWith 55", false },
-                { DataType.INTEGER, "12345", "startsWith 11 and endsWith 55", false },
-                { DataType.INTEGER, "12345", "startsWith 12 or endsWith 45", true },
-                { DataType.INTEGER, "12345", "startsWith 13 or endsWith 45", true },
-                { DataType.INTEGER, "12345", "startsWith 12 or endsWith 55", true },
-                { DataType.INTEGER, "12345", "startsWith 11 or endsWith 55", false },
-=======
                 { DataType.INTEGER, "12345", "startsWith 123 and endsWith 345", true },
                 { DataType.INTEGER, "12345", "startsWith 133 and endsWith 345", false },
                 { DataType.INTEGER, "12345", "startsWith 123 and endsWith 355", false },
@@ -1163,7 +1142,6 @@
                 { DataType.INTEGER, "12345", "startsWith 133 or endsWith 345", true },
                 { DataType.INTEGER, "12345", "startsWith 123 or endsWith 355", true },
                 { DataType.INTEGER, "12345", "startsWith 113 or endsWith 355", false },
->>>>>>> e334e001
                 { DataType.INTEGER, "12345", "contains 234", true },
                 { DataType.INTEGER, "12345", "contains 437", false },
                 { DataType.REAL, "12.345", "startsWith 12. and endsWith 45", true },
