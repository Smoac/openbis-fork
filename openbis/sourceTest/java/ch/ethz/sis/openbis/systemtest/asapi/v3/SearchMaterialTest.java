--- conflicted
+++ resolved
@@ -266,7 +266,7 @@
         final MaterialSearchCriteria falseValueCriterion = new MaterialSearchCriteria();
         falseValueCriterion.withProperty("BOOLEAN").thatEquals("false");
         testSearch(TEST_USER, falseValueCriterion, createdMaterialPermId);
-        
+
         final MaterialSearchCriteria trueValueCriterion = new MaterialSearchCriteria();
         trueValueCriterion.withProperty("BOOLEAN").thatEquals("true");
         testSearch(TEST_USER, trueValueCriterion);
@@ -1190,75 +1190,6 @@
         assertEquals(hasMatch, found);
     }
 
-<<<<<<< HEAD
-    @DataProvider
-    protected Object[][] withBooleanPropertyExamples()
-    {
-        return new Object[][] {
-                { true, "== true", true },
-                { true, "== false", false },
-                { false, "== true", false },
-                { false, "== false", true },
-        };
-    }
-
-    @Test(dataProvider = "withBooleanPropertyExamples")
-    public void testWithBooleanProperty(final boolean value, final String queryString, final boolean found)
-    {
-        // Given
-        final String sessionToken = v3api.login(TEST_USER, PASSWORD);
-        final PropertyTypePermId propertyTypeId = createAPropertyType(sessionToken, DataType.BOOLEAN);
-        final MaterialPermId entityPermId = createMaterial(sessionToken, propertyTypeId, String.valueOf(value));
-        final MaterialSearchCriteria searchCriteria = new MaterialSearchCriteria();
-        new AbstractSearchPropertyTest.BooleanQueryInjector(searchCriteria, propertyTypeId).buildCriteria(queryString);
-
-        // When
-        final List<? extends IPermIdHolder> entities = searchMaterials(sessionToken, searchCriteria,
-                new MaterialFetchOptions());
-
-        // Then
-        assertEquals(entities.size(), found ? 1 : 0);
-        if (found)
-        {
-            assertEquals(entities.get(0).getPermId().toString(), entityPermId.toString());
-        }
-    }
-
-    @DataProvider
-    protected Object[][] withBooleanPropertyThrowingExceptionExamples()
-    {
-        return new Object[][] {
-                { DataType.CONTROLLEDVOCABULARY },
-                { DataType.DATE },
-                { DataType.HYPERLINK },
-                { DataType.INTEGER },
-                { DataType.MATERIAL },
-                { DataType.MULTILINE_VARCHAR },
-                { DataType.TIMESTAMP },
-                { DataType.REAL },
-                { DataType.SAMPLE },
-                { DataType.VARCHAR },
-                { DataType.XML },
-        };
-    }
-
-    @Test(dataProvider = "withBooleanPropertyThrowingExceptionExamples")
-    public void testWithBooleanPropertyThrowingException(final DataType dataType)
-    {
-        // Given
-        final String sessionToken = v3api.login(TEST_USER, PASSWORD);
-        final PropertyTypePermId propertyTypeId = createAPropertyType(sessionToken, dataType);
-        final MaterialSearchCriteria searchCriteria = new MaterialSearchCriteria();
-        searchCriteria.withBooleanProperty(propertyTypeId.getPermId()).thatEquals(true);
-
-        // When
-        assertUserFailureException(aVoid -> searchMaterials(sessionToken, searchCriteria, new MaterialFetchOptions()),
-                // Then
-                "cannot be applied to the data type " + dataType);
-    }
-
-=======
->>>>>>> 2aaba108
     private MaterialPermId createMaterial(final String sessionToken, final PropertyTypePermId propertyType,
             final String formattedValue)
     {
