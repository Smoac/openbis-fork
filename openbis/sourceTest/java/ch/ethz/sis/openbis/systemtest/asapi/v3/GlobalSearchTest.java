--- conflicted
+++ resolved
@@ -386,12 +386,8 @@
         assertEquals(objects.size(), 1);
         final Iterator<GlobalSearchObject> iter = objects.iterator();
 
-<<<<<<< HEAD
-        assertSample(iter.next(), "200902091250077-1026", "/CISD/NOE/CP-TEST-2", "", false);
-=======
-        assertSample(iter.next(), "200902091250077-1026", "/CISD/CP-TEST-2",
+        assertSample(iter.next(), "200902091250077-1026", "/CISD/NOE/CP-TEST-2",
                 "Property 'Comment': extremely simple stuff", false);
->>>>>>> 3d2f230f
     }
 
     @Test
