/*
 * Copyright 2014 ETH Zuerich, Scientific IT Services
 *
 * Licensed under the Apache License, Version 2.0 (the "License");
 * you may not use this file except in compliance with the License.
 * You may obtain a copy of the License at
 *
 *      http://www.apache.org/licenses/LICENSE-2.0
 *
 * Unless required by applicable law or agreed to in writing, software
 * distributed under the License is distributed on an "AS IS" BASIS,
 * WITHOUT WARRANTIES OR CONDITIONS OF ANY KIND, either express or implied.
 * See the License for the specific language governing permissions and
 * limitations under the License.
 */

package ch.ethz.sis.openbis.systemtest.asapi.v3;

import static ch.systemsx.cisd.common.test.AssertionUtil.assertCollectionContainsAtLeast;
import static ch.systemsx.cisd.common.test.AssertionUtil.assertCollectionDoesntContain;
import static org.junit.Assert.fail;
import static org.testng.Assert.assertEquals;
import static org.testng.Assert.assertNotSame;

import java.util.ArrayList;
import java.util.Arrays;
import java.util.Collections;
import java.util.List;
import java.util.Map.Entry;
import java.util.Set;
import java.util.stream.Collectors;

import ch.ethz.sis.openbis.generic.asapi.v3.dto.sample.search.SampleParentsSearchCriteria;
import org.springframework.beans.factory.annotation.Autowired;
import org.testng.annotations.Test;

import ch.ethz.sis.openbis.generic.asapi.v3.dto.common.fetchoptions.CacheMode;
import ch.ethz.sis.openbis.generic.asapi.v3.dto.common.search.CodesSearchCriteria;
import ch.ethz.sis.openbis.generic.asapi.v3.dto.common.search.DatePropertySearchCriteria;
import ch.ethz.sis.openbis.generic.asapi.v3.dto.common.search.SearchResult;
import ch.ethz.sis.openbis.generic.asapi.v3.dto.entitytype.id.EntityTypePermId;
import ch.ethz.sis.openbis.generic.asapi.v3.dto.experiment.id.ExperimentIdentifier;
import ch.ethz.sis.openbis.generic.asapi.v3.dto.experiment.id.ExperimentPermId;
import ch.ethz.sis.openbis.generic.asapi.v3.dto.project.id.ProjectIdentifier;
import ch.ethz.sis.openbis.generic.asapi.v3.dto.project.id.ProjectPermId;
import ch.ethz.sis.openbis.generic.asapi.v3.dto.property.DataType;
import ch.ethz.sis.openbis.generic.asapi.v3.dto.property.id.PropertyTypePermId;
import ch.ethz.sis.openbis.generic.asapi.v3.dto.sample.Sample;
import ch.ethz.sis.openbis.generic.asapi.v3.dto.sample.create.SampleCreation;
import ch.ethz.sis.openbis.generic.asapi.v3.dto.sample.fetchoptions.SampleFetchOptions;
import ch.ethz.sis.openbis.generic.asapi.v3.dto.sample.id.SampleIdentifier;
import ch.ethz.sis.openbis.generic.asapi.v3.dto.sample.id.SamplePermId;
import ch.ethz.sis.openbis.generic.asapi.v3.dto.sample.search.SampleSearchCriteria;
import ch.ethz.sis.openbis.generic.asapi.v3.dto.semanticannotation.id.SemanticAnnotationPermId;
import ch.ethz.sis.openbis.generic.asapi.v3.dto.semanticannotation.search.SemanticAnnotationSearchCriteria;
import ch.ethz.sis.openbis.generic.asapi.v3.dto.space.id.SpacePermId;
import ch.ethz.sis.openbis.generic.asapi.v3.dto.tag.id.TagCode;
import ch.ethz.sis.openbis.generic.asapi.v3.dto.tag.id.TagPermId;
import ch.ethz.sis.openbis.generic.server.asapi.v3.search.sql.ISQLExecutor;
import ch.systemsx.cisd.common.test.AssertionUtil;
import ch.systemsx.cisd.openbis.systemtest.authorization.ProjectAuthorizationUser;

/**
 * @author pkupczyk
 */
public class SearchSampleTest extends AbstractSampleTest
{

    private static final String[] ALL_SAMPLE_IDS_WITH_CONTAINER = new String[] {
            "/CISD/CL1:A01", "/CISD/CL1:A03", "/CISD/MP002-1:A03", "/CISD/MP002-1:A04", "/CISD/MP002-1:A05",
            "/CISD/MP002-1:A06", "/CISD/MP002-1:A07", "/CISD/MP002-1:A08", "/CISD/MP002-1:A09",
            "/CISD/MP002-1:A10", "/CISD/MP002-1:A11", "/CISD/MP002-1:A12", "/CISD/MP002-1:A13",
            "/CISD/MP002-1:A14", "/CISD/MP002-1:A15", "/CISD/MP002-1:A16", "/CISD/MP002-1:A17",
            "/CISD/MP002-1:A18", "/CISD/MP002-1:A19", "/CISD/MP002-1:A20", "/CISD/MP002-1:A21",
            "/CISD/MP002-1:A22", "/CISD/MP002-1:B03", "/CISD/MP002-1:B04", "/CISD/MP002-1:B05",
            "/CISD/MP002-1:B06", "/CISD/MP002-1:B07", "/CISD/MP002-1:B08", "/CISD/MP002-1:B09",
            "/CISD/MP002-1:B10", "/CISD/MP002-1:B11", "/CISD/MP002-1:B12", "/CISD/MP002-1:B13",
            "/CISD/MP002-1:B14", "/CISD/MP002-1:B15", "/CISD/MP002-1:B16", "/CISD/MP002-1:B17",
            "/CISD/MP002-1:B18", "/CISD/MP002-1:B19", "/CISD/MP002-1:B20", "/CISD/MP002-1:B21",
            "/CISD/MP002-1:B22", "/CISD/MP002-1:C03", "/CISD/MP002-1:C04", "/CISD/MP002-1:C05",
            "/CISD/MP002-1:C06", "/CISD/MP002-1:C07", "/CISD/MP002-1:C08", "/CISD/MP002-1:C09",
            "/CISD/MP002-1:C10", "/CISD/MP002-1:C11", "/CISD/MP002-1:C12", "/CISD/MP002-1:C13",
            "/CISD/MP002-1:C14", "/CISD/MP002-1:C15", "/CISD/MP002-1:C16", "/CISD/MP002-1:C17",
            "/CISD/MP002-1:C18", "/CISD/MP002-1:C19", "/CISD/MP002-1:C20", "/CISD/MP002-1:C21",
            "/CISD/MP002-1:C22", "/CISD/MP002-1:D03", "/CISD/MP002-1:D04", "/CISD/MP002-1:D05",
            "/CISD/MP002-1:D06", "/CISD/MP002-1:D07", "/CISD/MP002-1:D08", "/CISD/MP002-1:D09",
            "/CISD/MP002-1:D10", "/CISD/MP002-1:D11", "/CISD/MP002-1:D12", "/CISD/MP002-1:D13",
            "/CISD/MP002-1:D14", "/CISD/MP002-1:D15", "/CISD/MP002-1:D16", "/CISD/MP002-1:D17",
            "/CISD/MP002-1:D18", "/CISD/MP002-1:D19", "/CISD/MP002-1:D20", "/CISD/MP002-1:D21",
            "/CISD/MP002-1:D22", "/CISD/MP002-1:E03", "/CISD/MP002-1:E04", "/CISD/MP002-1:E05",
            "/CISD/MP002-1:E06", "/CISD/MP002-1:E07", "/CISD/MP002-1:E08", "/CISD/MP002-1:E09",
            "/CISD/MP002-1:E10", "/CISD/MP002-1:E11", "/CISD/MP002-1:E12", "/CISD/MP002-1:E13",
            "/CISD/MP002-1:E14", "/CISD/MP002-1:E15", "/CISD/MP002-1:E16", "/CISD/MP002-1:E17",
            "/CISD/MP002-1:E18", "/CISD/MP002-1:E19", "/CISD/MP002-1:E20", "/CISD/MP002-1:E21",
            "/CISD/MP002-1:E22", "/CISD/MP002-1:F03", "/CISD/MP002-1:F04", "/CISD/MP002-1:F05",
            "/CISD/MP002-1:F06", "/CISD/MP002-1:F07", "/CISD/MP002-1:F08", "/CISD/MP002-1:F09",
            "/CISD/MP002-1:F10", "/CISD/MP002-1:F11", "/CISD/MP002-1:F12", "/CISD/MP002-1:F13",
            "/CISD/MP002-1:F14", "/CISD/MP002-1:F15", "/CISD/MP002-1:F16", "/CISD/MP002-1:F17",
            "/CISD/MP002-1:F18", "/CISD/MP002-1:F19", "/CISD/MP002-1:F20", "/CISD/MP002-1:F21",
            "/CISD/MP002-1:F22", "/CISD/MP002-1:G03", "/CISD/MP002-1:G04", "/CISD/MP002-1:G05",
            "/CISD/MP002-1:G06", "/CISD/MP002-1:G07", "/CISD/MP002-1:G08", "/CISD/MP002-1:G09",
            "/CISD/MP002-1:G10", "/CISD/MP002-1:G11", "/CISD/MP002-1:G12", "/CISD/MP002-1:G13",
            "/CISD/MP002-1:G14", "/CISD/MP002-1:G15", "/CISD/MP002-1:G16", "/CISD/MP002-1:G17",
            "/CISD/MP002-1:G18", "/CISD/MP002-1:G19", "/CISD/MP002-1:G20", "/CISD/MP002-1:G21",
            "/CISD/MP002-1:G22", "/CISD/MP002-1:H03", "/CISD/MP002-1:H04", "/CISD/MP002-1:H05",
            "/CISD/MP002-1:H06", "/CISD/MP002-1:H07", "/CISD/MP002-1:H08", "/CISD/MP002-1:H09",
            "/CISD/MP002-1:H10", "/CISD/MP002-1:H11", "/CISD/MP002-1:H12", "/CISD/MP002-1:H13",
            "/CISD/MP002-1:H14", "/CISD/MP002-1:H15", "/CISD/MP002-1:H16", "/CISD/MP002-1:H17",
            "/CISD/MP002-1:H18", "/CISD/MP002-1:H19", "/CISD/MP002-1:H20", "/CISD/MP002-1:H21",
            "/CISD/MP002-1:H22", "/CISD/MP002-1:I03", "/CISD/MP002-1:I04", "/CISD/MP002-1:I05",
            "/CISD/MP002-1:I06", "/CISD/MP002-1:I07", "/CISD/MP002-1:I08", "/CISD/MP002-1:I09",
            "/CISD/MP002-1:I10", "/CISD/MP002-1:I11", "/CISD/MP002-1:I12", "/CISD/MP002-1:I13",
            "/CISD/MP002-1:I14", "/CISD/MP002-1:I15", "/CISD/MP002-1:I16", "/CISD/MP002-1:I17",
            "/CISD/MP002-1:I18", "/CISD/MP002-1:I19", "/CISD/MP002-1:I20", "/CISD/MP002-1:I21",
            "/CISD/MP002-1:I22", "/CISD/MP002-1:J03", "/CISD/MP002-1:J04", "/CISD/MP002-1:J05",
            "/CISD/MP002-1:J06", "/CISD/MP002-1:J07", "/CISD/MP002-1:J08", "/CISD/MP002-1:J09",
            "/CISD/MP002-1:J10", "/CISD/MP002-1:J11", "/CISD/MP002-1:J12", "/CISD/MP002-1:J13",
            "/CISD/MP002-1:J14", "/CISD/MP002-1:J15", "/CISD/MP002-1:J16", "/CISD/MP002-1:J17",
            "/CISD/MP002-1:J18", "/CISD/MP002-1:J19", "/CISD/MP002-1:J20", "/CISD/MP002-1:J21",
            "/CISD/MP002-1:J22", "/CISD/MP002-1:K03", "/CISD/MP002-1:K04", "/CISD/MP002-1:K05",
            "/CISD/MP002-1:K06", "/CISD/MP002-1:K07", "/CISD/MP002-1:K08", "/CISD/MP002-1:K09",
            "/CISD/MP002-1:K10", "/CISD/MP002-1:K11", "/CISD/MP002-1:K12", "/CISD/MP002-1:K13",
            "/CISD/MP002-1:K14", "/CISD/MP002-1:K15", "/CISD/MP002-1:K16", "/CISD/MP002-1:K17",
            "/CISD/MP002-1:K18", "/CISD/MP002-1:K19", "/CISD/MP002-1:K20", "/CISD/MP002-1:K21",
            "/CISD/MP002-1:K22", "/CISD/MP002-1:L03", "/CISD/MP002-1:L04", "/CISD/MP002-1:L05",
            "/CISD/MP002-1:L06", "/CISD/MP002-1:L07", "/CISD/MP002-1:L08", "/CISD/MP002-1:L09",
            "/CISD/MP002-1:L10", "/CISD/MP002-1:L11", "/CISD/MP002-1:L12", "/CISD/MP002-1:L13",
            "/CISD/MP002-1:L14", "/CISD/MP002-1:L15", "/CISD/MP002-1:L16", "/CISD/MP002-1:L17",
            "/CISD/MP002-1:L18", "/CISD/MP002-1:L19", "/CISD/MP002-1:L20", "/CISD/MP002-1:L21",
            "/CISD/MP002-1:L22", "/CISD/MP002-1:M03", "/CISD/MP002-1:M04", "/CISD/MP002-1:M05",
            "/CISD/MP002-1:M06", "/CISD/MP002-1:M07", "/CISD/MP002-1:M08", "/CISD/MP002-1:M09",
            "/CISD/MP002-1:M10", "/CISD/MP002-1:M11", "/CISD/MP002-1:M12", "/CISD/MP002-1:M13",
            "/CISD/MP002-1:M14", "/CISD/MP002-1:M15", "/CISD/MP002-1:M16", "/CISD/MP002-1:M17",
            "/CISD/MP002-1:M18", "/CISD/MP002-1:M19", "/CISD/MP002-1:M20", "/CISD/MP002-1:M21",
            "/CISD/MP002-1:M22", "/CISD/MP002-1:N03", "/CISD/MP002-1:N04", "/CISD/MP002-1:N05",
            "/CISD/MP002-1:N06", "/CISD/MP002-1:N07", "/CISD/MP002-1:N08", "/CISD/MP002-1:N09",
            "/CISD/MP002-1:N10", "/CISD/MP002-1:N11", "/CISD/MP002-1:N12", "/CISD/MP002-1:N13",
            "/CISD/MP002-1:N14", "/CISD/MP002-1:N15", "/CISD/MP002-1:N16", "/CISD/MP002-1:N17",
            "/CISD/MP002-1:N18", "/CISD/MP002-1:N19", "/CISD/MP002-1:N20", "/CISD/MP002-1:N21",
            "/CISD/MP002-1:N22", "/CISD/MP002-1:O03", "/CISD/MP002-1:O04", "/CISD/MP002-1:O05",
            "/CISD/MP002-1:O06", "/CISD/MP002-1:O07", "/CISD/MP002-1:O08", "/CISD/MP002-1:O09",
            "/CISD/MP002-1:O10", "/CISD/MP002-1:O11", "/CISD/MP002-1:O12", "/CISD/MP002-1:O13",
            "/CISD/MP002-1:O14", "/CISD/MP002-1:O15", "/CISD/MP002-1:O16", "/CISD/MP002-1:O17",
            "/CISD/MP002-1:O18", "/CISD/MP002-1:O19", "/CISD/MP002-1:O20", "/CISD/MP002-1:O21",
            "/CISD/MP002-1:O22", "/CISD/MP002-1:P03", "/CISD/MP002-1:P04", "/CISD/MP002-1:P05",
            "/CISD/MP002-1:P06", "/CISD/MP002-1:P07", "/CISD/MP002-1:P08", "/CISD/MP002-1:P09",
            "/CISD/MP002-1:P10", "/CISD/MP002-1:P11", "/CISD/MP002-1:P12", "/CISD/MP002-1:P13",
            "/CISD/MP002-1:P14", "/CISD/MP002-1:P15", "/CISD/MP002-1:P16", "/CISD/MP002-1:P17",
            "/CISD/MP002-1:P18", "/CISD/MP002-1:P19", "/CISD/MP002-1:P20", "/CISD/MP002-1:P21",
            "/CISD/MP002-1:P22", "/MP:A03", "/MP:A04", "/MP:A05", "/MP:A06", "/MP:A07", "/MP:A08", "/MP:A09",
            "/MP:A10", "/MP:A11", "/MP:A12", "/MP:A13", "/MP:A14", "/MP:A15", "/MP:A16", "/MP:A17", "/MP:A18",
            "/MP:A19", "/MP:A20", "/MP:A21", "/MP:A22", "/MP:B03", "/MP:B04", "/MP:B05", "/MP:B06", "/MP:B07",
            "/MP:B08", "/MP:B09", "/MP:B10", "/MP:B11", "/MP:B12", "/MP:B13", "/MP:B14", "/MP:B15", "/MP:B16",
            "/MP:B17", "/MP:B18", "/MP:B19", "/MP:B20", "/MP:B21", "/MP:B22", "/MP:C03", "/MP:C04", "/MP:C05",
            "/MP:C06", "/MP:C07", "/MP:C08", "/MP:C09", "/MP:C10", "/MP:C11", "/MP:C12", "/MP:C13", "/MP:C14",
            "/MP:C15", "/MP:C16", "/MP:C17", "/MP:C18", "/MP:C19", "/MP:C20", "/MP:C21", "/MP:C22", "/MP:D03",
            "/MP:D04", "/MP:D05", "/MP:D06", "/MP:D07", "/MP:D08", "/MP:D09", "/MP:D10", "/MP:D11", "/MP:D12",
            "/MP:D13", "/MP:D14", "/MP:D15", "/MP:D16", "/MP:D17", "/MP:D18", "/MP:D19", "/MP:D20", "/MP:D21",
            "/MP:D22", "/MP:E03", "/MP:E04", "/MP:E05", "/MP:E06", "/MP:E07", "/MP:E08", "/MP:E09", "/MP:E10",
            "/MP:E11", "/MP:E12", "/MP:E13", "/MP:E14", "/MP:E15", "/MP:E16", "/MP:E17", "/MP:E18", "/MP:E19",
            "/MP:E20", "/MP:E21", "/MP:E22", "/MP:F03", "/MP:F04", "/MP:F05", "/MP:F06", "/MP:F07", "/MP:F08",
            "/MP:F09", "/MP:F10", "/MP:F11", "/MP:F12", "/MP:F13", "/MP:F14", "/MP:F15", "/MP:F16", "/MP:F17",
            "/MP:F18", "/MP:F19", "/MP:F20", "/MP:F21", "/MP:F22", "/MP:G03", "/MP:G04", "/MP:G05", "/MP:G06",
            "/MP:G07", "/MP:G08", "/MP:G09", "/MP:G10", "/MP:G11", "/MP:G12", "/MP:G13", "/MP:G14", "/MP:G15",
            "/MP:G16", "/MP:G17", "/MP:G18", "/MP:G19", "/MP:G20", "/MP:G21", "/MP:G22", "/MP:H03", "/MP:H04",
            "/MP:H05", "/MP:H06", "/MP:H07", "/MP:H08", "/MP:H09", "/MP:H10", "/MP:H11", "/MP:H12", "/MP:H13",
            "/MP:H14", "/MP:H15", "/MP:H16", "/MP:H17", "/MP:H18", "/MP:H19", "/MP:H20", "/MP:H21", "/MP:H22",
            "/MP:I03", "/MP:I04", "/MP:I05", "/MP:I06", "/MP:I07", "/MP:I08", "/MP:I09", "/MP:I10", "/MP:I11",
            "/MP:I12", "/MP:I13", "/MP:I14", "/MP:I15", "/MP:I16", "/MP:I17", "/MP:I18", "/MP:I19", "/MP:I20",
            "/MP:I21", "/MP:I22", "/MP:J03", "/MP:J04", "/MP:J05", "/MP:J06", "/MP:J07", "/MP:J08", "/MP:J09",
            "/MP:J10", "/MP:J11", "/MP:J12", "/MP:J13", "/MP:J14", "/MP:J15", "/MP:J16", "/MP:J17", "/MP:J18",
            "/MP:J19", "/MP:J20", "/MP:J21", "/MP:J22", "/MP:K03", "/MP:K04", "/MP:K05", "/MP:K06", "/MP:K07",
            "/MP:K08", "/MP:K09", "/MP:K10", "/MP:K11", "/MP:K12", "/MP:K13", "/MP:K14", "/MP:K15", "/MP:K16",
            "/MP:K17", "/MP:K18", "/MP:K19", "/MP:K20", "/MP:K21", "/MP:K22", "/MP:L03", "/MP:L04", "/MP:L05",
            "/MP:L06", "/MP:L07", "/MP:L08", "/MP:L09", "/MP:L10", "/MP:L11", "/MP:L12", "/MP:L13", "/MP:L14",
            "/MP:L15", "/MP:L16", "/MP:L17", "/MP:L18", "/MP:L19", "/MP:L20", "/MP:L21", "/MP:L22", "/MP:M03",
            "/MP:M04", "/MP:M05", "/MP:M06", "/MP:M07", "/MP:M08", "/MP:M09", "/MP:M10", "/MP:M11", "/MP:M12",
            "/MP:M13", "/MP:M14", "/MP:M15", "/MP:M16", "/MP:M17", "/MP:M18", "/MP:M19", "/MP:M20", "/MP:M21",
            "/MP:M22", "/MP:N03", "/MP:N04", "/MP:N05", "/MP:N06", "/MP:N07", "/MP:N08", "/MP:N09", "/MP:N10",
            "/MP:N11", "/MP:N12", "/MP:N13", "/MP:N14", "/MP:N15", "/MP:N16", "/MP:N17", "/MP:N18", "/MP:N19",
            "/MP:N20", "/MP:N21", "/MP:N22", "/MP:O03", "/MP:O04", "/MP:O05", "/MP:O06", "/MP:O07", "/MP:O08",
            "/MP:O09", "/MP:O10", "/MP:O11", "/MP:O12", "/MP:O13", "/MP:O14", "/MP:O15", "/MP:O16", "/MP:O17",
            "/MP:O18", "/MP:O19", "/MP:O20", "/MP:O21", "/MP:O22", "/MP:P03", "/MP:P04", "/MP:P05", "/MP:P06",
            "/MP:P07", "/MP:P08", "/MP:P09", "/MP:P10", "/MP:P11", "/MP:P12", "/MP:P13", "/MP:P14", "/MP:P15",
            "/MP:P16", "/MP:P17", "/MP:P18", "/MP:P19", "/MP:P20", "/MP:P21", "/MP:P22", "/CISD/CL-3V:A01",
            "/CISD/CL-3V:A02", "/CISD/B1B3:B01", "/CISD/B1B3:B03", "/CISD/C1:C01", "/CISD/C2:C02",
            "/CISD/C3:C03", "/CISD/MP1-MIXED:A01", "/CISD/MP1-MIXED:A02", "/CISD/MP1-MIXED:A03",
            "/CISD/MP1-MIXED:B02", "/CISD/MP2-NO-CL:A01", "/CISD/MP2-NO-CL:A02", "/CISD/MP2-NO-CL:A03",
            "/CISD/MP2-NO-CL:B02", "/CISD/MP2-NO-CL:C03", "/CISD/PLATE_WELLSEARCH:WELL-A01",
            "/CISD/PLATE_WELLSEARCH:WELL-A02"
    };

    @Autowired
    protected ISQLExecutor sqlExecutor;

    @Test
    public void testSearchWhichReturnsSharedSamplesForSpaceUser()
    {
        SampleSearchCriteria sampleSearchCriteria = new SampleSearchCriteria();
        sampleSearchCriteria.withCode().thatEndsWith("P");
        testSearch(TEST_SPACE_USER, sampleSearchCriteria, "/DP", "/MP");
    }

    @Test
    public void testSearchWithIdSetToIdentifier()
    {
        SampleSearchCriteria criteria = new SampleSearchCriteria();
        criteria.withId().thatEquals(new SampleIdentifier("/CISD/CP-TEST-1"));
        testSearch(TEST_USER, criteria, "/CISD/CP-TEST-1");
    }

    @Test
    public void testSearchWithIdSetToPermId()
    {
        SampleSearchCriteria criteria = new SampleSearchCriteria();
        criteria.withId().thatEquals(new SamplePermId("200902091219327-1025"));
        testSearch(TEST_USER, criteria, "/CISD/CP-TEST-1");
    }

    @Test
    public void testSearchWithMultipleIds()
    {
        SampleSearchCriteria criteria = new SampleSearchCriteria();
        criteria.withOrOperator();
        criteria.withId().thatEquals(new SampleIdentifier("/CISD/CP-TEST-1"));
        criteria.withId().thatEquals(new SamplePermId("200902091250077-1026"));
        testSearch(TEST_USER, criteria, "/CISD/CP-TEST-1", "/CISD/CP-TEST-2");
    }

    @Test
    public void testSearchWithPermId()
    {
        SampleSearchCriteria criteria = new SampleSearchCriteria();
        criteria.withPermId().thatEquals("200902091219327-1025");
        testSearch(TEST_USER, criteria, "/CISD/CP-TEST-1");
    }

    @Test
    public void testSearchWithIdentifierThatEquals()
    {
        final SampleSearchCriteria criteria1 = new SampleSearchCriteria();
        criteria1.withIdentifier().thatEquals("/CISD/CP-TEST-1");
        testSearch(TEST_USER, criteria1, "/CISD/CP-TEST-1");

        final SampleSearchCriteria criteria2 = new SampleSearchCriteria();
        criteria2.withIdentifier().withWildcards().thatEquals("/CISD/CP-TEST-*");
        testSearch(TEST_USER, criteria2, "/CISD/CP-TEST-1", "/CISD/CP-TEST-2", "/CISD/CP-TEST-3");

        final SampleSearchCriteria criteria3 = new SampleSearchCriteria();
        criteria3.withIdentifier().withoutWildcards().thatEquals("/CISD/CP-TEST-*");
        testSearch(TEST_USER, criteria3);

        final SampleSearchCriteria criteria4 = new SampleSearchCriteria();
        criteria4.withIdentifier().withWildcards().thatEquals("/CISD/CP-*-1");
        testSearch(TEST_USER, criteria4, "/CISD/CP-TEST-1");

        final SampleSearchCriteria criteria5 = new SampleSearchCriteria();
        criteria5.withIdentifier().withoutWildcards().thatEquals("/CISD/CP-*-1");
        testSearch(TEST_USER, criteria5);

        final SampleSearchCriteria criteria6 = new SampleSearchCriteria();
        criteria6.withIdentifier().withWildcards().thatEquals("/*/CP-TEST-*");
        testSearch(TEST_USER, criteria6, "/CISD/CP-TEST-1", "/CISD/CP-TEST-2", "/CISD/CP-TEST-3",
                "/TEST-SPACE/CP-TEST-4");

        final SampleSearchCriteria criteria7 = new SampleSearchCriteria();
        criteria7.withIdentifier().withoutWildcards().thatEquals("/*/CP-TEST-*");
        testSearch(TEST_USER, criteria7);
    }

    @Test
    public void testSearchWithIdentifierThatStartsWith()
    {
        final SampleSearchCriteria criteria1 = new SampleSearchCriteria();
        criteria1.withIdentifier().thatStartsWith("/CISD/CP-TEST");
        testSearch(TEST_USER, criteria1, "/CISD/CP-TEST-1", "/CISD/CP-TEST-2", "/CISD/CP-TEST-3");

        final SampleSearchCriteria criteria2 = new SampleSearchCriteria();
        criteria2.withIdentifier().withWildcards().thatStartsWith("/CISD/*-test");
        testSearch(TEST_USER, criteria2, "/CISD/CP-TEST-1", "/CISD/CP-TEST-2", "/CISD/CP-TEST-3", "/CISD/DYNA-TEST-1");

        final SampleSearchCriteria criteria3 = new SampleSearchCriteria();
        criteria3.withIdentifier().withoutWildcards().thatStartsWith("/CISD/*-test");
        testSearch(TEST_USER, criteria3);
    }

    @Test
    public void testSearchWithIdentifierThatEndsWith()
    {
        final SampleSearchCriteria criteria1 = new SampleSearchCriteria();
        criteria1.withIdentifier().thatEndsWith("-TEST-1");
        testSearch(TEST_USER, criteria1, "/CISD/CP-TEST-1", "/CISD/DYNA-TEST-1");

        final SampleSearchCriteria criteria2 = new SampleSearchCriteria();
        criteria2.withIdentifier().withWildcards().thatEndsWith("-TEST-*");
        testSearch(TEST_USER, criteria2, "/CISD/CP-TEST-1", "/CISD/CP-TEST-2", "/CISD/CP-TEST-3",
                "/TEST-SPACE/CP-TEST-4", "/CISD/DYNA-TEST-1");

        final SampleSearchCriteria criteria3 = new SampleSearchCriteria();
        criteria3.withIdentifier().withoutWildcards().thatEndsWith("-TEST-*");
        testSearch(TEST_USER, criteria3);
    }

    @Test
    public void testSearchWithIdentifierThatContains()
    {
        final SampleSearchCriteria criteria1 = new SampleSearchCriteria();
        criteria1.withIdentifier().thatContains("CP-TEST");
        testSearch(TEST_USER, criteria1, "/CISD/CP-TEST-1", "/CISD/CP-TEST-2", "/CISD/CP-TEST-3",
                "/TEST-SPACE/CP-TEST-4");

        final SampleSearchCriteria criteria2 = new SampleSearchCriteria();
        criteria2.withIdentifier().withWildcards().thatContains("CISD*-TEST");
        testSearch(TEST_USER, criteria2, "/CISD/CP-TEST-1", "/CISD/CP-TEST-2", "/CISD/CP-TEST-3", "/CISD/DYNA-TEST-1");

        final SampleSearchCriteria criteria3 = new SampleSearchCriteria();
        criteria3.withIdentifier().withoutWildcards().thatContains("CISD*-TEST");
        testSearch(TEST_USER, criteria3);
    }

    @Test
    public void testSearchWithCode()
    {
        SampleSearchCriteria criteria = new SampleSearchCriteria();
        criteria.withCode().thatEquals("RP1-A2X");
        testSearch(TEST_USER, criteria, "/CISD/RP1-A2X");
    }

    @Test
    public void testSearchWithIncorrectCode()
    {
        final SampleSearchCriteria criteria1 = new SampleSearchCriteria();
        criteria1.withCode().thatEquals("/CISD/RP1-A2X/ABCD");
        testSearch(TEST_USER, criteria1);

        final SampleSearchCriteria criteria2 = new SampleSearchCriteria();
        criteria2.withCode().thatEquals("/A/B/C/D/E");
        testSearch(TEST_USER, criteria2);
    }

    @Test
    public void testSearchWithCodeThatIsLessOrEqualTo()
    {
        SampleSearchCriteria criteria = new SampleSearchCriteria();
        criteria.withCode().thatIsLessThanOrEqualTo("3VCP5");
        testSearch(TEST_USER, criteria, "/CISD/3V-125", "/CISD/3V-126", "/CISD/3VCP5");
    }

    @Test
    public void testSearchWithCodeThatIsLessThan()
    {
        SampleSearchCriteria criteria = new SampleSearchCriteria();
        criteria.withCode().thatIsLessThan("3VCP5");
        testSearch(TEST_USER, criteria, "/CISD/3V-125", "/CISD/3V-126");
    }

    @Test
    public void testSearchWithCodeThatIsGreaterThanOrEqualTo()
    {
        SampleSearchCriteria criteria = new SampleSearchCriteria();
        criteria.withCode().thatIsGreaterThanOrEqualTo("PLATE_WELLSEARCH:WELL-A01");
        testSearch(TEST_USER, criteria, "/TEST-SPACE/SAMPLE-TO-DELETE", "/CISD/RP1-B1X",
                "/CISD/PLATE_WELLSEARCH:WELL-A02", "/CISD/RP1-A2X", "/CISD/RP2-A1X",
                "/CISD/PLATE_WELLSEARCH:WELL-A01");
    }

    @Test
    public void testSearchWithCodeThatIsGreaterThan()
    {
        SampleSearchCriteria criteria = new SampleSearchCriteria();
        criteria.withCode().thatIsGreaterThan("PLATE_WELLSEARCH:WELL-A01");
        testSearch(TEST_USER, criteria, "/TEST-SPACE/SAMPLE-TO-DELETE", "/CISD/RP1-B1X",
                "/CISD/PLATE_WELLSEARCH:WELL-A02", "/CISD/RP1-A2X", "/CISD/RP2-A1X");
    }

    @Test
    public void testSearchWithPropertyThatIsLessThanOrEqualTo()
    {
        SampleSearchCriteria criteria = new SampleSearchCriteria();
        criteria.withProperty("COMMENT").thatIsLessThanOrEqualTo("test comment");
        testSearch(TEST_USER, criteria, "/CISD/3VCP7", "/CISD/CP-TEST-2", "/CISD/CP-TEST-3", "/TEST-SPACE/EV-TEST");
    }

    @Test
    public void testSearchWithPropertyThatIsLessThan()
    {
        SampleSearchCriteria criteria = new SampleSearchCriteria();
        criteria.withProperty("COMMENT").thatIsLessThan("test comment");
        testSearch(TEST_USER, criteria, "/CISD/CP-TEST-2", "/CISD/CP-TEST-3");
    }

    @Test
    public void testSearchWithPropertyThatIsGreaterThanOrEqualTo()
    {
        SampleSearchCriteria criteria = new SampleSearchCriteria();
        criteria.withProperty("COMMENT").thatIsGreaterThanOrEqualTo("test comment");
        testSearch(TEST_USER, criteria, "/CISD/3VCP7", "/CISD/CP-TEST-1", "/TEST-SPACE/EV-TEST");
    }

    @Test
    public void testSearchWithPropertyThatIsGreaterThan()
    {
        SampleSearchCriteria criteria = new SampleSearchCriteria();
        criteria.withProperty("COMMENT").thatIsGreaterThan("test comment");
        testSearch(TEST_USER, criteria, "/CISD/CP-TEST-1");
    }

    @Test
    public void testSearchWithPropertyMatchingSampleProperty()
    {
        final String sessionToken = v3api.login(TEST_USER, PASSWORD);
        final PropertyTypePermId propertyType = createASamplePropertyType(sessionToken, null);
        final EntityTypePermId sampleType = createASampleType(sessionToken, false, propertyType);
        final SampleCreation sampleCreation = new SampleCreation();
        sampleCreation.setAutoGeneratedCode(true);
        sampleCreation.setTypeId(sampleType);
        sampleCreation.setProperty(propertyType.getPermId(), "/CISD/CL1");
        v3api.createSamples(sessionToken, Collections.singletonList(sampleCreation));

        final SampleSearchCriteria criteria = new SampleSearchCriteria();
        criteria.withOrOperator();
        criteria.withProperty(propertyType.getPermId()).thatEquals("/CISD/CL1");

        testSearch(TEST_USER, criteria, 1);

        v3api.logout(sessionToken);
    }

    @Test
    public void testSearchWithPropertyThatEquals()
    {
        final String sessionToken = v3api.login(TEST_USER, PASSWORD);
        final PropertyTypePermId propertyType = createAPropertyType(sessionToken, DataType.VARCHAR);
        final EntityTypePermId sampleType = createASampleType(sessionToken, false, propertyType);
        final SampleCreation sampleCreation = new SampleCreation();
        sampleCreation.setAutoGeneratedCode(true);
        sampleCreation.setTypeId(sampleType);
        sampleCreation.setProperty(propertyType.getPermId(), "Test Space ");
        v3api.createSamples(sessionToken, Collections.singletonList(sampleCreation));

        final SampleSearchCriteria criteria = new SampleSearchCriteria();
        criteria.withOrOperator();
        criteria.withProperty(propertyType.getPermId()).thatEquals("Test Space ");

        testSearch(TEST_USER, criteria, 1);

        v3api.logout(sessionToken);
    }

    @Test
    public void testSearchWithCodes()
    {
        SampleSearchCriteria criteria = new SampleSearchCriteria();
        criteria.withCodes().thatIn(Arrays.asList("RP1-A2X", "RP1-B1X", "PLATE_WELLSEARCH:WELL-A01",
                "PLATE_WELLSEARCH:WELL-A02"));
        testSearch(TEST_USER, criteria, "/CISD/RP1-A2X", "/CISD/RP1-B1X",
                "/CISD/PLATE_WELLSEARCH:WELL-A01", "/CISD/PLATE_WELLSEARCH:WELL-A02");
    }

    @Test
    public void testSearchWithIncorrectCodes()
    {
        SampleSearchCriteria criteria = new SampleSearchCriteria();
        criteria.withCodes().thatIn(Arrays.asList("/CISD/RP1-A2X/ABC", "/A/B/C/D"));
        testSearch(TEST_USER, criteria);
    }

    @Test
    public void testSearchWithCodesEmpty()
    {
        SampleSearchCriteria criteria = new SampleSearchCriteria();
        criteria.withCodes().thatIn(Arrays.asList());
        testSearch(TEST_USER, criteria, 0);
    }

    @Test
    public void testSearchWithCodesWithNull()
    {
        SampleSearchCriteria criteria = new SampleSearchCriteria();
        criteria.withCodes().thatIn(Arrays.asList(new String[] { null }));
        criteria.withOrOperator();
        testSearch(TEST_USER, criteria, 0);
    }

    @Test
    public void testSearchWithCodesWithObjectArray()
    {
        SampleSearchCriteria criteria = new SampleSearchCriteria();
        CodesSearchCriteria codesSearchCriteria = criteria.withCodes();
        List codes = new ArrayList();
        codes.add("RP1-A2X");
        codesSearchCriteria.setFieldValue(codes);
        criteria.withOrOperator();
        testSearch(TEST_USER, criteria, "/CISD/RP1-A2X");
    }

    @Test
    public void testSearchWithCodesEmptyAndOther()
    {
        SampleSearchCriteria criteria = new SampleSearchCriteria();
        criteria.withCodes().thatIn(Arrays.asList());
        criteria.withCode().thatEquals("RP1-A2X");
        criteria.withOrOperator();
        testSearch(TEST_USER, criteria, "/CISD/RP1-A2X");
    }

    @Test
    public void testSearchWithCodeThatEqualsWithStarWildcard()
    {
        final SampleSearchCriteria criteria1 = new SampleSearchCriteria();
        criteria1.withCode().withWildcards().thatEquals("RP1-*X");
        testSearch(TEST_USER, criteria1, "/CISD/RP1-A2X", "/CISD/RP1-B1X");

        final SampleSearchCriteria criteria2 = new SampleSearchCriteria();
        criteria2.withCode().withoutWildcards().thatEquals("RP1-*X");
        testSearch(TEST_USER, criteria2);
    }

    @Test
    public void testSearchWithCodeThatEqualsWithQuestionMarkWildcard()
    {
        final SampleSearchCriteria criteria1 = new SampleSearchCriteria();
        criteria1.withCode().withWildcards().thatEquals("CP???1");
        testSearch(TEST_USER, criteria1, "/CISD/CP1-A1", "/CISD/CP1-B1", "/CISD/CP2-A1");

        final SampleSearchCriteria criteria2 = new SampleSearchCriteria();
        criteria2.withCode().withoutWildcards().thatEquals("CP???1");
        testSearch(TEST_USER, criteria2);
    }

    @Test
    public void testSearchWithCodeThatStartsWithStarWildcard()
    {
        final SampleSearchCriteria criteria1 = new SampleSearchCriteria();
        criteria1.withCode().withWildcards().thatStartsWith("PLATE_WELLSEARCH:W*L-");
        testSearch(TEST_USER, criteria1, "/CISD/PLATE_WELLSEARCH:WELL-A01", "/CISD/PLATE_WELLSEARCH:WELL-A02");

        final SampleSearchCriteria criteria2 = new SampleSearchCriteria();
        criteria2.withCode().withoutWildcards().thatStartsWith("PLATE_WELLSEARCH:W*L-");
        testSearch(TEST_USER, criteria2);
    }

    @Test
    public void testSearchWithCodeThatStartsWithQuestionMarkWildcard()
    {
        final SampleSearchCriteria criteria1 = new SampleSearchCriteria();
        criteria1.withCode().withWildcards().thatStartsWith("CP?-");
        testSearch(TEST_USER, criteria1, "/CISD/CP1-A1", "/CISD/CP1-A2", "/CISD/CP1-B1", "/CISD/CP2-A1");

        final SampleSearchCriteria criteria2 = new SampleSearchCriteria();
        criteria2.withCode().withoutWildcards().thatStartsWith("CP?-");
        testSearch(TEST_USER, criteria2);
    }

    @Test
    public void testSearchWithCodeThatEndsWithStarWildcard()
    {
        final SampleSearchCriteria criteria1 = new SampleSearchCriteria();
        criteria1.withCode().withWildcards().thatEndsWith("NOR*L");
        testSearch(TEST_USER, criteria1, "/TEST-SPACE/EV-PARENT-NORMAL");

        final SampleSearchCriteria criteria2 = new SampleSearchCriteria();
        criteria2.withCode().withoutWildcards().thatEndsWith("NOR*L");
        testSearch(TEST_USER, criteria2);
    }

    @Test
    public void testSearchWithCodeThatEndsWithQuestionMarkWildcard()
    {
        final SampleSearchCriteria criteria1 = new SampleSearchCriteria();
        criteria1.withCode().withWildcards().thatEndsWith("-??2");
        testSearch(TEST_USER, criteria1, "/CISD/PLATE_WELLSEARCH:WELL-A02");

        final SampleSearchCriteria criteria2 = new SampleSearchCriteria();
        criteria2.withCode().withoutWildcards().thatEndsWith("-??2");
        testSearch(TEST_USER, criteria2);
    }

    @Test
    public void testSearchForAll()
    {
        SampleSearchCriteria criteria = new SampleSearchCriteria();
        testSearch(TEST_USER, criteria, 701);
    }

    @Test
    public void testSearchForAllSpaceSamples()
    {
        SampleSearchCriteria criteria = new SampleSearchCriteria();
        criteria.withSpace().withCode();
        testSearch(TEST_USER, criteria, 379);
    }

    @Test
    public void testSearchForAllSharedSamples()
    {
        SampleSearchCriteria criteria = new SampleSearchCriteria().withoutSpace();
        testSearch(TEST_USER, criteria, 322);
    }

    @Test
    public void testSearchWithSpaceWithIdSetToPermId()
    {
        SampleSearchCriteria criteria = new SampleSearchCriteria();
        criteria.withSpace().withId().thatEquals(new SpacePermId("TEST-SPACE"));
        testSearch(TEST_USER, criteria, 8);
    }

    @Test
    public void testSearchWithSpaceWithCode()
    {
        SampleSearchCriteria criteria = new SampleSearchCriteria();
        criteria.withSpace().withCode().thatEquals("TEST-SPACE");
        testSearch(TEST_USER, criteria, 8);
    }

    @Test
    public void testSearchWithSpaceWithPermId()
    {
        SampleSearchCriteria criteria = new SampleSearchCriteria();
        criteria.withSpace().withPermId().thatEquals("TEST-SPACE");
        testSearch(TEST_USER, criteria, 8);

        criteria = new SampleSearchCriteria();
        criteria.withSpace().withPermId().thatEquals("/TEST-SPACE");
        testSearch(TEST_USER, criteria, 8);
    }

    @Test
    public void testSearchWithSpaceUnauthorized()
    {
        SampleSearchCriteria criteria = new SampleSearchCriteria();
        criteria.withPermId().thatEquals("200902091219327-1025");
        testSearch(TEST_USER, criteria, 1);

        criteria = new SampleSearchCriteria();
        criteria.withPermId().thatEquals("200902091219327-1025");
        testSearch(TEST_SPACE_USER, criteria, 0);
    }

    @Test
    public void testSearchWithCodeInContainer()
    {
        SampleSearchCriteria criteria = new SampleSearchCriteria();
        criteria.withCode().thatEquals("PLATE_WELLSEARCH:WELL-A01");
        testSearch(TEST_USER, criteria, "/CISD/PLATE_WELLSEARCH:WELL-A01");
    }

    @Test
    public void testSearchWithTypeIdSetToPermId()
    {
        SampleSearchCriteria criteria = new SampleSearchCriteria();
        criteria.withType().withId().thatEquals(new EntityTypePermId("REINFECT_PLATE"));
        testSearch(TEST_USER, criteria, "/CISD/RP1-A2X", "/CISD/RP1-B1X", "/CISD/RP2-A1X");
    }

    @Test
    public void testSearchWithTypeWithCode()
    {
        SampleSearchCriteria criteria = new SampleSearchCriteria();
        criteria.withType().withCode().thatEquals("REINFECT_PLATE");
        testSearch(TEST_USER, criteria, "/CISD/RP1-A2X", "/CISD/RP1-B1X", "/CISD/RP2-A1X");
    }

    @Test
    public void testSearchWithTypeWithCodeWithWildcard()
    {
        final SampleSearchCriteria criteria1 = new SampleSearchCriteria();
        criteria1.withType().withCode().withWildcards().thatEquals("REINFECT_PLAT*");
        testSearch(TEST_USER, criteria1, "/CISD/RP1-A2X", "/CISD/RP1-B1X", "/CISD/RP2-A1X");

        final SampleSearchCriteria criteria2 = new SampleSearchCriteria();
        criteria2.withType().withCode().withoutWildcards().thatEquals("REINFECT_PLAT*");
        testSearch(TEST_USER, criteria2);
    }

    @Test
    public void testSearchWithTypeWithSemanticAnnotationsWithIdThatEquals()
    {
        String sessionToken = v3api.login(TEST_USER, PASSWORD);

        SampleSearchCriteria criteria = new SampleSearchCriteria();
        criteria.withType().withSemanticAnnotations().withId().thatEquals(new SemanticAnnotationPermId("ST_DILUTION_PLATE"));

        SampleFetchOptions fo = new SampleFetchOptions();
        fo.withType();

        List<Sample> samples = searchSamples(sessionToken, criteria, fo);

        assertEquals(samples.size(), 6, samples.toString());
        for (Sample sample : samples)
        {
            assertEquals(sample.getType().getCode(), "DILUTION_PLATE");
        }
    }

    @Test
    public void testSearchWithTypeWithSemanticAnnotationsWithIdOrIdAndWithSampleCodeThatContains()
    {
        String sessionToken = v3api.login(TEST_USER, PASSWORD);

        SampleSearchCriteria criteria = new SampleSearchCriteria();
        criteria.withCode().thatContains("P2");

        SemanticAnnotationSearchCriteria annotationCriteria = criteria.withType().withSemanticAnnotations();
        annotationCriteria.withOrOperator();
        annotationCriteria.withId().thatEquals(new SemanticAnnotationPermId("ST_MASTER_PLATE"));
        annotationCriteria.withId().thatEquals(new SemanticAnnotationPermId("ST_DILUTION_PLATE"));

        SampleFetchOptions fo = new SampleFetchOptions();
        fo.withType();

        List<Sample> samples = searchSamples(sessionToken, criteria, fo);

        assertEquals(samples.size(), 2, samples.toString());
        for (Sample sample : samples)
        {
            AssertionUtil.assertContains("P2", sample.getCode());
            AssertionUtil.assertCollectionContains(Arrays.asList("MASTER_PLATE", "DILUTION_PLATE"), sample.getType().getCode());
        }
    }

    @Test
    public void testSearchWithTypeWithPropertyAssignmentsWithSemanticAnnotationsWithIdThatEqualsWhereSemanticAnnotationIsDefinedAtPropertyAssignment()
    {
        String sessionToken = v3api.login(TEST_USER, PASSWORD);

        SampleSearchCriteria criteria = new SampleSearchCriteria();
        criteria.withType().withPropertyAssignments().withSemanticAnnotations().withId()
                .thatEquals(new SemanticAnnotationPermId("ST_CELL_PLATE_PT_ORGANISM"));

        SampleFetchOptions fo = new SampleFetchOptions();
        fo.withType();

        List<Sample> samples = searchSamples(sessionToken, criteria, fo);

        assertEquals(samples.size(), 14, samples.toString());
        for (Sample sample : samples)
        {
            assertEquals(sample.getType().getCode(), "CELL_PLATE");
        }
    }

    @Test
    public void testSearchWithTypeWithPropertyAssignmentsWithSemanticAnnotationsWithIdThatEqualsWhereSemanticAnnotationIsDefinedAtPropertyTypeLevelOnly()
    {
        String sessionToken = v3api.login(TEST_USER, PASSWORD);

        SampleSearchCriteria criteria = new SampleSearchCriteria();
        criteria.withType().withPropertyAssignments().withSemanticAnnotations().withId()
                .thatEquals(new SemanticAnnotationPermId("PT_ORGANISM"));

        SampleFetchOptions fo = new SampleFetchOptions();
        fo.withType();

        List<Sample> samples = searchSamples(sessionToken, criteria, fo);

        assertEquals(samples.size(), 2, samples.toString());
        for (Sample sample : samples)
        {
            AssertionUtil.assertCollectionContains(Arrays.asList("DELETION_TEST", "NORMAL"), sample.getType().getCode());
        }
    }

    @Test
    public void testSearchWithTypeWithPropertyAssignmentsWithPropertyTypeWithSemanticAnnotationsWithIdThatEquals()
    {
        String sessionToken = v3api.login(TEST_USER, PASSWORD);

        SampleSearchCriteria criteria = new SampleSearchCriteria();
        criteria.withType().withPropertyAssignments().withPropertyType().withSemanticAnnotations().withId()
                .thatEquals(new SemanticAnnotationPermId("PT_DESCRIPTION"));

        SampleFetchOptions fo = new SampleFetchOptions();
        fo.withType();

        List<Sample> samples = searchSamples(sessionToken, criteria, fo);

        assertEquals(samples.size(), 11, samples.toString());
        for (Sample sample : samples)
        {
            AssertionUtil.assertCollectionContains(Arrays.asList("MASTER_PLATE", "CONTROL_LAYOUT", "DELETION_TEST"), sample.getType().getCode());
        }
    }

    @Test
    public void testSearchWithTypeWithPermId()
    {
        SampleSearchCriteria criteria = new SampleSearchCriteria();
        criteria.withType().withPermId().thatEquals("REINFECT_PLATE");
        testSearch(TEST_USER, criteria, "/CISD/RP1-A2X", "/CISD/RP1-B1X", "/CISD/RP2-A1X");
    }

    @Test
    public void testSearchWithExperiment()
    {
        SampleSearchCriteria criteria = new SampleSearchCriteria();
        criteria.withCode().thatContains("A01");
        criteria.withExperiment();
        testSearch(TEST_USER, criteria, "/CISD/PLATE_WELLSEARCH:WELL-A01");
    }

    @Test
    public void testSearchWithoutExperiment()
    {
        SampleSearchCriteria criteria = new SampleSearchCriteria();
        criteria.withCode().thatContains("A01");
        criteria.withoutExperiment();
        testSearch(TEST_USER, criteria, "/CISD/CL1:A01", "/CISD/MP2-NO-CL:A01", "/CISD/CL-3V:A01", "/CISD/MP1-MIXED:A01");
    }

    @Test
    public void testSearchWithExperimentWithIdSetToIdentifier()
    {
        SampleSearchCriteria criteria = new SampleSearchCriteria();
        criteria.withExperiment().withId().thatEquals(new ExperimentIdentifier("/CISD/NEMO/EXP10"));
        testSearch(TEST_USER, criteria, "/CISD/3VCP5");
    }

    @Test
    public void testSearchWithExperimentWithIdSetToPermId()
    {
        SampleSearchCriteria criteria = new SampleSearchCriteria();
        criteria.withExperiment().withId().thatEquals(new ExperimentPermId("200811050952663-1029"));
        testSearch(TEST_USER, criteria, "/CISD/3VCP5");
    }

    @Test
    public void testSearchWithExperimentWithPermId()
    {
        SampleSearchCriteria criteria = new SampleSearchCriteria();
        criteria.withExperiment().withPermId().thatEquals("200811050952663-1029");
        testSearch(TEST_USER, criteria, "/CISD/3VCP5");
    }

    @Test
    public void testSearchWithExperimentWithCode()
    {
        SampleSearchCriteria criteria = new SampleSearchCriteria();
        criteria.withExperiment().withCode().thatEquals("EXP-TEST-1");
        testSearch(TEST_USER, criteria, "/CISD/CP-TEST-1", "/CISD/DYNA-TEST-1");
    }

    @Test
    public void testSearchWithExperimentWithTypeIdSetToPermId()
    {
        SampleSearchCriteria criteria = new SampleSearchCriteria();
        criteria.withExperiment().withType().withId().thatEquals(new EntityTypePermId("COMPOUND_HCS"));
        testSearch(TEST_USER, criteria, "/CISD/CP-TEST-1", "/CISD/CP-TEST-2", "/CISD/DYNA-TEST-1");
    }

    @Test
    public void testSearchWithExperimentWithTypeWithCode()
    {
        SampleSearchCriteria criteria = new SampleSearchCriteria();
        criteria.withExperiment().withType().withCode().thatEquals("COMPOUND_HCS");
        testSearch(TEST_USER, criteria, "/CISD/CP-TEST-1", "/CISD/CP-TEST-2", "/CISD/DYNA-TEST-1");
    }

    @Test
    public void testSearchWithExperimentWithTypeWithPermId()
    {
        SampleSearchCriteria criteria = new SampleSearchCriteria();
        criteria.withExperiment().withType().withPermId().thatEquals("COMPOUND_HCS");
        testSearch(TEST_USER, criteria, "/CISD/CP-TEST-1", "/CISD/CP-TEST-2", "/CISD/DYNA-TEST-1");
    }

    @Test
    public void testSearchWithExperimentWithProjectWithIdSetToIdentifier()
    {
        SampleSearchCriteria criteria = new SampleSearchCriteria();
        criteria.withExperiment().withProject().withId().thatEquals(new ProjectIdentifier("/TEST-SPACE/NOE"));
        testSearch(TEST_USER, criteria, "/TEST-SPACE/CP-TEST-4");
    }

    @Test
    public void testSearchWithExperimentWithProjectWithIdSetToPermId()
    {
        SampleSearchCriteria criteria = new SampleSearchCriteria();
        criteria.withExperiment().withProject().withId().thatEquals(new ProjectPermId("20120814110011738-106"));
        testSearch(TEST_USER, criteria, "/TEST-SPACE/CP-TEST-4");
    }

    @Test
    public void testSearchWithExperimentWithProjectWithCode()
    {
        SampleSearchCriteria criteria = new SampleSearchCriteria();
        criteria.withExperiment().withProject().withCode().thatEquals("NOE");
        testSearch(TEST_USER, criteria, "/CISD/CP-TEST-2", "/TEST-SPACE/CP-TEST-4");
    }

    @Test
    public void testSearchWithExperimentWithProjectWithPermId()
    {
        SampleSearchCriteria criteria = new SampleSearchCriteria();
        criteria.withExperiment().withProject().withId().thatEquals(new ProjectPermId("20120814110011738-106"));
        testSearch(TEST_USER, criteria, "/TEST-SPACE/CP-TEST-4");
    }

    @Test
    public void testSearchWithExperimentWithProjectWithSpaceWithIdSetToPermId()
    {
        SampleSearchCriteria criteria = new SampleSearchCriteria();
        criteria.withExperiment().withProject().withSpace().withId().thatEquals(new SpacePermId("TEST-SPACE"));
        testSearch(TEST_USER, criteria, 8);

        criteria = new SampleSearchCriteria();
        criteria.withExperiment().withProject().withSpace().withId().thatEquals(new SpacePermId("/TEST-SPACE"));
        testSearch(TEST_USER, criteria, 8);
    }

    @Test
    public void testSearchWithExperimentWithProjectWithSpaceWithCode()
    {
        SampleSearchCriteria criteria = new SampleSearchCriteria();
        criteria.withExperiment().withProject().withSpace().withCode().thatEquals("TEST-SPACE");
        testSearch(TEST_USER, criteria, 8);
    }

    @Test
    public void testSearchWithExperimentWithProjectWithSpaceWithPermId()
    {
        SampleSearchCriteria criteria = new SampleSearchCriteria();
        criteria.withExperiment().withProject().withSpace().withPermId().thatEquals("TEST-SPACE");
        testSearch(TEST_USER, criteria, 8);

        criteria = new SampleSearchCriteria();
        criteria.withExperiment().withProject().withSpace().withPermId().thatEquals("/TEST-SPACE");
        testSearch(TEST_USER, criteria, 8);
    }

    @Test
    public void testSearchWithParent()
    {
        final SampleSearchCriteria criteria = new SampleSearchCriteria();
        criteria.withParents();

        final String sessionToken = v3api.login(TEST_USER, PASSWORD);
        final List<Sample> samples = searchSamples(sessionToken, criteria, new SampleFetchOptions());
        final Set<String> actualSet = samples.stream().map(sample -> sample.getIdentifier().getIdentifier()).collect(Collectors.toSet());

        assertCollectionContainsAtLeast(actualSet, "/CISD/3V-125", "/CISD/3V-126", "/CISD/3VCP5", "/CISD/3VCP6",
                "/CISD/3VCP7", "/CISD/3VCP8", "/CISD/CL-3V:A02", "/CISD/CP-TEST-1", "/CISD/CP1-A1",
                "/CISD/CP1-A2", "/CISD/CP1-B1", "/CISD/CP2-A1", "/CISD/DP1-A", "/CISD/DP1-B", "/CISD/DP2-A",
                "/CISD/RP1-A2X", "/CISD/RP1-B1X", "/CISD/RP2-A1X", "/DP", "/TEST-SPACE/EV-INVALID");
        assertCollectionDoesntContain(actualSet, "/CISD/MP1-MIXED");

        v3api.logout(sessionToken);
    }

    @Test
    public void testSearchWithChildren()
    {
        final SampleSearchCriteria criteria = new SampleSearchCriteria();
        criteria.withChildren();

        final String sessionToken = v3api.login(TEST_USER, PASSWORD);
        final List<Sample> samples = searchSamples(sessionToken, criteria, new SampleFetchOptions());
        final Set<String> actualSet = samples.stream().map(sample -> sample.getIdentifier().getIdentifier()).collect(Collectors.toSet());

        assertCollectionContainsAtLeast(actualSet, "/CISD/3V-125", "/CISD/CL-3V:A02", "/CISD/CL1:A03",
                "/CISD/CP-TEST-2", "/CISD/CP1-A2", "/CISD/CP1-B1", "/CISD/CP2-A1", "/CISD/DP1-A", "/CISD/DP1-B",
                "/CISD/DP2-A", "/CISD/MP002-1", "/CISD/MP1-MIXED", "/CISD/MP2-NO-CL", "/MP", "/TEST-SPACE/EV-PARENT");
        assertCollectionDoesntContain(actualSet, "/CISD/B1B3", "/CISD/C1", "/CISD/C2", "/CISD/C3", "/CISD/CL-3V");

        v3api.logout(sessionToken);
    }

    @Test
    public void testSearchWithParentWithIdSetToIdentifier()
    {
        SampleSearchCriteria criteria = new SampleSearchCriteria();
        criteria.withParents().withId().thatEquals(new SampleIdentifier("/CISD/MP002-1"));
        testSearch(TEST_USER, criteria, "/CISD/3V-125", "/CISD/3V-126");
    }

    @Test
    public void testSearchWithParentWithIdSetToPermId()
    {
        SampleSearchCriteria criteria = new SampleSearchCriteria();
        criteria.withParents().withId().thatEquals(new SamplePermId("200811050917877-331"));
        testSearch(TEST_USER, criteria, "/CISD/3V-125", "/CISD/3V-126");
    }

    @Test
    public void testSearchWithParentWithPermId()
    {
        SampleSearchCriteria criteria = new SampleSearchCriteria();
        criteria.withParents().withPermId().thatEquals("200811050917877-331");
        testSearch(TEST_USER, criteria, "/CISD/3V-125", "/CISD/3V-126");
    }

    @Test
    public void testSearchWithParentWithCode()
    {
        SampleSearchCriteria criteria = new SampleSearchCriteria();
        criteria.withParents().withCode().thatEquals("MP002-1");
        testSearch(TEST_USER, criteria, "/CISD/3V-125", "/CISD/3V-126");
    }

    @Test
    public void testSearchWithChildrenWithIdSetToIdentifier()
    {
        SampleSearchCriteria criteria = new SampleSearchCriteria();
        criteria.withChildren().withId().thatEquals(new SampleIdentifier("/CISD/3VCP6"));
        testSearch(TEST_USER, criteria, "/CISD/3V-125", "/CISD/CL-3V:A02");
    }

    @Test
    public void testSearchWithChildrenWithIdSetToPermId()
    {
        SampleSearchCriteria criteria = new SampleSearchCriteria();
        criteria.withChildren().withId().thatEquals(new SamplePermId("200811050946559-980"));
        testSearch(TEST_USER, criteria, "/CISD/3V-125", "/CISD/CL-3V:A02");
    }

    @Test
    public void testSearchWithChildrenWithPermId()
    {
        SampleSearchCriteria criteria = new SampleSearchCriteria();
        criteria.withChildren().withPermId().thatEquals("200811050946559-980");
        testSearch(TEST_USER, criteria, "/CISD/3V-125", "/CISD/CL-3V:A02");
    }

    @Test
    public void testSearchWithChildrenWithCode()
    {
        SampleSearchCriteria criteria = new SampleSearchCriteria();
        criteria.withChildren().withCode().thatEquals("3VCP6");
        testSearch(TEST_USER, criteria, "/CISD/3V-125", "/CISD/CL-3V:A02");
    }

    @Test
    public void testSearchWithCodeAndWithContainer()
    {
        SampleSearchCriteria criteria = new SampleSearchCriteria();
        criteria.withCode().thatContains("WELL");
        criteria.withContainer();
        testSearch(TEST_USER, criteria, "/CISD/PLATE_WELLSEARCH:WELL-A01", "/CISD/PLATE_WELLSEARCH:WELL-A02");
    }

    @Test
    public void testSearchWithContainer()
    {
        final SampleSearchCriteria criteria = new SampleSearchCriteria();
        criteria.withContainer();
        testSearch(TEST_USER, criteria, ALL_SAMPLE_IDS_WITH_CONTAINER);
    }

    @Test
    public void testSearchWithoutContainer()
    {
        SampleSearchCriteria criteria = new SampleSearchCriteria();
        criteria.withCode().thatContains("A1");
        criteria.withoutContainer();
        testSearch(TEST_USER, criteria, "/CISD/CP1-A1", "/CISD/CP2-A1", "/CISD/RP2-A1X");
    }

    @Test
    public void testSearchWithContainerWithIdSetToPermId()
    {
        SampleSearchCriteria criteria = new SampleSearchCriteria();
        criteria.withContainer().withId().thatEquals(new SamplePermId("200811050924274-994"));
        testSearch(TEST_USER, criteria, "/CISD/B1B3:B01", "/CISD/B1B3:B03");
    }

    @Test
    public void testSearchWithContainerWithIdSetToIdentifier()
    {
        SampleSearchCriteria criteria = new SampleSearchCriteria();
        criteria.withContainer().withId().thatEquals(new SampleIdentifier("/CISD/B1B3"));
        testSearch(TEST_USER, criteria, "/CISD/B1B3:B01", "/CISD/B1B3:B03");
    }

    @Test
    public void testSearchWithContainerWithPermId()
    {
        SampleSearchCriteria criteria = new SampleSearchCriteria();
        criteria.withContainer().withPermId().thatEquals("200811050924274-994");
        testSearch(TEST_USER, criteria, "/CISD/B1B3:B01", "/CISD/B1B3:B03");
    }

    @Test
    public void testSearchWithContainerWithCode()
    {
        SampleSearchCriteria criteria = new SampleSearchCriteria();
        criteria.withContainer().withCode().thatEquals("B1B3");
        testSearch(TEST_USER, criteria, "/CISD/B1B3:B01", "/CISD/B1B3:B03");
    }

    @Test
    public void testSearchWithCodeWithWildcardsMatchingComponents()
    {
        final SampleSearchCriteria criteria = new SampleSearchCriteria();
        criteria.withCode().withWildcards().thatEquals("B1B3*");
        testSearch(TEST_USER, criteria, "/CISD/B1B3", "/CISD/B1B3:B01", "/CISD/B1B3:B03");
    }

    @Test
    public void testSearchWithAnyFieldMatchingCodeOfComponents()
    {
        final SampleSearchCriteria criteria = new SampleSearchCriteria();
        criteria.withCode().thatEquals("B1B3:B01");
        testSearch(TEST_USER, criteria, "/CISD/B1B3:B01");
    }

    @Test
    public void testSearchWithTagWithIdSetToPermId()
    {
        SampleSearchCriteria criteria = new SampleSearchCriteria();
        criteria.withTag().withId().thatEquals(new TagPermId("/test/TEST_METAPROJECTS"));
        testSearch(TEST_USER, criteria, "/TEST-SPACE/EV-TEST");
    }

    @Test
    public void testSearchWithTagWithIdSetToCodeId()
    {
        SampleSearchCriteria criteria = new SampleSearchCriteria();
        criteria.withTag().withId().thatEquals(new TagCode("TEST_METAPROJECTS"));
        testSearch(TEST_USER, criteria, "/TEST-SPACE/EV-TEST");
    }

    @Test
    public void testSearchWithTagWithCode()
    {
        SampleSearchCriteria criteria = new SampleSearchCriteria();
        criteria.withTag().withCode().thatEquals("TEST_METAPROJECTS");
        testSearch(TEST_USER, criteria, "/TEST-SPACE/EV-TEST");
    }

    @Test
    public void testSearchWithTagWithPermId()
    {
        SampleSearchCriteria criteria = new SampleSearchCriteria();
        criteria.withTag().withPermId().thatEquals("/test/TEST_METAPROJECTS");
        testSearch(TEST_USER, criteria, "/TEST-SPACE/EV-TEST");
    }

    @Test
    public void testSearchWithTagWithPermIdUnauthorized()
    {
        final SampleSearchCriteria criteria = new SampleSearchCriteria();
        criteria.withTag().withCode().thatEquals("/test/TEST_METAPROJECTS");
        testSearch(TEST_SPACE_USER, criteria, 0);
    }

    @Test
    public void testSearchWithRegistratorWithUserIdThatEquals()
    {
        SampleSearchCriteria criteria = new SampleSearchCriteria();
        criteria.withRegistrator().withUserId().thatEquals("etlserver");
        testSearch(TEST_USER, criteria, "/CISD/RP1-A2X", "/CISD/RP2-A1X");
    }

    @Test
    public void testSearchWithRegistratorWithFirstNameThatEquals()
    {
        SampleSearchCriteria criteria = new SampleSearchCriteria();
        criteria.withRegistrator().withFirstName().thatEquals("John 2");
        testSearch(TEST_USER, criteria, "/CISD/RP1-A2X", "/CISD/RP2-A1X");
    }

    @Test
    public void testSearchWithRegistratorWithLastNameThatEquals()
    {
        SampleSearchCriteria criteria = new SampleSearchCriteria();
        criteria.withRegistrator().withLastName().thatEquals("ETL Server");
        testSearch(TEST_USER, criteria, "/CISD/RP1-A2X", "/CISD/RP2-A1X");
    }

    @Test
    public void testSearchWithRegistratorWithEmailThatEquals()
    {
        SampleSearchCriteria criteria = new SampleSearchCriteria();
        criteria.withRegistrator().withEmail().thatEquals("etlserver@systemsx.ch");
        testSearch(TEST_USER, criteria, "/CISD/RP1-A2X", "/CISD/RP2-A1X");
    }

    @Test
    public void testSearchWithModifierWithUserIdThatEquals()
    {
        SampleSearchCriteria criteria = new SampleSearchCriteria();
        criteria.withModifier().withUserId().thatEquals("etlserver");
        testSearch(TEST_USER, criteria, "/CISD/RP1-B1X");
    }

    @Test
    public void testSearchWithModifierWithFirstNameThatEquals()
    {
        SampleSearchCriteria criteria = new SampleSearchCriteria();
        criteria.withModifier().withFirstName().thatEquals("John 2");
        testSearch(TEST_USER, criteria, "/CISD/RP1-B1X");
    }

    @Test
    public void testSearchWithModifierWithLastNameThatEquals()
    {
        SampleSearchCriteria criteria = new SampleSearchCriteria();
        criteria.withModifier().withLastName().thatEquals("ETL Server");
        testSearch(TEST_USER, criteria, "/CISD/RP1-B1X");
    }

    @Test
    public void testSearchWithModifierWithEmailThatEquals()
    {
        SampleSearchCriteria criteria = new SampleSearchCriteria();
        criteria.withModifier().withEmail().thatEquals("etlserver@systemsx.ch");
        testSearch(TEST_USER, criteria, "/CISD/RP1-B1X");
    }

    @Test
    public void testSearchWithRegistrationDateThatEquals()
    {
        SampleSearchCriteria criteria = new SampleSearchCriteria();
        criteria.withRegistrationDate().thatEquals("2009-02-09");
        testSearch(TEST_USER, criteria, 15);
    }

    @Test
    public void testSearchWithModificationDateThatEquals()
    {
        final Long count = (Long) sqlExecutor.execute("SELECT count(*) FROM samples WHERE modification_timestamp::DATE = ?::DATE",
                Arrays.asList("2009-08-18")).get(0).get("count");

        SampleSearchCriteria criteria = new SampleSearchCriteria();
        criteria.withModificationDate().thatEquals("2009-08-18");
        testSearch(TEST_USER, criteria, Math.toIntExact(count));
    }

    @Test
    public void testSearchWithAnyFieldMatchingProperty()
    {
        SampleSearchCriteria criteria = new SampleSearchCriteria();
        criteria.withAnyField().thatEquals("\"very advanced stuff\"");
        testSearch(TEST_USER, criteria, "/CISD/CP-TEST-1");
    }

    @Test
    public void testSearchWithAnyFieldMatchingRegistrationDateWithVariousFormats()
    {
        final SampleSearchCriteria shortFormatCriteria = new SampleSearchCriteria();
        shortFormatCriteria.withAnyField().thatEquals("2009-02-09");
        testSearch(TEST_USER, shortFormatCriteria, "/CISD/CP-TEST-1", "/CISD/DYNA-TEST-1", "/TEST-SPACE/FV-TEST",
                "/TEST-SPACE/EV-TEST", "/TEST-SPACE/EV-INVALID", "/TEST-SPACE/EV-NOT_INVALID", "/TEST-SPACE/EV-PARENT",
                "/TEST-SPACE/EV-PARENT-NORMAL", "/TEST-SPACE/SAMPLE-TO-DELETE", "/CISD/CP-TEST-2",
                "/CISD/PLATE_WELLSEARCH", "/CISD/PLATE_WELLSEARCH:WELL-A01", "/CISD/PLATE_WELLSEARCH:WELL-A02",
                "/TEST-SPACE/CP-TEST-4", "/CISD/CP-TEST-3");

        final SampleSearchCriteria mediumFormatCriteria = new SampleSearchCriteria();
        mediumFormatCriteria.withAnyField().thatEquals("2009-02-09 12:09");
        testSearch(TEST_USER, mediumFormatCriteria, "/CISD/CP-TEST-1", "/CISD/DYNA-TEST-1", "/TEST-SPACE/FV-TEST",
                "/TEST-SPACE/EV-TEST", "/TEST-SPACE/EV-INVALID", "/TEST-SPACE/EV-NOT_INVALID", "/TEST-SPACE/EV-PARENT",
                "/TEST-SPACE/EV-PARENT-NORMAL", "/TEST-SPACE/SAMPLE-TO-DELETE", "/CISD/CP-TEST-2",
                "/CISD/PLATE_WELLSEARCH", "/CISD/PLATE_WELLSEARCH:WELL-A01", "/CISD/PLATE_WELLSEARCH:WELL-A02",
                "/TEST-SPACE/CP-TEST-4");

        final SampleSearchCriteria longFormatCriteria = new SampleSearchCriteria();
        longFormatCriteria.withAnyField().thatEquals("2009-02-09 12:09:50");
        testSearch(TEST_USER, longFormatCriteria, "/CISD/CP-TEST-2", "/CISD/PLATE_WELLSEARCH",
                "/CISD/PLATE_WELLSEARCH:WELL-A01", "/CISD/PLATE_WELLSEARCH:WELL-A02", "/TEST-SPACE/CP-TEST-4");
    }

    @Test
    public void testSearchWithAnyFieldMatchingRegistrationDateWithVariousCriteriaKinds()
    {
        final SampleSearchCriteria equalsCriteria = new SampleSearchCriteria();
        equalsCriteria.withAnyField().thatEquals("2009-02-09");
        testSearch(TEST_USER, equalsCriteria, 15);

        final SampleSearchCriteria startsWithCriteria = new SampleSearchCriteria();
        startsWithCriteria.withAnyField().thatStartsWith("2009-02-09");
        testSearch(TEST_USER, startsWithCriteria, 15);

        final SampleSearchCriteria endsWithCriteria = new SampleSearchCriteria();
        endsWithCriteria.withAnyField().thatEndsWith("2009-02-09");
        testSearch(TEST_USER, endsWithCriteria, 15);

        final SampleSearchCriteria containsCriteria = new SampleSearchCriteria();
        containsCriteria.withAnyField().thatContains("2009-02-09");
        testSearch(TEST_USER, containsCriteria, 15);
    }

    @Test
    public void testSearchWithAnyFieldMatchingModifiersUserId()
    {
        final SampleSearchCriteria criteria = new SampleSearchCriteria();
        criteria.withAnyField().thatEquals("test_role");
        testSearch(TEST_USER, criteria, "/CISD/CL1", "/CISD/CP-TEST-1", "/TEST-SPACE/FV-TEST");
    }

    @Test
    public void testSearchWithAnyFieldMatchingAttribute()
    {
        SampleSearchCriteria criteria = new SampleSearchCriteria();
        criteria.withAnyField().thatEquals("\"CP-TEST-2\"");
        testSearch(TEST_USER, criteria, "/CISD/CP-TEST-2");
    }

    @Test
    public void testSearchWithAnyFieldMatchingIdentifier()
    {
        final SampleSearchCriteria criteria1 = new SampleSearchCriteria();
        criteria1.withAnyField().withWildcards().thatEquals("/CISD/CP-TEST-*");
        testSearch(TEST_USER, criteria1, "/CISD/CP-TEST-1", "/CISD/CP-TEST-2", "/CISD/CP-TEST-3");

        final SampleSearchCriteria criteria2 = new SampleSearchCriteria();
        criteria2.withAnyField().withoutWildcards().thatEquals("/CISD/CP-TEST-*");
        testSearch(TEST_USER, criteria2);

        final SampleSearchCriteria criteria3 = new SampleSearchCriteria();
        criteria3.withAnyField().thatStartsWith("/CISD/DYNA");
        testSearch(TEST_USER, criteria3, "/CISD/DYNA-TEST-1");

        final SampleSearchCriteria criteria4 = new SampleSearchCriteria();
        criteria4.withAnyField().thatEndsWith("-1");
        testSearch(TEST_USER, criteria4, "/CISD/CP-TEST-1", "/CISD/DYNA-TEST-1", "/CISD/MP002-1");
    }

    @Test
    public void testSearchWithAnyProperty()
    {
        SampleSearchCriteria criteria = new SampleSearchCriteria();
        criteria.withAnyProperty().thatStartsWith("HUM");
        testSearch(TEST_USER, criteria, "/CISD/CP-TEST-1");
    }

    @Test
    public void testSearchWithAnyProperty2()
    {
        SampleSearchCriteria criteria = new SampleSearchCriteria();
        criteria.withAnyProperty().thatEquals("very");

        String sessionToken = v3api.login(TEST_USER, PASSWORD);

        SampleFetchOptions fo = new SampleFetchOptions();
        fo.withProperties();

        List<Sample> samples = searchSamples(sessionToken, criteria, fo);

        for (Sample sample : samples)
        {
            System.out.println("-----");
            System.out.println(sample.getCode());
            for (Entry<String, String> entry : sample.getProperties().entrySet())
            {
                System.out.println(entry.getKey() + ": " + entry.getValue());
            }
            System.out.println("-----");
        }

        System.out.println(samples);
        v3api.logout(sessionToken);

    }

    @Test
    public void testSearchWithAndOperator()
    {
        SampleSearchCriteria criteria = new SampleSearchCriteria();
        criteria.withAndOperator();
        criteria.withCode().thatStartsWith("CP");
        criteria.withCode().thatEndsWith("-1");
        testSearch(TEST_USER, criteria, "/CISD/CP-TEST-1");
    }

    @Test
    public void testSearchWithOrOperator()
    {
        SampleSearchCriteria criteria = new SampleSearchCriteria();
        criteria.withOrOperator();
        criteria.withPermId().thatEquals("200902091219327-1025");
        criteria.withPermId().thatEquals("200902091250077-1026");
        testSearch(TEST_USER, criteria, "/CISD/CP-TEST-1", "/CISD/CP-TEST-2");
    }

    @Test
    public void testSearchWithCachingNoCache()
    {
        SampleSearchCriteria criteria = new SampleSearchCriteria();
        criteria.withOrOperator();
        criteria.withPermId().thatEquals("200902091219327-1025");
        criteria.withPermId().thatEquals("200902091250077-1026");

        SampleFetchOptions fo = new SampleFetchOptions();
        fo.cacheMode(CacheMode.NO_CACHE);

        String sessionToken = v3api.login(TEST_USER, PASSWORD);
        List<Sample> samples1 = searchSamples(sessionToken, criteria, fo);
        List<Sample> samples2 = searchSamples(sessionToken, criteria, fo);
        v3api.logout(sessionToken);

        assertEquals(samples1.get(0).getPermId(), samples2.get(0).getPermId());
        assertEquals(samples1.get(1).getPermId(), samples2.get(1).getPermId());

        assertNotSame(samples1.get(0), samples2.get(0));
        assertNotSame(samples1.get(1), samples2.get(1));
    }

    @Test
    public void testSearchWithSortingByCode()
    {
        SampleSearchCriteria criteria = new SampleSearchCriteria();
        criteria.withOrOperator();
        criteria.withId().thatEquals(new SampleIdentifier("/CISD/CP-TEST-1"));
        criteria.withId().thatEquals(new SampleIdentifier("/CISD/CP-TEST-2"));
        criteria.withId().thatEquals(new SampleIdentifier("/CISD/CP-TEST-3"));

        String sessionToken = v3api.login(TEST_USER, PASSWORD);

        SampleFetchOptions fo = new SampleFetchOptions();

        fo.sortBy().code().asc();
        List<Sample> samples1 = searchSamples(sessionToken, criteria, fo);
        assertSampleIdentifiersInOrder(samples1, "/CISD/CP-TEST-1", "/CISD/CP-TEST-2", "/CISD/CP-TEST-3");

        fo.sortBy().code().desc();
        List<Sample> samples2 = searchSamples(sessionToken, criteria, fo);
        assertSampleIdentifiersInOrder(samples2, "/CISD/CP-TEST-3", "/CISD/CP-TEST-2", "/CISD/CP-TEST-1");

        v3api.logout(sessionToken);
    }

    @Test
    public void testSearchWithSortingByIdentifier()
    {
        SampleSearchCriteria criteria = new SampleSearchCriteria();
        criteria.withOrOperator();
        criteria.withId().thatEquals(new SampleIdentifier("/TEST-SPACE/CP-TEST-4"));
        criteria.withId().thatEquals(new SampleIdentifier("/CISD/CP-TEST-1"));
        criteria.withId().thatEquals(new SampleIdentifier("/CISD/3V-125"));

        String sessionToken = v3api.login(TEST_USER, PASSWORD);

        SampleFetchOptions fo = new SampleFetchOptions();

        fo.sortBy().identifier().asc();
        List<Sample> samples1 = searchSamples(sessionToken, criteria, fo);
        assertSampleIdentifiersInOrder(samples1, "/CISD/3V-125", "/CISD/CP-TEST-1", "/TEST-SPACE/CP-TEST-4");

        fo.sortBy().identifier().desc();
        List<Sample> samples2 = searchSamples(sessionToken, criteria, fo);
        assertSampleIdentifiersInOrder(samples2, "/TEST-SPACE/CP-TEST-4", "/CISD/CP-TEST-1", "/CISD/3V-125");

        v3api.logout(sessionToken);
    }

    @Test
    public void testSearchWithSortingByType()
    {
        SampleSearchCriteria criteria = new SampleSearchCriteria();
        criteria.withOrOperator();
        criteria.withId().thatEquals(new SampleIdentifier("/TEST-SPACE/CP-TEST-4"));
        criteria.withId().thatEquals(new SampleIdentifier("/CISD/CP-TEST-1"));
        criteria.withId().thatEquals(new SampleIdentifier("/CISD/3V-125"));

        String sessionToken = v3api.login(TEST_USER, PASSWORD);

        SampleFetchOptions fo = new SampleFetchOptions();
        fo.withType();

        fo.sortBy().type().asc();
        fo.sortBy().code().asc();
        List<Sample> samples1 = searchSamples(sessionToken, criteria, fo);
        assertSampleIdentifiersInOrder(samples1, "/CISD/CP-TEST-1", "/TEST-SPACE/CP-TEST-4", "/CISD/3V-125");

        fo.sortBy().type().desc();
        fo.sortBy().code().desc();
        List<Sample> samples2 = searchSamples(sessionToken, criteria, fo);
        assertSampleIdentifiersInOrder(samples2, "/CISD/3V-125", "/TEST-SPACE/CP-TEST-4", "/CISD/CP-TEST-1");

        v3api.logout(sessionToken);
    }

    @Test
    public void testSearchWithSortingByPropertyWithTextValues()
    {
        SampleSearchCriteria criteria = new SampleSearchCriteria();
        criteria.withOrOperator();
        criteria.withPermId().thatEquals("200902091219327-1025");
        criteria.withPermId().thatEquals("200902091225616-1027");
        criteria.withPermId().thatEquals("200902091250077-1026");

        String sessionToken = v3api.login(TEST_USER, PASSWORD);

        SampleFetchOptions fo = new SampleFetchOptions();
        fo.withProperties();

        fo.sortBy().property("COMMENT").asc();
        List<Sample> samples1 = searchSamples(sessionToken, criteria, fo);
        assertEquals(samples1.get(0).getProperty("COMMENT"), "extremely simple stuff");
        assertEquals(samples1.get(1).getProperty("COMMENT"), "stuff like others");
        assertEquals(samples1.get(2).getProperty("COMMENT"), "very advanced stuff");

        fo.sortBy().property("COMMENT").desc();
        List<Sample> samples2 = searchSamples(sessionToken, criteria, fo);
        assertEquals(samples2.get(0).getProperty("COMMENT"), "very advanced stuff");
        assertEquals(samples2.get(1).getProperty("COMMENT"), "stuff like others");
        assertEquals(samples2.get(2).getProperty("COMMENT"), "extremely simple stuff");

        v3api.logout(sessionToken);
    }

    @Test
    public void testSearchWithSortingByMissingProperty()
    {
        final SampleSearchCriteria criteria = new SampleSearchCriteria();
        criteria.withOrOperator();
        criteria.withPermId().thatEquals("200902091219327-1025");
        criteria.withPermId().thatEquals("200902091225616-1027");
        criteria.withPermId().thatEquals("200902091250077-1026");
        criteria.withPermId().thatEquals("200902091250077-1051");
        criteria.withPermId().thatEquals("200811050945092-976");
        criteria.withPermId().thatEquals("200811050945092-977");

        final String sessionToken = v3api.login(TEST_USER, PASSWORD);

        final SampleFetchOptions fo = new SampleFetchOptions();
        fo.withProperties();

        fo.sortBy().property("COMMENT").asc();
        final List<Sample> samples1 = searchSamples(sessionToken, criteria, fo);
        assertEquals(samples1.size(), 6);
        assertEquals(samples1.get(0).getProperty("COMMENT"), "extremely simple stuff");
        assertEquals(samples1.get(1).getProperty("COMMENT"), "stuff like others");
        assertEquals(samples1.get(2).getProperty("COMMENT"), "very advanced stuff");

        fo.sortBy().property("COMMENT").desc();
        final List<Sample> samples2 = searchSamples(sessionToken, criteria, fo);
        assertEquals(samples2.size(), 6);
        assertEquals(samples2.get(0).getProperty("COMMENT"), "very advanced stuff");
        assertEquals(samples2.get(1).getProperty("COMMENT"), "stuff like others");
        assertEquals(samples2.get(2).getProperty("COMMENT"), "extremely simple stuff");

        v3api.logout(sessionToken);
    }

    @Test
    public void testSearchWithSortingByMultipleProperties()
    {
        final SampleSearchCriteria criteria = new SampleSearchCriteria();
        criteria.withOrOperator();
        criteria.withPermId().thatEquals("200902091219327-1025");
        criteria.withPermId().thatEquals("200902091225616-1027");
        criteria.withPermId().thatEquals("200902091250077-1026");

        final String sessionToken = v3api.login(TEST_USER, PASSWORD);

        final SampleFetchOptions fo = new SampleFetchOptions();
        fo.withProperties();

        fo.sortBy().property("COMMENT").asc();
        fo.sortBy().property("SIZE").desc();

        try
        {
            // No exception should be thrown because both properties exist in the result set.
            final List<Sample> samples1 = searchSamples(sessionToken, criteria, fo);
            assertEquals(samples1.size(), 3);
            assertEquals(samples1.get(0).getProperty("COMMENT"), "extremely simple stuff");
            assertEquals(samples1.get(1).getProperty("COMMENT"), "stuff like others");
            assertEquals(samples1.get(2).getProperty("COMMENT"), "very advanced stuff");
        } finally
        {
            v3api.logout(sessionToken);
        }
    }

    @Test(expectedExceptions = RuntimeException.class,
            expectedExceptionsMessageRegExp = "Sorting by multiple fields when one or more properties are missing " +
                    "in the result set entities is not supported\\..*")
    public void testSearchWithSortingByMultiplePropertiesMissingProperty()
    {
        final SampleSearchCriteria criteria = new SampleSearchCriteria();
        criteria.withOrOperator();
        criteria.withPermId().thatEquals("200902091219327-1025");
        criteria.withPermId().thatEquals("200902091225616-1027");
        criteria.withPermId().thatEquals("200902091250077-1026");
        criteria.withPermId().thatEquals("200902091250077-1051");
        criteria.withPermId().thatEquals("200811050945092-976");
        criteria.withPermId().thatEquals("200811050945092-977");

        final String sessionToken = v3api.login(TEST_USER, PASSWORD);

        final SampleFetchOptions fo = new SampleFetchOptions();
        fo.withProperties();

        fo.sortBy().property("COMMENT").asc();
        fo.sortBy().property("OFFSET").desc();

        try
        {
            searchSamples(sessionToken, criteria, fo);
            fail("Expected exception to be thrown.");
        } finally
        {
            v3api.logout(sessionToken);
        }
    }

    @Test
    public void testSearchWithSortingByPropertyWithIntegerValues()
    {
        SampleSearchCriteria criteria = new SampleSearchCriteria();
        criteria.withOrOperator();
        criteria.withPermId().thatEquals("200902091219327-1025");
        criteria.withPermId().thatEquals("200902091225616-1027");
        criteria.withPermId().thatEquals("200902091250077-1026");
        criteria.withPermId().thatEquals("200811050946559-981");

        String sessionToken = v3api.login(TEST_USER, PASSWORD);

        SampleFetchOptions fo = new SampleFetchOptions();
        fo.withProperties();

        fo.sortBy().property("SIZE").asc();
        List<Sample> samples1 = searchSamples(sessionToken, criteria, fo);
        assertEquals(samples1.get(0).getProperty("SIZE"), "123");
        assertEquals(samples1.get(1).getProperty("SIZE"), "321");
        assertEquals(samples1.get(2).getProperty("SIZE"), "666");
        assertEquals(samples1.get(3).getProperty("SIZE"), "4711");

        fo.sortBy().property("SIZE").desc();
        List<Sample> samples2 = searchSamples(sessionToken, criteria, fo);
        assertEquals(samples2.get(0).getProperty("SIZE"), "4711");
        assertEquals(samples2.get(1).getProperty("SIZE"), "666");
        assertEquals(samples2.get(2).getProperty("SIZE"), "321");
        assertEquals(samples2.get(3).getProperty("SIZE"), "123");

        v3api.logout(sessionToken);
    }

    @Test
    public void testSearchWithSortingByRegistrationDate()
    {
        SampleSearchCriteria criteria = new SampleSearchCriteria();
        criteria.withOrOperator();
        criteria.withPermId().thatEquals("200811050924274-995");
        criteria.withPermId().thatEquals("200811050927630-1004");

        String sessionToken = v3api.login(TEST_USER, PASSWORD);

        SampleFetchOptions fo = new SampleFetchOptions();

        fo.sortBy().registrationDate().asc();
        List<Sample> samples1 = searchSamples(sessionToken, criteria, fo);
        assertSampleIdentifiersInOrder(samples1, "/CISD/B1B3:B01", "/CISD/MP1-MIXED:A01");

        fo.sortBy().registrationDate().desc();
        List<Sample> samples2 = searchSamples(sessionToken, criteria, fo);
        assertSampleIdentifiersInOrder(samples2, "/CISD/MP1-MIXED:A01", "/CISD/B1B3:B01");

        v3api.logout(sessionToken);
    }

    @Test
    public void testSearchWithSortingByModificationDate()
    {
        SampleSearchCriteria criteria = new SampleSearchCriteria();
        criteria.withOrOperator();
        criteria.withPermId().thatEquals("200902091219327-1053");
        criteria.withPermId().thatEquals("200811050928301-1012");

        String sessionToken = v3api.login(TEST_USER, PASSWORD);

        SampleFetchOptions fo = new SampleFetchOptions();

        fo.sortBy().modificationDate().asc();
        List<Sample> samples1 = searchSamples(sessionToken, criteria, fo);
        assertSampleIdentifiersInOrder(samples1, "/CISD/MP2-NO-CL:B02", "/CISD/DYNA-TEST-1");

        fo.sortBy().modificationDate().desc();
        List<Sample> samples2 = searchSamples(sessionToken, criteria, fo);
        assertSampleIdentifiersInOrder(samples2, "/CISD/DYNA-TEST-1", "/CISD/MP2-NO-CL:B02");

        v3api.logout(sessionToken);
    }

    @Test
    public void testSearchWithSortingByMultipleFields()
    {
        SampleSearchCriteria criteria = new SampleSearchCriteria();
        criteria.withOrOperator();
        criteria.withPermId().thatEquals("200811050919915-9");
        criteria.withPermId().thatEquals("200811050944030-974");
        criteria.withPermId().thatEquals("200811050924274-995");

        String sessionToken = v3api.login(TEST_USER, PASSWORD);

        SampleFetchOptions fo = new SampleFetchOptions();

        fo.sortBy().code().asc();
        fo.sortBy().registrationDate().asc();
        List<Sample> samples1 = searchSamples(sessionToken, criteria, fo);
        assertSampleIdentifiersInOrder(samples1, "/CISD/CL1:A01", "/CISD/CL-3V:A01", "/CISD/B1B3:B01");

        fo.sortBy().code().asc();
        fo.sortBy().registrationDate().desc();
        List<Sample> samples2 = searchSamples(sessionToken, criteria, fo);
        assertSampleIdentifiersInOrder(samples2, "/CISD/CL-3V:A01", "/CISD/CL1:A01", "/CISD/B1B3:B01");

        v3api.logout(sessionToken);
    }

    @Test
    public void testSearchWithSortingTopLevel()
    {
        SampleSearchCriteria criteria = new SampleSearchCriteria();
        criteria.withOrOperator();
        criteria.withPermId().thatEquals("200902091219327-1025");
        criteria.withPermId().thatEquals("200902091225616-1027");
        criteria.withPermId().thatEquals("200902091250077-1026");

        String sessionToken = v3api.login(TEST_USER, PASSWORD);

        SampleFetchOptions fo = new SampleFetchOptions();

        fo.sortBy().code().asc();
        List<Sample> samples1 = searchSamples(sessionToken, criteria, fo);

        assertSampleIdentifiersInOrder(samples1, "/CISD/CP-TEST-1", "/CISD/CP-TEST-2", "/CISD/CP-TEST-3");

        fo.sortBy().code().desc();
        List<Sample> samples2 = searchSamples(sessionToken, criteria, fo);

        assertSampleIdentifiersInOrder(samples2, "/CISD/CP-TEST-3", "/CISD/CP-TEST-2", "/CISD/CP-TEST-1");

        v3api.logout(sessionToken);
    }

    @Test
    public void testSearchWithSortingSubLevel()
    {
        SampleSearchCriteria criteria = new SampleSearchCriteria();
        criteria.withOrOperator();
        criteria.withPermId().thatEquals("200811050945092-976");
        criteria.withPermId().thatEquals("200811050927630-1003");

        String sessionToken = v3api.login(TEST_USER, PASSWORD);

        SampleFetchOptions fo = new SampleFetchOptions();
        fo.sortBy().code().asc();
        fo.withChildren().sortBy().code().asc();

        List<Sample> samples1 = searchSamples(sessionToken, criteria, fo);

        assertSampleIdentifiersInOrder(samples1, "/CISD/3V-125", "/CISD/MP1-MIXED");
        assertSampleIdentifiersInOrder(samples1.get(0).getChildren(), "/CISD/3VCP5", "/CISD/3VCP6", "/CISD/3VCP7", "/CISD/3VCP8");
        assertSampleIdentifiersInOrder(samples1.get(1).getChildren(), "/CISD/DP1-A", "/CISD/DP1-B");

        fo.withChildren().sortBy().code().desc();
        List<Sample> samples2 = searchSamples(sessionToken, criteria, fo);

        assertSampleIdentifiersInOrder(samples2, "/CISD/3V-125", "/CISD/MP1-MIXED");
        assertSampleIdentifiersInOrder(samples2.get(0).getChildren(), "/CISD/3VCP8", "/CISD/3VCP7", "/CISD/3VCP6", "/CISD/3VCP5");
        assertSampleIdentifiersInOrder(samples2.get(1).getChildren(), "/CISD/DP1-B", "/CISD/DP1-A");

        v3api.logout(sessionToken);
    }

    @Test
    public void testSearchWithPagingTopLevel()
    {
        SampleSearchCriteria criteria = new SampleSearchCriteria();
        criteria.withOrOperator();
        criteria.withPermId().thatEquals("200902091219327-1025");
        criteria.withPermId().thatEquals("200902091225616-1027");
        criteria.withPermId().thatEquals("200902091250077-1026");

        String sessionToken = v3api.login(TEST_USER, PASSWORD);

        SampleFetchOptions fo = new SampleFetchOptions();
        fo.sortBy().code().asc();

        fo.from(0).count(1);
        final SearchResult<Sample> searchResult1 = v3api.searchSamples(sessionToken, criteria, fo);
        assertEquals(searchResult1.getTotalCount(), 3);
        assertSampleIdentifiersInOrder(searchResult1.getObjects(), "/CISD/CP-TEST-1");

        fo.from(1).count(1);
        final SearchResult<Sample> searchResult2 = v3api.searchSamples(sessionToken, criteria, fo);
        assertEquals(searchResult2.getTotalCount(), 3);
        assertSampleIdentifiersInOrder(searchResult2.getObjects(), "/CISD/CP-TEST-2");

        fo.from(2).count(1);
        final SearchResult<Sample> searchResult3 = v3api.searchSamples(sessionToken, criteria, fo);
        assertEquals(searchResult3.getTotalCount(), 3);
        assertSampleIdentifiersInOrder(searchResult3.getObjects(), "/CISD/CP-TEST-3");

        v3api.logout(sessionToken);
    }

    @Test
    public void testSearchWithPagingTopLevelSpecialCases()
    {
        final SampleSearchCriteria criteria = new SampleSearchCriteria();
        criteria.withOrOperator();
        criteria.withPermId().thatEquals("200902091219327-1025");
        criteria.withPermId().thatEquals("200902091225616-1027");
        criteria.withPermId().thatEquals("200902091250077-1026");

        final String sessionToken = v3api.login(TEST_USER, PASSWORD);

        final SampleFetchOptions fo1 = new SampleFetchOptions();
        fo1.sortBy().code().asc();

        fo1.count(2);
        final SearchResult<Sample> searchResult1 = v3api.searchSamples(sessionToken, criteria, fo1);
        assertEquals(searchResult1.getTotalCount(), 3);
        assertSampleIdentifiersInOrder(searchResult1.getObjects(), "/CISD/CP-TEST-1", "/CISD/CP-TEST-2");

        final SampleFetchOptions fo2 = new SampleFetchOptions();
        fo2.sortBy().code().asc();

        fo2.from(1);
        final SearchResult<Sample> searchResult2 = v3api.searchSamples(sessionToken, criteria, fo2);
        assertEquals(searchResult2.getTotalCount(), 3);
        assertSampleIdentifiersInOrder(searchResult2.getObjects(), "/CISD/CP-TEST-2", "/CISD/CP-TEST-3");
    }

    @Test
    public void testSearchWithPagingSubLevel()
    {
        SampleSearchCriteria criteria = new SampleSearchCriteria();
        criteria.withOrOperator();
        criteria.withPermId().thatEquals("200811050945092-976");
        criteria.withPermId().thatEquals("200811050927630-1003");

        String sessionToken = v3api.login(TEST_USER, PASSWORD);

        SampleFetchOptions fo = new SampleFetchOptions();
        fo.sortBy().code().asc();
        fo.withChildren().sortBy().code().asc();

        fo.withChildren().from(0).count(1);
        List<Sample> samples1 = searchSamples(sessionToken, criteria, fo);

        assertSampleIdentifiersInOrder(samples1, "/CISD/3V-125", "/CISD/MP1-MIXED");
        assertSampleIdentifiersInOrder(samples1.get(0).getChildren(), "/CISD/3VCP5");
        assertSampleIdentifiersInOrder(samples1.get(1).getChildren(), "/CISD/DP1-A");

        fo.withChildren().from(1).count(1);
        List<Sample> samples2 = searchSamples(sessionToken, criteria, fo);

        assertSampleIdentifiersInOrder(samples2, "/CISD/3V-125", "/CISD/MP1-MIXED");
        assertSampleIdentifiersInOrder(samples2.get(0).getChildren(), "/CISD/3VCP6");
        assertSampleIdentifiersInOrder(samples2.get(1).getChildren(), "/CISD/DP1-B");

        v3api.logout(sessionToken);
    }

    @Test
    public void testSearchWithPagingTopAndSubLevel()
    {
        SampleSearchCriteria criteria = new SampleSearchCriteria();
        criteria.withOrOperator();
        criteria.withPermId().thatEquals("200811050945092-976");
        criteria.withPermId().thatEquals("200811050927630-1003");

        String sessionToken = v3api.login(TEST_USER, PASSWORD);

        SampleFetchOptions fo = new SampleFetchOptions();
        fo.sortBy().code().asc();
        fo.withChildren().sortBy().code().asc();

        fo.from(0).count(1);
        fo.withChildren().from(0).count(1);
        List<Sample> samples1 = searchSamples(sessionToken, criteria, fo);

        assertSampleIdentifiersInOrder(samples1, "/CISD/3V-125");
        assertSampleIdentifiersInOrder(samples1.get(0).getChildren(), "/CISD/3VCP5");

        fo.from(1).count(1);
        fo.withChildren().from(1).count(1);
        List<Sample> samples2 = searchSamples(sessionToken, criteria, fo);

        assertSampleIdentifiersInOrder(samples2, "/CISD/MP1-MIXED");
        assertSampleIdentifiersInOrder(samples2.get(0).getChildren(), "/CISD/DP1-B");

        v3api.logout(sessionToken);
    }

    @Test
    public void testSearchNumeric()
    {
        // SIZE: 4711 CODE: 3VCP7
        // SIZE: 123 CODE: CP-TEST-1
        // SIZE: 321 CODE: CP-TEST-2
        // SIZE: 666 CODE: CP-TEST-3

        String sessionToken = v3api.login(TEST_USER, PASSWORD);
        SampleFetchOptions sortByCodeFO = new SampleFetchOptions();
        sortByCodeFO.sortBy().code().asc();
        sortByCodeFO.withProperties();

        // Greater or Equals - Giving integer as real
        SampleSearchCriteria criteriaGOE = new SampleSearchCriteria();
        criteriaGOE.withNumberProperty("SIZE").thatIsGreaterThanOrEqualTo(321.0);
        List<Sample> samplesGOE1 = searchSamples(sessionToken, criteriaGOE, sortByCodeFO);
        assertSampleIdentifiersInOrder(samplesGOE1, "/CISD/3VCP7", "/CISD/CP-TEST-2", "/CISD/CP-TEST-3");

        criteriaGOE = new SampleSearchCriteria();
        criteriaGOE.withNumberProperty("SIZE").thatIsGreaterThanOrEqualTo(320.9);
        List<Sample> samplesGOE = searchSamples(sessionToken, criteriaGOE, sortByCodeFO);
        assertSampleIdentifiersInOrder(samplesGOE, "/CISD/3VCP7", "/CISD/CP-TEST-2", "/CISD/CP-TEST-3");

        criteriaGOE = new SampleSearchCriteria();
        criteriaGOE.withProperty("SIZE").thatIsGreaterThanOrEqualTo("321.0");
        samplesGOE = searchSamples(sessionToken, criteriaGOE, sortByCodeFO);
        assertSampleIdentifiersInOrder(samplesGOE, "/CISD/3VCP7", "/CISD/CP-TEST-2", "/CISD/CP-TEST-3");

        // Greater - Giving integer as real
        SampleSearchCriteria criteriaG = new SampleSearchCriteria();
        criteriaG.withNumberProperty("SIZE").thatIsGreaterThan(321.0);
        List<Sample> samplesG = searchSamples(sessionToken, criteriaG, sortByCodeFO);
        assertSampleIdentifiersInOrder(samplesG, "/CISD/3VCP7", "/CISD/CP-TEST-3");

        criteriaG = new SampleSearchCriteria();
        criteriaG.withProperty("SIZE").thatIsGreaterThan("321.0");
        samplesG = searchSamples(sessionToken, criteriaG, sortByCodeFO);
        assertSampleIdentifiersInOrder(samplesG, "/CISD/3VCP7", "/CISD/CP-TEST-3");

        // Equals As Text - Real
        SampleSearchCriteria criteriaETxt2 = new SampleSearchCriteria();
        criteriaETxt2.withProperty("SIZE").thatEquals("666.0");
        List<Sample> samplesETxt2 = searchSamples(sessionToken, criteriaETxt2, sortByCodeFO);
        assertSampleIdentifiersInOrder(samplesETxt2, "/CISD/CP-TEST-3");

        // Equals As Text - Integer
        SampleSearchCriteria criteriaETxt = new SampleSearchCriteria();
        criteriaETxt.withProperty("SIZE").thatEquals("666");
        List<Sample> samplesETxt = searchSamples(sessionToken, criteriaETxt, sortByCodeFO);
        assertSampleIdentifiersInOrder(samplesETxt, "/CISD/CP-TEST-3");

        // Equals
        SampleSearchCriteria criteriaE = new SampleSearchCriteria();
        criteriaE.withNumberProperty("SIZE").thatEquals(666);
        List<Sample> samplesE = searchSamples(sessionToken, criteriaE, sortByCodeFO);
        assertSampleIdentifiersInOrder(samplesE, "/CISD/CP-TEST-3");

        // Less
        SampleSearchCriteria criteriaL = new SampleSearchCriteria();
        criteriaL.withNumberProperty("SIZE").thatIsLessThan(666);
        List<Sample> samplesL = searchSamples(sessionToken, criteriaL, sortByCodeFO);
        assertSampleIdentifiersInOrder(samplesL, "/CISD/CP-TEST-1", "/CISD/CP-TEST-2");

        // Less or Equals
        SampleSearchCriteria criteriaLOE = new SampleSearchCriteria();
        criteriaLOE.withNumberProperty("SIZE").thatIsLessThanOrEqualTo(321);
        List<Sample> samplesLOE = searchSamples(sessionToken, criteriaLOE, sortByCodeFO);
        assertSampleIdentifiersInOrder(samplesLOE, "/CISD/CP-TEST-1", "/CISD/CP-TEST-2");

        v3api.logout(sessionToken);
    }

    @Test
    public void testSearchListableOnlyShouldNotFindUnlistable()
    {
        String sessionToken = v3api.login(TEST_USER, PASSWORD);
        SampleFetchOptions fo = new SampleFetchOptions();
        SampleSearchCriteria criteria = new SampleSearchCriteria();
        criteria.withCode().thatStartsWith("EV");
        List<Sample> samples = searchSamples(sessionToken, criteria, fo);
        List<String> identifiers = extractIndentifiers(samples);
        Collections.sort(identifiers);
        assertEquals(identifiers.toString(), "[/TEST-SPACE/EV-INVALID, /TEST-SPACE/EV-NOT_INVALID, "
                + "/TEST-SPACE/EV-PARENT, /TEST-SPACE/EV-PARENT-NORMAL, /TEST-SPACE/EV-TEST]");
        criteria.withType().withListable().thatEquals(true);

        samples = searchSamples(sessionToken, criteria, fo);

        identifiers = extractIndentifiers(samples);
        Collections.sort(identifiers);
        assertEquals(identifiers.toString(), "[/TEST-SPACE/EV-INVALID, /TEST-SPACE/EV-PARENT, "
                + "/TEST-SPACE/EV-PARENT-NORMAL, /TEST-SPACE/EV-TEST]");
    }

    @Test
    public void testSearchUnlistableOnlyShouldFindListable()
    {
        String sessionToken = v3api.login(TEST_USER, PASSWORD);
        SampleFetchOptions fo = new SampleFetchOptions();
        SampleSearchCriteria criteria = new SampleSearchCriteria();
        criteria.withCode().thatStartsWith("EV");
        List<Sample> samples = searchSamples(sessionToken, criteria, fo);
        List<String> identifiers = extractIndentifiers(samples);
        Collections.sort(identifiers);
        assertEquals(identifiers.toString(), "[/TEST-SPACE/EV-INVALID, /TEST-SPACE/EV-NOT_INVALID, "
                + "/TEST-SPACE/EV-PARENT, /TEST-SPACE/EV-PARENT-NORMAL, /TEST-SPACE/EV-TEST]");
        criteria.withType().withListable().thatEquals(false);

        samples = searchSamples(sessionToken, criteria, fo);

        identifiers = extractIndentifiers(samples);
        Collections.sort(identifiers);
        assertEquals(identifiers.toString(), "[/TEST-SPACE/EV-NOT_INVALID]");
    }

    @Test(dataProviderClass = ProjectAuthorizationUser.class, dataProvider = ProjectAuthorizationUser.PROVIDER_WITH_ETL)
    public void testSearchWithProjectAuthorization(ProjectAuthorizationUser user)
    {
        SampleSearchCriteria criteria = new SampleSearchCriteria();
        criteria.withId().thatEquals(new SampleIdentifier("/TEST-SPACE/EV-TEST"));

        if (user.isInstanceUserOrTestSpaceUserOrEnabledTestProjectUser())
        {
            testSearch(user.getUserId(), criteria, "/TEST-SPACE/EV-TEST");
        } else
        {
            testSearch(user.getUserId(), criteria);
        }
    }

    @Test
    public void testSearchWithAnyFieldMatchingSampleProperty()
    {
        final String sessionToken = v3api.login(TEST_USER, PASSWORD);
        final PropertyTypePermId propertyType = createASamplePropertyType(sessionToken, null);
        final EntityTypePermId sampleType = createASampleType(sessionToken, false, propertyType);
        final SampleCreation sampleCreation = new SampleCreation();
        sampleCreation.setAutoGeneratedCode(true);
        sampleCreation.setTypeId(sampleType);
        sampleCreation.setProperty(propertyType.getPermId(), "/CISD/CL1");
        v3api.createSamples(sessionToken, Arrays.asList(sampleCreation));

        final SampleSearchCriteria criteria = new SampleSearchCriteria();
        criteria.withOrOperator();
        criteria.withAnyField().thatEquals("/CISD/CL1");

        testSearch(TEST_USER, criteria, 2);

        v3api.logout(sessionToken);
    }

    @Test
    public void testSearchWithAnyPropertyMatchingSampleProperty()
    {
        final String sessionToken = v3api.login(TEST_USER, PASSWORD);
        final PropertyTypePermId propertyType = createASamplePropertyType(sessionToken, null);
        final EntityTypePermId sampleType = createASampleType(sessionToken, false, propertyType);
        final SampleCreation sampleCreation = new SampleCreation();
        sampleCreation.setAutoGeneratedCode(true);
        sampleCreation.setTypeId(sampleType);
        sampleCreation.setProperty(propertyType.getPermId(), "/CISD/CL1");
        v3api.createSamples(sessionToken, Collections.singletonList(sampleCreation));

        final SampleSearchCriteria criteria = new SampleSearchCriteria();
        criteria.withOrOperator();
        criteria.withAnyProperty().thatEquals("/CISD/CL1");

        testSearch(TEST_USER, criteria, 1);

        v3api.logout(sessionToken);
    }

    @Test
    public void testSearchWithDateDatePropertyThatEquals()
    {
        // Given
        String sessionToken = v3api.login(TEST_USER, PASSWORD);
        PropertyTypePermId propertyType = createAPropertyType(sessionToken, DataType.DATE);
        EntityTypePermId sampleType = createASampleType(sessionToken, true, propertyType);
        SampleCreation creation = new SampleCreation();
        creation.setCode("SAMPLE_WITH_DATE_PROPERTY");
        creation.setTypeId(sampleType);
        creation.setSpaceId(new SpacePermId("CISD"));
        creation.setProperty(propertyType.getPermId(), "2/17/20");
        v3api.createSamples(sessionToken, Arrays.asList(creation));

        final SampleSearchCriteria criteria1 = new SampleSearchCriteria();
        criteria1.withDateProperty(propertyType.getPermId()).thatEquals("20-2-17");

        // When
        final List<Sample> samples1 = v3api.searchSamples(sessionToken, criteria1, new SampleFetchOptions())
                .getObjects();

        // Then
        assertSampleIdentifiers(samples1, "/CISD/SAMPLE_WITH_DATE_PROPERTY");

        final SampleSearchCriteria criteria2 = new SampleSearchCriteria();
        criteria2.withProperty(propertyType.getPermId()).thatEquals("20-2-17");

        // When
        final List<Sample> samples2 = v3api.searchSamples(sessionToken, criteria2, new SampleFetchOptions())
                .getObjects();

        // Then
        assertSampleIdentifiers(samples2, "/CISD/SAMPLE_WITH_DATE_PROPERTY");
    }

    @Test
    public void testSearchWithDateDatePropertyWithInvalidCriteria()
    {
        // Given
        String sessionToken = v3api.login(TEST_USER, PASSWORD);
        PropertyTypePermId propertyType = createAPropertyType(sessionToken, DataType.DATE);
        EntityTypePermId sampleType = createASampleType(sessionToken, true, propertyType);
        SampleCreation creation = new SampleCreation();
        creation.setCode("SAMPLE_WITH_DATE_PROPERTY");
        creation.setTypeId(sampleType);
        creation.setSpaceId(new SpacePermId("CISD"));
        creation.setProperty(propertyType.getPermId(), "2/17/20");
        v3api.createSamples(sessionToken, Arrays.asList(creation));

        SampleSearchCriteria criteria = new SampleSearchCriteria();
        try
        {
            // When
            criteria.withDateProperty(propertyType.getPermId()).thatIsLaterThanOrEqualTo("20-2-37");
            fail("IllegalArgumentException expected");
        } catch (IllegalArgumentException e)
        {
            // Then
            assertEquals(e.getMessage(), "Date value: later than or equal to '20-2-37' "
                    + "does not match any of the supported formats: [y-M-d HH:mm:ss, y-M-d HH:mm, y-M-d]");
        }
    }

    @Test
    public void testSearchWithDateDatePropertyThatIsLater()
    {
        // Given
        final String sessionToken = v3api.login(TEST_USER, PASSWORD);
        final PropertyTypePermId propertyType = createAPropertyType(sessionToken, DataType.DATE);
        final EntityTypePermId sampleType = createASampleType(sessionToken, true, propertyType);
        final SampleCreation creation1 = new SampleCreation();
        creation1.setCode("SAMPLE_WITH_DATE_PROPERTY1");
        creation1.setTypeId(sampleType);
        creation1.setSpaceId(new SpacePermId("CISD"));
        creation1.setProperty(propertyType.getPermId(), "2/17/20");
        final SampleCreation creation2 = new SampleCreation();
        creation2.setCode("SAMPLE_WITH_DATE_PROPERTY2");
        creation2.setTypeId(sampleType);
        creation2.setSpaceId(new SpacePermId("CISD"));
        creation2.setProperty(propertyType.getPermId(), "2020-02-16");
        v3api.createSamples(sessionToken, Arrays.asList(creation1, creation2));

        final SampleSearchCriteria criteria1 = new SampleSearchCriteria();
        criteria1.withDateProperty(propertyType.getPermId()).thatIsLaterThan("2020-02-16");

        // When
        final List<Sample> samples1 = v3api.searchSamples(sessionToken, criteria1, new SampleFetchOptions())
                .getObjects();

        // Then
        assertEquals(samples1.get(0).getIdentifier().getIdentifier(), "/CISD/SAMPLE_WITH_DATE_PROPERTY1");
        assertEquals(samples1.size(), 1);

        final SampleSearchCriteria criteria2 = new SampleSearchCriteria();
        criteria2.withDateProperty(propertyType.getPermId()).thatIsLaterThan("2020-02-16");

        // When
        final List<Sample> samples2 = v3api.searchSamples(sessionToken, criteria2, new SampleFetchOptions())
                .getObjects();

        // Then
        assertEquals(samples2.get(0).getIdentifier().getIdentifier(), "/CISD/SAMPLE_WITH_DATE_PROPERTY1");
        assertEquals(samples2.size(), 1);

        final SampleSearchCriteria criteria3 = new SampleSearchCriteria();
        criteria3.withDateProperty(propertyType.getPermId()).thatIsLaterThan("2020-02-17");

        // When
        final List<Sample> samples3 = v3api.searchSamples(sessionToken, criteria3, new SampleFetchOptions())
                .getObjects();

        // Then
        assertEquals(samples3.size(), 0);

        final SampleSearchCriteria criteria4 = new SampleSearchCriteria();
        criteria4.withDateProperty(propertyType.getPermId()).thatIsLaterThan("2020-02-17");

        // When
        final List<Sample> samples4 = v3api.searchSamples(sessionToken, criteria4, new SampleFetchOptions())
                .getObjects();

        // Then
        assertEquals(samples4.size(), 0);
    }

    @Test
    public void testSearchWithDateDatePropertyThatIsLaterOrEqual()
    {
        // Given
        String sessionToken = v3api.login(TEST_USER, PASSWORD);
        PropertyTypePermId propertyType = createAPropertyType(sessionToken, DataType.DATE);
        EntityTypePermId sampleType = createASampleType(sessionToken, true, propertyType);
        SampleCreation creation1 = new SampleCreation();
        creation1.setCode("SAMPLE_WITH_DATE_PROPERTY1");
        creation1.setTypeId(sampleType);
        creation1.setSpaceId(new SpacePermId("CISD"));
        creation1.setProperty(propertyType.getPermId(), "2/17/20");
        SampleCreation creation2 = new SampleCreation();
        creation2.setCode("SAMPLE_WITH_DATE_PROPERTY2");
        creation2.setTypeId(sampleType);
        creation2.setSpaceId(new SpacePermId("CISD"));
        creation2.setProperty(propertyType.getPermId(), "2020-02-16");
        v3api.createSamples(sessionToken, Arrays.asList(creation1, creation2));

        final SampleSearchCriteria criteria1 = new SampleSearchCriteria();
        criteria1.withDateProperty(propertyType.getPermId()).thatIsLaterThanOrEqualTo("2020-02-16");

        // When
        final List<Sample> samples1 = v3api.searchSamples(sessionToken, criteria1, new SampleFetchOptions())
                .getObjects();

        // Then
        assertSampleIdentifiers(samples1, "/CISD/SAMPLE_WITH_DATE_PROPERTY1", "/CISD/SAMPLE_WITH_DATE_PROPERTY2");

        final SampleSearchCriteria criteria2 = new SampleSearchCriteria();
        criteria2.withProperty(propertyType.getPermId()).thatIsGreaterThanOrEqualTo("2020-02-16");

        // When
        final List<Sample> samples2 = v3api.searchSamples(sessionToken, criteria2, new SampleFetchOptions())
                .getObjects();

        // Then
        assertSampleIdentifiers(samples2, "/CISD/SAMPLE_WITH_DATE_PROPERTY1", "/CISD/SAMPLE_WITH_DATE_PROPERTY2");
    }

    @Test
    public void testSearchWithDateDatePropertyThatIsEarlier()
    {
        // Given
        final String sessionToken = v3api.login(TEST_USER, PASSWORD);
        final PropertyTypePermId propertyType = createAPropertyType(sessionToken, DataType.DATE);
        final EntityTypePermId sampleType = createASampleType(sessionToken, true, propertyType);
        final SampleCreation creation = new SampleCreation();
        creation.setCode("SAMPLE_WITH_DATE_PROPERTY");
        creation.setTypeId(sampleType);
        creation.setSpaceId(new SpacePermId("CISD"));
        creation.setProperty(propertyType.getPermId(), "1990-11-09");
        v3api.createSamples(sessionToken, Collections.singletonList(creation));

        final SampleSearchCriteria criteria1 = new SampleSearchCriteria();
        criteria1.withDateProperty(propertyType.getPermId()).thatIsEarlierThan("1990-11-10");

        // When
        final List<Sample> samples1 = v3api.searchSamples(sessionToken, criteria1, new SampleFetchOptions())
                .getObjects();

        // Then
        assertEquals(samples1.get(0).getIdentifier().getIdentifier(), "/CISD/SAMPLE_WITH_DATE_PROPERTY");
        assertEquals(samples1.size(), 1);

        final SampleSearchCriteria criteria2 = new SampleSearchCriteria();
        criteria2.withDateProperty(propertyType.getPermId()).thatIsEarlierThan("1990-11-10");

        // When
        final List<Sample> samples2 = v3api.searchSamples(sessionToken, criteria2, new SampleFetchOptions())
                .getObjects();

        // Then
        assertEquals(samples2.get(0).getIdentifier().getIdentifier(), "/CISD/SAMPLE_WITH_DATE_PROPERTY");
        assertEquals(samples2.size(), 1);

        final SampleSearchCriteria criteria3 = new SampleSearchCriteria();
        criteria3.withDateProperty(propertyType.getPermId()).thatIsEarlierThan("1990-11-09");

        // When
        final List<Sample> samples3 = v3api.searchSamples(sessionToken, criteria3, new SampleFetchOptions())
                .getObjects();

        // Then
        assertEquals(samples3.size(), 0);

        final SampleSearchCriteria criteria4 = new SampleSearchCriteria();
        criteria4.withDateProperty(propertyType.getPermId()).thatIsEarlierThan("1990-11-09");

        // When
        final List<Sample> samples4 = v3api.searchSamples(sessionToken, criteria4, new SampleFetchOptions())
                .getObjects();

        // Then
        assertEquals(samples4.size(), 0);
    }

    @Test
    public void testSearchWithDateDatePropertyThatIsEarlierOrEqual()
    {
        // Given
        String sessionToken = v3api.login(TEST_USER, PASSWORD);
        PropertyTypePermId propertyType = createAPropertyType(sessionToken, DataType.DATE);
        EntityTypePermId sampleType = createASampleType(sessionToken, true, propertyType);
        SampleCreation creation = new SampleCreation();
        creation.setCode("SAMPLE_WITH_DATE_PROPERTY");
        creation.setTypeId(sampleType);
        creation.setSpaceId(new SpacePermId("CISD"));
        creation.setProperty(propertyType.getPermId(), "1990-11-09");
        v3api.createSamples(sessionToken, Arrays.asList(creation));

        final SampleSearchCriteria criteria1 = new SampleSearchCriteria();
        criteria1.withDateProperty(propertyType.getPermId()).thatIsEarlierThanOrEqualTo("1990-11-10");

        // When
        final List<Sample> samples1 = v3api.searchSamples(sessionToken, criteria1, new SampleFetchOptions())
                .getObjects();

        // Then
        assertEquals(samples1.get(0).getIdentifier().getIdentifier(), "/CISD/SAMPLE_WITH_DATE_PROPERTY");
        assertEquals(samples1.size(), 1);

        final SampleSearchCriteria criteria2 = new SampleSearchCriteria();
        criteria2.withProperty(propertyType.getPermId()).thatIsLessThanOrEqualTo("1990-11-10");

        // When
        final List<Sample> samples2 = v3api.searchSamples(sessionToken, criteria2, new SampleFetchOptions())
                .getObjects();

        // Then
        assertEquals(samples2.get(0).getIdentifier().getIdentifier(), "/CISD/SAMPLE_WITH_DATE_PROPERTY");
        assertEquals(samples2.size(), 1);
    }

    @Test
    public void testSearchWithDateDatePropertyThatIsEarlierWithTimezone()
    {
        // Given
        String sessionToken = v3api.login(TEST_USER, PASSWORD);
        PropertyTypePermId propertyType = createAPropertyType(sessionToken, DataType.DATE);
        EntityTypePermId sampleType = createASampleType(sessionToken, true, propertyType);
        SampleCreation creation = new SampleCreation();
        creation.setCode("SAMPLE_WITH_DATE_PROPERTY");
        creation.setTypeId(sampleType);
        creation.setSpaceId(new SpacePermId("CISD"));
        creation.setProperty(propertyType.getPermId(), "1990-11-09");
        v3api.createSamples(sessionToken, Arrays.asList(creation));

        SampleSearchCriteria criteria = new SampleSearchCriteria();
        DatePropertySearchCriteria datePropertySearchCriteria = criteria.withDateProperty(propertyType.getPermId());
        datePropertySearchCriteria.withTimeZone(6);
        datePropertySearchCriteria.thatIsEarlierThanOrEqualTo("1990-11-09");

        // When
        assertUserFailureException(Void -> v3api.searchSamples(sessionToken, criteria, new SampleFetchOptions()),
                // Then
                "Search criteria with time zone doesn't make sense for property " + propertyType.getPermId()
                        + " of data type " + DataType.DATE);
    }

    @Test
    public void testSearchWithAnyPropertyThatIsEarlier()
    {
        // Given
        String sessionToken = v3api.login(TEST_USER, PASSWORD);
        PropertyTypePermId propertyType = createAPropertyType(sessionToken, DataType.DATE);
        EntityTypePermId sampleType = createASampleType(sessionToken, true, propertyType);
        SampleCreation creation = new SampleCreation();
        creation.setCode("SAMPLE_WITH_DATE_PROPERTY");
        creation.setTypeId(sampleType);
        creation.setSpaceId(new SpacePermId("CISD"));
        creation.setProperty(propertyType.getPermId(), "1990-11-09");
        v3api.createSamples(sessionToken, Arrays.asList(creation));

        SampleSearchCriteria criteria = new SampleSearchCriteria();
        criteria.withAnyProperty().thatIsLessThanOrEqualTo("2009-02-10");

        // When
        List<Sample> samples = v3api.searchSamples(sessionToken, criteria, new SampleFetchOptions()).getObjects();

        // Then
        assertSampleIdentifiers(samples, "/CISD/CP-TEST-1", "/CISD/SAMPLE_WITH_DATE_PROPERTY");
        assertEquals(samples.size(), 2);
    }

    @Test
    public void testSearchWithAnyPropertyThatIsLater()
    {
        // Given
        String sessionToken = v3api.login(TEST_USER, PASSWORD);
        PropertyTypePermId propertyType = createAPropertyType(sessionToken, DataType.DATE);
        EntityTypePermId sampleType = createASampleType(sessionToken, true, propertyType);
        SampleCreation creation = new SampleCreation();
        creation.setCode("SAMPLE_WITH_DATE_PROPERTY");
        creation.setTypeId(sampleType);
        creation.setSpaceId(new SpacePermId("CISD"));
        creation.setProperty(propertyType.getPermId(), "4009-02-10");
        v3api.createSamples(sessionToken, Arrays.asList(creation));

        SampleSearchCriteria criteria = new SampleSearchCriteria();
        criteria.withAndOperator();
        criteria.withAnyProperty().thatIsGreaterThanOrEqualTo("4009-02-10");
        criteria.withSpace().withCode().thatEquals("CISD");

        // When
        List<Sample> samples = v3api.searchSamples(sessionToken, criteria, new SampleFetchOptions()).getObjects();

        // Then
        List<String> identifiers = extractIndentifiers(samples);
        Collections.sort(identifiers);
        assertEquals(identifiers.toString(), "[/CISD/3V-125, /CISD/3V-126, /CISD/3VCP7, /CISD/CL1, /CISD/CP-TEST-1, "
                + "/CISD/CP-TEST-2, /CISD/CP-TEST-3, /CISD/DP1-A, /CISD/DP1-B, /CISD/DP2-A, "
                + "/CISD/SAMPLE_WITH_DATE_PROPERTY]");
    }

    @Test
    public void testSearchWithDateDatePropertyWithTimezone()
    {
        // Given
        String sessionToken = v3api.login(TEST_USER, PASSWORD);
        PropertyTypePermId propertyType = createAPropertyType(sessionToken, DataType.DATE);
        EntityTypePermId sampleType = createASampleType(sessionToken, true, propertyType);
        SampleCreation creation = new SampleCreation();
        creation.setCode("SAMPLE_WITH_DATE_PROPERTY");
        creation.setTypeId(sampleType);
        creation.setSpaceId(new SpacePermId("CISD"));
        creation.setProperty(propertyType.getPermId(), "2/17/20");
        v3api.createSamples(sessionToken, Arrays.asList(creation));

        SampleSearchCriteria criteria = new SampleSearchCriteria();
        DatePropertySearchCriteria datePropertySearchCriteria = criteria.withDateProperty(propertyType.getPermId());
        datePropertySearchCriteria.withTimeZone(-4);
        datePropertySearchCriteria.thatEquals("2020-02-17");

        // When
        assertUserFailureException(Void -> v3api.searchSamples(sessionToken, criteria, new SampleFetchOptions()),
                // Then
                "Search criteria with time zone doesn't make sense for property " + propertyType.getPermId()
                        + " of data type " + DataType.DATE);
    }

    @Test
    public void testSearchForSampleWithIntegerPropertyMatchingSubstring()
    {
        final String sessionToken = v3api.login(TEST_USER, PASSWORD);

        final PropertyTypePermId propertyType = createAnIntegerPropertyType(sessionToken, "INT_NUMBER");
        final EntityTypePermId sampleType = createASampleType(sessionToken, false, propertyType);

        final SampleCreation sampleCreation = new SampleCreation();
        sampleCreation.setCode("INTEGER_PROPERTY_TEST");
        sampleCreation.setTypeId(sampleType);
        sampleCreation.setSpaceId(new SpacePermId("CISD"));
        sampleCreation.setProperty("INT_NUMBER", "123");

        v3api.createSamples(sessionToken, Collections.singletonList(sampleCreation));

        final SampleSearchCriteria criteriaStartsWithMatch = new SampleSearchCriteria();
        criteriaStartsWithMatch.withProperty("INT_NUMBER").thatStartsWith("12");
        assertUserFailureException(
                Void -> searchSamples(sessionToken, criteriaStartsWithMatch, new SampleFetchOptions()),
                String.format("Operator %s undefined for datatype %s.", "StartsWith", "INTEGER"));

        final SampleSearchCriteria criteriaEndsWithMatch = new SampleSearchCriteria();
        criteriaEndsWithMatch.withProperty("INT_NUMBER").thatEndsWith("23");
        assertUserFailureException(
                Void -> searchSamples(sessionToken, criteriaEndsWithMatch, new SampleFetchOptions()),
                String.format("Operator %s undefined for datatype %s.", "EndsWith", "INTEGER"));

        final SampleSearchCriteria criteriaContainsMatch = new SampleSearchCriteria();
        criteriaContainsMatch.withProperty("INT_NUMBER").thatContains("23");
        assertUserFailureException(
                Void -> searchSamples(sessionToken, criteriaContainsMatch, new SampleFetchOptions()),
                String.format("Operator %s undefined for datatype %s.", "Contains", "INTEGER"));
    }

    @Test
    public void testSearchForSampleWithRealPropertyMatchingSubstring()
    {
        final String sessionToken = v3api.login(TEST_USER, PASSWORD);

        final PropertyTypePermId propertyType = createARealPropertyType(sessionToken, "REAL_NUMBER");
        final EntityTypePermId sampleType = createASampleType(sessionToken, false, propertyType);

        final SampleCreation sampleCreation = new SampleCreation();
        sampleCreation.setCode("REAL_PROPERTY_TEST");
        sampleCreation.setTypeId(sampleType);
        sampleCreation.setSpaceId(new SpacePermId("CISD"));
        sampleCreation.setProperty("REAL_NUMBER", "1.23");

        v3api.createSamples(sessionToken, Collections.singletonList(sampleCreation));

        final SampleSearchCriteria criteriaStartsWithMatch = new SampleSearchCriteria();
        criteriaStartsWithMatch.withProperty("REAL_NUMBER").thatStartsWith("1.2");
        assertUserFailureException(
                Void -> searchSamples(sessionToken, criteriaStartsWithMatch, new SampleFetchOptions()),
                String.format("Operator %s undefined for datatype %s.", "StartsWith", "REAL"));

        final SampleSearchCriteria criteriaEndsWithMatch = new SampleSearchCriteria();
        criteriaEndsWithMatch.withProperty("REAL_NUMBER").thatEndsWith("23");
        assertUserFailureException(
                Void -> searchSamples(sessionToken, criteriaEndsWithMatch, new SampleFetchOptions()),
                String.format("Operator %s undefined for datatype %s.", "EndsWith", "REAL"));

        final SampleSearchCriteria criteriaContainsMatch = new SampleSearchCriteria();
        criteriaContainsMatch.withProperty("REAL_NUMBER").thatContains(".2");
        assertUserFailureException(
                Void -> searchSamples(sessionToken, criteriaContainsMatch, new SampleFetchOptions()),
                String.format("Operator %s undefined for datatype %s.", "Contains", "REAL"));
    }

    @Test
    public void testSearchForSampleWithStringPropertyWithAsterisk()
    {
        final String sessionToken = v3api.login(TEST_USER, PASSWORD);

        final PropertyTypePermId propertyType = createAVarcharPropertyType(sessionToken, "SHORT_TEXT");
        final EntityTypePermId sampleType = createASampleType(sessionToken, false, propertyType);

        final SampleCreation sampleCreation1 = new SampleCreation();
        sampleCreation1.setCode("TEXT_PROPERTY_TEST_1");
        sampleCreation1.setTypeId(sampleType);
        sampleCreation1.setSpaceId(new SpacePermId("CISD"));
        sampleCreation1.setProperty("SHORT_TEXT", "test");

        final SampleCreation sampleCreation2 = new SampleCreation();
        sampleCreation2.setCode("TEXT_PROPERTY_TEST_2");
        sampleCreation2.setTypeId(sampleType);
        sampleCreation2.setSpaceId(new SpacePermId("CISD"));
        sampleCreation2.setProperty("SHORT_TEXT", "t*t");

        v3api.createSamples(sessionToken, Arrays.asList(sampleCreation1, sampleCreation2));

        final SampleSearchCriteria criteria1 = new SampleSearchCriteria();
        criteria1.withStringProperty("SHORT_TEXT").withoutWildcards().thatEquals("t*t");
        testSearch(TEST_USER, criteria1, "/CISD/TEXT_PROPERTY_TEST_2");

        final SampleSearchCriteria criteria2 = new SampleSearchCriteria();
        criteria2.withStringProperty("SHORT_TEXT").withWildcards().thatEquals("t*t");
        testSearch(TEST_USER, criteria2, "/CISD/TEXT_PROPERTY_TEST_1", "/CISD/TEXT_PROPERTY_TEST_2");

        final SampleSearchCriteria criteria3 = new SampleSearchCriteria();
        criteria3.withStringProperty("SHORT_TEXT").withWildcards().thatEquals("t\\*t");
        testSearch(TEST_USER, criteria3, "/CISD/TEXT_PROPERTY_TEST_2");
    }

    @Test
    public void testSearchForSampleWithStringPropertyWithQuestionMark()
    {
        final String sessionToken = v3api.login(TEST_USER, PASSWORD);

        final PropertyTypePermId propertyType = createAVarcharPropertyType(sessionToken, "SHORT_TEXT");
        final EntityTypePermId sampleType = createASampleType(sessionToken, false, propertyType);

        final SampleCreation sampleCreation1 = new SampleCreation();
        sampleCreation1.setCode("TEXT_PROPERTY_TEST_1");
        sampleCreation1.setTypeId(sampleType);
        sampleCreation1.setSpaceId(new SpacePermId("CISD"));
        sampleCreation1.setProperty("SHORT_TEXT", "test");

        final SampleCreation sampleCreation2 = new SampleCreation();
        sampleCreation2.setCode("TEXT_PROPERTY_TEST_2");
        sampleCreation2.setTypeId(sampleType);
        sampleCreation2.setSpaceId(new SpacePermId("CISD"));
        sampleCreation2.setProperty("SHORT_TEXT", "te?t");

        v3api.createSamples(sessionToken, Arrays.asList(sampleCreation1, sampleCreation2));

        final SampleSearchCriteria criteria1 = new SampleSearchCriteria();
        criteria1.withStringProperty("SHORT_TEXT").withoutWildcards().thatEquals("te?t");
        testSearch(TEST_USER, criteria1, "/CISD/TEXT_PROPERTY_TEST_2");

        final SampleSearchCriteria criteria2 = new SampleSearchCriteria();
        criteria2.withStringProperty("SHORT_TEXT").withWildcards().thatEquals("te?t");
        testSearch(TEST_USER, criteria2, "/CISD/TEXT_PROPERTY_TEST_1", "/CISD/TEXT_PROPERTY_TEST_2");

        final SampleSearchCriteria criteria3 = new SampleSearchCriteria();
        criteria3.withStringProperty("SHORT_TEXT").withWildcards().thatEquals("te\\?t");
        testSearch(TEST_USER, criteria3, "/CISD/TEXT_PROPERTY_TEST_2");
    }

    @Test
    public void testSearchForSampleWithStringPropertyQueriedAsIntegerOrDate()
    {
        final String sessionToken = v3api.login(TEST_USER, PASSWORD);

        final PropertyTypePermId propertyType = createAVarcharPropertyType(sessionToken, "SHORT_TEXT");
        final EntityTypePermId sampleType = createASampleType(sessionToken, false, propertyType);

        final SampleCreation sampleCreation = new SampleCreation();
        sampleCreation.setCode("SHORT_TEXT_PROPERTY_TEST");
        sampleCreation.setTypeId(sampleType);
        sampleCreation.setSpaceId(new SpacePermId("CISD"));
        sampleCreation.setProperty("SHORT_TEXT", "123");

        v3api.createSamples(sessionToken, Collections.singletonList(sampleCreation));

        final SampleSearchCriteria criteriaWithNumberProperty = new SampleSearchCriteria();
        criteriaWithNumberProperty.withNumberProperty("SHORT_TEXT").thatEquals(123);
        assertUserFailureException(
                Void -> searchSamples(sessionToken, criteriaWithNumberProperty, new SampleFetchOptions()),
                String.format("Criterion of type %s cannot be applied to the data type %s.",
                        "NumberPropertySearchCriteria", "VARCHAR"));

        final SampleSearchCriteria criteriaWithDateProperty = new SampleSearchCriteria();
        criteriaWithDateProperty.withDateProperty("SHORT_TEXT").thatEquals("1990-11-09");
        assertUserFailureException(
                Void -> searchSamples(sessionToken, criteriaWithDateProperty, new SampleFetchOptions()),
                String.format("Criterion of type %s cannot be applied to the data type %s.",
                        "DatePropertySearchCriteria", "VARCHAR"));
    }

    @Test
    public void testSearchForSampleWithBooleanProperty()
    {
        final String sessionToken = v3api.login(TEST_USER, PASSWORD);

        final PropertyTypePermId propertyType = createABooleanPropertyType(sessionToken, "BOOLEAN");
        final EntityTypePermId sampleType = createASampleType(sessionToken, false, propertyType);

        final SampleCreation sampleCreation = new SampleCreation();
        sampleCreation.setCode("BOOLEAN_PROPERTY_TEST");
        sampleCreation.setTypeId(sampleType);
        sampleCreation.setSpaceId(new SpacePermId("CISD"));
        sampleCreation.setProperty("BOOLEAN", "false");

        v3api.createSamples(sessionToken, Collections.singletonList(sampleCreation));

        final SampleSearchCriteria criteriaEqualsFalse = new SampleSearchCriteria();
        criteriaEqualsFalse.withProperty("BOOLEAN").thatEquals("false");
        assertEquals(searchSamples(sessionToken, criteriaEqualsFalse, new SampleFetchOptions()).size(), 1);

        final SampleSearchCriteria criteriaEqualsTrue = new SampleSearchCriteria();
        criteriaEqualsTrue.withProperty("BOOLEAN").thatEquals("true");
        assertEquals(searchSamples(sessionToken, criteriaEqualsTrue, new SampleFetchOptions()).size(), 0);

        final SampleSearchCriteria criteriaEndsWithMatch = new SampleSearchCriteria();
        criteriaEndsWithMatch.withProperty("BOOLEAN").thatEquals("bla");
        assertUserFailureException(
                Void -> searchSamples(sessionToken, criteriaEndsWithMatch, new SampleFetchOptions()),
                "String does not represent a boolean: [bla]");
    }

    @Test
    public void testSearchForSampleWithBooleanPropertyMatchingSubstring()
    {
        final String sessionToken = v3api.login(TEST_USER, PASSWORD);

        final PropertyTypePermId propertyType = createABooleanPropertyType(sessionToken, "BOOLEAN");
        final EntityTypePermId sampleType = createASampleType(sessionToken, false, propertyType);

        final SampleCreation sampleCreation = new SampleCreation();
        sampleCreation.setCode("BOOLEAN_PROPERTY_TEST");
        sampleCreation.setTypeId(sampleType);
        sampleCreation.setSpaceId(new SpacePermId("CISD"));
        sampleCreation.setProperty("BOOLEAN", "false");

        v3api.createSamples(sessionToken, Collections.singletonList(sampleCreation));

        final SampleSearchCriteria criteriaStartsWithMatch = new SampleSearchCriteria();
        criteriaStartsWithMatch.withProperty("BOOLEAN").thatStartsWith("fa");
        assertUserFailureException(
                Void -> searchSamples(sessionToken, criteriaStartsWithMatch, new SampleFetchOptions()),
                String.format("Operator %s undefined for datatype %s.", "StartsWith", "BOOLEAN"));

        final SampleSearchCriteria criteriaEndsWithMatch = new SampleSearchCriteria();
        criteriaEndsWithMatch.withProperty("BOOLEAN").thatEndsWith("lse");
        assertUserFailureException(
                Void -> searchSamples(sessionToken, criteriaEndsWithMatch, new SampleFetchOptions()),
                String.format("Operator %s undefined for datatype %s.", "EndsWith", "BOOLEAN"));

        final SampleSearchCriteria criteriaContainsMatch = new SampleSearchCriteria();
        criteriaContainsMatch.withProperty("BOOLEAN").thatContains("als");
        assertUserFailureException(
                Void -> searchSamples(sessionToken, criteriaContainsMatch, new SampleFetchOptions()),
                String.format("Operator %s undefined for datatype %s.", "Contains", "BOOLEAN"));

        final SampleSearchCriteria criteriaLTMatch = new SampleSearchCriteria();
        criteriaLTMatch.withProperty("BOOLEAN").thatIsLessThan("true");
        assertUserFailureException(
                Void -> searchSamples(sessionToken, criteriaLTMatch, new SampleFetchOptions()),
                String.format("Operator %s undefined for datatype %s.", "LessThan", "BOOLEAN"));

        final SampleSearchCriteria criteriaLEMatch = new SampleSearchCriteria();
        criteriaLEMatch.withProperty("BOOLEAN").thatIsLessThanOrEqualTo("true");
        assertUserFailureException(
                Void -> searchSamples(sessionToken, criteriaLEMatch, new SampleFetchOptions()),
                String.format("Operator %s undefined for datatype %s.", "LessThanOrEqualTo", "BOOLEAN"));

        final SampleSearchCriteria criteriaGTMatch = new SampleSearchCriteria();
        criteriaGTMatch.withProperty("BOOLEAN").thatIsGreaterThan("true");
        assertUserFailureException(
                Void -> searchSamples(sessionToken, criteriaGTMatch, new SampleFetchOptions()),
                String.format("Operator %s undefined for datatype %s.", "GreaterThan", "BOOLEAN"));

        final SampleSearchCriteria criteriaGEMatch = new SampleSearchCriteria();
        criteriaGEMatch.withProperty("BOOLEAN").thatIsGreaterThanOrEqualTo("true");
        assertUserFailureException(
                Void -> searchSamples(sessionToken, criteriaGEMatch, new SampleFetchOptions()),
                String.format("Operator %s undefined for datatype %s.", "GreaterThanOrEqualTo", "BOOLEAN"));
    }

    @Test
    public void testSearchForSampleWithDateProperty()
    {
        final String sessionToken = v3api.login(TEST_USER, PASSWORD);

        final PropertyTypePermId propertyType = createADatePropertyType(sessionToken, "DATE");
        final EntityTypePermId sampleType = createASampleType(sessionToken, false, propertyType);

        final SampleCreation sampleCreation = new SampleCreation();
        sampleCreation.setCode("DATE_PROPERTY_TEST");
        sampleCreation.setTypeId(sampleType);
        sampleCreation.setSpaceId(new SpacePermId("CISD"));
        sampleCreation.setProperty("DATE", "2020-02-09");

        v3api.createSamples(sessionToken, Collections.singletonList(sampleCreation));

        final SampleFetchOptions emptyFetchOptions = new SampleFetchOptions();

        final SampleSearchCriteria criteriaLTMatch = new SampleSearchCriteria();
        criteriaLTMatch.withProperty("DATE").thatIsLessThan("2020-02-10");
        final List<Sample> samplesLT = searchSamples(sessionToken, criteriaLTMatch, emptyFetchOptions);
        assertSampleIdentifiers(samplesLT, "/CISD/DATE_PROPERTY_TEST");

        final SampleSearchCriteria criteriaLTDMatch = new SampleSearchCriteria();
        criteriaLTDMatch.withDateProperty("DATE").thatIsEarlierThan("2020-02-10");
        final List<Sample> samplesLTD = searchSamples(sessionToken, criteriaLTDMatch, emptyFetchOptions);
        assertSampleIdentifiers(samplesLTD, "/CISD/DATE_PROPERTY_TEST");

        final SampleSearchCriteria criteriaLTEmptyMatch = new SampleSearchCriteria();
        criteriaLTEmptyMatch.withProperty("DATE").thatIsLessThan("2020-02-09");
        final List<Sample> samplesLTEmpty = searchSamples(sessionToken, criteriaLTEmptyMatch, emptyFetchOptions);
        assertSampleIdentifiers(samplesLTEmpty);

        final SampleSearchCriteria criteriaLTDEmptyMatch = new SampleSearchCriteria();
        criteriaLTDEmptyMatch.withDateProperty("DATE").thatIsEarlierThan("2020-02-09");
        final List<Sample> samplesLTDEmpty = searchSamples(sessionToken, criteriaLTDEmptyMatch, emptyFetchOptions);
        assertSampleIdentifiers(samplesLTDEmpty);

        final SampleSearchCriteria criteriaLEMatch1 = new SampleSearchCriteria();
        criteriaLEMatch1.withProperty("DATE").thatIsLessThanOrEqualTo("2020-02-09");
        final List<Sample> samplesLE1 = searchSamples(sessionToken, criteriaLEMatch1, emptyFetchOptions);
        assertSampleIdentifiers(samplesLE1, "/CISD/DATE_PROPERTY_TEST");

        final SampleSearchCriteria criteriaLEDMatch1 = new SampleSearchCriteria();
        criteriaLEDMatch1.withDateProperty("DATE").thatIsEarlierThanOrEqualTo("2020-02-09");
        final List<Sample> samplesLED1 = searchSamples(sessionToken, criteriaLEDMatch1, emptyFetchOptions);
        assertSampleIdentifiers(samplesLED1, "/CISD/DATE_PROPERTY_TEST");

        final SampleSearchCriteria criteriaLEMatch2 = new SampleSearchCriteria();
        criteriaLEMatch2.withProperty("DATE").thatIsLessThanOrEqualTo("2020-02-10");
        final List<Sample> samplesLE2 = searchSamples(sessionToken, criteriaLEMatch2, emptyFetchOptions);
        assertSampleIdentifiers(samplesLE2, "/CISD/DATE_PROPERTY_TEST");

        final SampleSearchCriteria criteriaLEDMatch2 = new SampleSearchCriteria();
        criteriaLEDMatch2.withDateProperty("DATE").thatIsEarlierThanOrEqualTo("2020-02-10");
        final List<Sample> samplesLED2 = searchSamples(sessionToken, criteriaLEDMatch2, emptyFetchOptions);
        assertSampleIdentifiers(samplesLED2, "/CISD/DATE_PROPERTY_TEST");

        final SampleSearchCriteria criteriaGTMatch = new SampleSearchCriteria();
        criteriaGTMatch.withProperty("DATE").thatIsGreaterThan("2020-02-08");
        final List<Sample> samplesGT = searchSamples(sessionToken, criteriaGTMatch, emptyFetchOptions);
        assertSampleIdentifiers(samplesGT, "/CISD/DATE_PROPERTY_TEST");

        final SampleSearchCriteria criteriaGTDMatch = new SampleSearchCriteria();
        criteriaGTDMatch.withDateProperty("DATE").thatIsLaterThan("2020-02-08");
        final List<Sample> samplesGTD = searchSamples(sessionToken, criteriaGTDMatch, emptyFetchOptions);
        assertSampleIdentifiers(samplesGTD, "/CISD/DATE_PROPERTY_TEST");

        final SampleSearchCriteria criteriaGTEmptyMatch = new SampleSearchCriteria();
        criteriaGTEmptyMatch.withProperty("DATE").thatIsGreaterThan("2020-02-09");
        final List<Sample> samplesGTEmpty = searchSamples(sessionToken, criteriaGTEmptyMatch, emptyFetchOptions);
        assertSampleIdentifiers(samplesGTEmpty);

        final SampleSearchCriteria criteriaGTDEmptyMatch = new SampleSearchCriteria();
        criteriaGTDEmptyMatch.withDateProperty("DATE").thatIsLaterThan("2020-02-09");
        final List<Sample> samplesGTDEmpty = searchSamples(sessionToken, criteriaGTDEmptyMatch, emptyFetchOptions);
        assertSampleIdentifiers(samplesGTDEmpty);

        final SampleSearchCriteria criteriaGEMatch1 = new SampleSearchCriteria();
        criteriaGEMatch1.withProperty("DATE").thatIsGreaterThanOrEqualTo("2020-02-09");
        final List<Sample> samplesGE1 = searchSamples(sessionToken, criteriaGEMatch1, emptyFetchOptions);
        assertSampleIdentifiers(samplesGE1, "/CISD/DATE_PROPERTY_TEST");

        final SampleSearchCriteria criteriaGEDMatch1 = new SampleSearchCriteria();
        criteriaGEDMatch1.withDateProperty("DATE").thatIsLaterThanOrEqualTo("2020-02-09");
        final List<Sample> samplesGED1 = searchSamples(sessionToken, criteriaGEDMatch1, emptyFetchOptions);
        assertSampleIdentifiers(samplesGED1, "/CISD/DATE_PROPERTY_TEST");

        final SampleSearchCriteria criteriaGEMatch2 = new SampleSearchCriteria();
        criteriaGEMatch2.withProperty("DATE").thatIsGreaterThanOrEqualTo("2020-02-08");
        final List<Sample> samplesGE2 = searchSamples(sessionToken, criteriaGEMatch2, emptyFetchOptions);
        assertSampleIdentifiers(samplesGE2, "/CISD/DATE_PROPERTY_TEST");

        final SampleSearchCriteria criteriaGEDMatch2 = new SampleSearchCriteria();
        criteriaGEDMatch2.withDateProperty("DATE").thatIsLaterThanOrEqualTo("2020-02-08");
        final List<Sample> samplesGED2 = searchSamples(sessionToken, criteriaGEDMatch2, emptyFetchOptions);
        assertSampleIdentifiers(samplesGED2, "/CISD/DATE_PROPERTY_TEST");

        final SampleSearchCriteria criteriaMatchNotDate = new SampleSearchCriteria();
        criteriaMatchNotDate.withProperty("DATE").thatEquals("blabla");
        assertUserFailureException(
                aVoid -> searchSamples(sessionToken, criteriaMatchNotDate, new SampleFetchOptions()),
                "String does not represent a date: [blabla]");
    }

    @Test
    public void testSearchForSampleWithDatePropertyMatchingSubstring()
    {
        final String sessionToken = v3api.login(TEST_USER, PASSWORD);

        final PropertyTypePermId propertyType = createADatePropertyType(sessionToken, "DATE");
        final EntityTypePermId sampleType = createASampleType(sessionToken, false, propertyType);

        final SampleCreation sampleCreation = new SampleCreation();
        sampleCreation.setCode("DATE_PROPERTY_TEST");
        sampleCreation.setTypeId(sampleType);
        sampleCreation.setSpaceId(new SpacePermId("CISD"));
        sampleCreation.setProperty("DATE", "2020-02-09");

        v3api.createSamples(sessionToken, Collections.singletonList(sampleCreation));

        final SampleSearchCriteria criteriaContainsMatch = new SampleSearchCriteria();
        criteriaContainsMatch.withProperty("DATE").thatContains("02");
        assertUserFailureException(
                Void -> searchSamples(sessionToken, criteriaContainsMatch, new SampleFetchOptions()),
                String.format("Operator %s undefined for datatype %s.", "Contains", "DATE"));

        final SampleSearchCriteria criteriaStartsWithMatch = new SampleSearchCriteria();
        criteriaStartsWithMatch.withProperty("DATE").thatStartsWith("2020");
        assertUserFailureException(
                Void -> searchSamples(sessionToken, criteriaStartsWithMatch, new SampleFetchOptions()),
                String.format("Operator %s undefined for datatype %s.", "StartsWith", "DATE"));

        final SampleSearchCriteria criteriaEndsWithMatch = new SampleSearchCriteria();
        criteriaEndsWithMatch.withProperty("DATE").thatEndsWith("09");
        assertUserFailureException(
                Void -> searchSamples(sessionToken, criteriaEndsWithMatch, new SampleFetchOptions()),
                String.format("Operator %s undefined for datatype %s.", "EndsWith", "DATE"));
    }

    @Test
    public void testSearchForSampleWithTimestampProperty()
    {
        final String sessionToken = v3api.login(TEST_USER, PASSWORD);

        final PropertyTypePermId propertyType = createATimestampPropertyType(sessionToken, "TIMESTAMP");
        final EntityTypePermId sampleType = createASampleType(sessionToken, false, propertyType);

        final SampleCreation sampleCreation = new SampleCreation();
        sampleCreation.setCode("TIMESTAMP_PROPERTY_TEST");
        sampleCreation.setTypeId(sampleType);
        sampleCreation.setSpaceId(new SpacePermId("CISD"));
        sampleCreation.setProperty("TIMESTAMP", "2020-02-09 10:00:00 +0100");

        v3api.createSamples(sessionToken, Collections.singletonList(sampleCreation));

        final SampleSearchCriteria criteriaEMatch = new SampleSearchCriteria();
        criteriaEMatch.withProperty("TIMESTAMP").thatEquals("2020-02-09 10:00:00 +0100");
        final List<Sample> samplesE = searchSamples(sessionToken, criteriaEMatch, new SampleFetchOptions());
        assertSampleIdentifiers(samplesE, "/CISD/TIMESTAMP_PROPERTY_TEST");

        final SampleSearchCriteria criteriaNEMatch = new SampleSearchCriteria();
        criteriaNEMatch.withProperty("TIMESTAMP").thatEquals("2020-02-09 10:00:01 +0100");
        final List<Sample> samplesNE = searchSamples(sessionToken, criteriaNEMatch, new SampleFetchOptions());
        assertSampleIdentifiers(samplesNE);

        final SampleSearchCriteria criteriaLTMatch = new SampleSearchCriteria();
        criteriaLTMatch.withProperty("TIMESTAMP").thatIsLessThan("2020-02-09 11:00:00 +0100");
        final List<Sample> samplesLT = searchSamples(sessionToken, criteriaLTMatch, new SampleFetchOptions());
        assertSampleIdentifiers(samplesLT, "/CISD/TIMESTAMP_PROPERTY_TEST");

        final SampleSearchCriteria criteriaLTDMatch = new SampleSearchCriteria();
        criteriaLTDMatch.withDateProperty("TIMESTAMP").thatIsEarlierThan("2020-02-09 11:00:00 +0100");
        final List<Sample> samplesLTD = searchSamples(sessionToken, criteriaLTDMatch, new SampleFetchOptions());
        assertSampleIdentifiers(samplesLTD, "/CISD/TIMESTAMP_PROPERTY_TEST");

        final SampleSearchCriteria criteriaLEMatch = new SampleSearchCriteria();
        criteriaLEMatch.withProperty("TIMESTAMP").thatIsLessThanOrEqualTo("2020-02-09 11:00:00 +0100");
        final List<Sample> samplesLE = searchSamples(sessionToken, criteriaLEMatch, new SampleFetchOptions());
        assertSampleIdentifiers(samplesLE, "/CISD/TIMESTAMP_PROPERTY_TEST");

        final SampleSearchCriteria criteriaLEDMatch = new SampleSearchCriteria();
        criteriaLEDMatch.withDateProperty("TIMESTAMP").thatIsEarlierThanOrEqualTo("2020-02-09 11:00:00 +0100");
        final List<Sample> samplesLED = searchSamples(sessionToken, criteriaLEDMatch, new SampleFetchOptions());
        assertSampleIdentifiers(samplesLED, "/CISD/TIMESTAMP_PROPERTY_TEST");

        final SampleSearchCriteria criteriaGTMatch = new SampleSearchCriteria();
        criteriaGTMatch.withProperty("TIMESTAMP").thatIsGreaterThan("2020-02-09 10:00:00 +0100");
        final List<Sample> samplesGT = searchSamples(sessionToken, criteriaGTMatch, new SampleFetchOptions());
        assertSampleIdentifiers(samplesGT);

        final SampleSearchCriteria criteriaGTDMatch = new SampleSearchCriteria();
        criteriaGTDMatch.withDateProperty("TIMESTAMP").thatIsLaterThan("2020-02-09 10:00:00 +0100");
        final List<Sample> samplesGTD = searchSamples(sessionToken, criteriaGTDMatch, new SampleFetchOptions());
        assertSampleIdentifiers(samplesGTD);

        final SampleSearchCriteria criteriaGEMatch = new SampleSearchCriteria();
        criteriaGEMatch.withProperty("TIMESTAMP").thatIsGreaterThanOrEqualTo("2020-02-09 10:00:00 +0100");
        final List<Sample> samplesGE = searchSamples(sessionToken, criteriaGEMatch, new SampleFetchOptions());
        assertSampleIdentifiers(samplesGE, "/CISD/TIMESTAMP_PROPERTY_TEST");

        final SampleSearchCriteria criteriaGEDMatch = new SampleSearchCriteria();
        criteriaGEDMatch.withDateProperty("TIMESTAMP").thatIsLaterThanOrEqualTo("2020-02-09 10:00:00 +0100");
        final List<Sample> samplesGED = searchSamples(sessionToken, criteriaGEDMatch, new SampleFetchOptions());
        assertSampleIdentifiers(samplesGED, "/CISD/TIMESTAMP_PROPERTY_TEST");

        final SampleSearchCriteria criteriaDateMatch = new SampleSearchCriteria();
        criteriaDateMatch.withDateProperty("TIMESTAMP").thatIsLaterThanOrEqualTo("2020-02-09");
        final List<Sample> samplesGEDD = searchSamples(sessionToken, criteriaDateMatch, new SampleFetchOptions());
        assertSampleIdentifiers(samplesGEDD, "/CISD/TIMESTAMP_PROPERTY_TEST");
    }

    @Test
    public void testSearchForSampleWithTimestampPropertyMatchingSubstring()
    {
        final String sessionToken = v3api.login(TEST_USER, PASSWORD);

        final PropertyTypePermId propertyType = createATimestampPropertyType(sessionToken, "TIMESTAMP");
        final EntityTypePermId sampleType = createASampleType(sessionToken, false, propertyType);

        final SampleCreation sampleCreation = new SampleCreation();
        sampleCreation.setCode("TIMESTAMP_PROPERTY_TEST");
        sampleCreation.setTypeId(sampleType);
        sampleCreation.setSpaceId(new SpacePermId("CISD"));
        sampleCreation.setProperty("TIMESTAMP", "2020-02-09 10:00:00 +0100");

        v3api.createSamples(sessionToken, Collections.singletonList(sampleCreation));

        final SampleSearchCriteria criteriaContainsMatch = new SampleSearchCriteria();
        criteriaContainsMatch.withProperty("TIMESTAMP").thatContains("20");
        assertUserFailureException(
                Void -> searchSamples(sessionToken, criteriaContainsMatch, new SampleFetchOptions()),
                String.format("Operator %s undefined for datatype %s.", "Contains", "TIMESTAMP"));

        final SampleSearchCriteria criteriaStartsWithMatch = new SampleSearchCriteria();
        criteriaStartsWithMatch.withProperty("TIMESTAMP").thatStartsWith("2020");
        assertUserFailureException(
                Void -> searchSamples(sessionToken, criteriaStartsWithMatch, new SampleFetchOptions()),
                String.format("Operator %s undefined for datatype %s.", "StartsWith", "TIMESTAMP"));

        final SampleSearchCriteria criteriaEndsWithMatch = new SampleSearchCriteria();
        criteriaEndsWithMatch.withProperty("TIMESTAMP").thatEndsWith("0100");
        assertUserFailureException(
                Void -> searchSamples(sessionToken, criteriaEndsWithMatch, new SampleFetchOptions()),
                String.format("Operator %s undefined for datatype %s.", "EndsWith", "TIMESTAMP"));

        final SampleSearchCriteria criteriaMatchNotDate = new SampleSearchCriteria();
        criteriaMatchNotDate.withProperty("TIMESTAMP").thatEquals("blabla");
        assertUserFailureException(
                Void -> searchSamples(sessionToken, criteriaMatchNotDate, new SampleFetchOptions()),
                "String does not represent a date: [blabla]");
    }

    @Test
    public void testSearchForSampleWithBooleanPropertyUnsupportedMatching()
    {
        final String sessionToken = v3api.login(TEST_USER, PASSWORD);

        final PropertyTypePermId propertyType = createABooleanPropertyType(sessionToken, "BOOLEAN");
        final EntityTypePermId sampleType = createASampleType(sessionToken, false, propertyType);

        final SampleCreation sampleCreation = new SampleCreation();
        sampleCreation.setCode("BOOLEAN_PROPERTY_TEST");
        sampleCreation.setTypeId(sampleType);
        sampleCreation.setSpaceId(new SpacePermId("CISD"));
        sampleCreation.setProperty("BOOLEAN", "false");

        v3api.createSamples(sessionToken, Collections.singletonList(sampleCreation));

        final SampleSearchCriteria criteriaStartsWithMatch = new SampleSearchCriteria();
        criteriaStartsWithMatch.withProperty("BOOLEAN").thatStartsWith("fa");
        assertUserFailureException(
                Void -> searchSamples(sessionToken, criteriaStartsWithMatch, new SampleFetchOptions()),
                String.format("Operator %s undefined for datatype %s.", "StartsWith", "BOOLEAN"));

        final SampleSearchCriteria criteriaEndsWithMatch = new SampleSearchCriteria();
        criteriaEndsWithMatch.withProperty("BOOLEAN").thatEndsWith("se");
        assertUserFailureException(
                Void -> searchSamples(sessionToken, criteriaEndsWithMatch, new SampleFetchOptions()),
                String.format("Operator %s undefined for datatype %s.", "EndsWith", "BOOLEAN"));

        final SampleSearchCriteria criteriaContainsMatch = new SampleSearchCriteria();
        criteriaContainsMatch.withProperty("BOOLEAN").thatContains("ls");
        assertUserFailureException(
                Void -> searchSamples(sessionToken, criteriaContainsMatch, new SampleFetchOptions()),
                String.format("Operator %s undefined for datatype %s.", "Contains", "BOOLEAN"));

        final SampleSearchCriteria criteriaGTMatch = new SampleSearchCriteria();
        criteriaGTMatch.withProperty("BOOLEAN").thatIsGreaterThan("false");
        assertUserFailureException(
                Void -> searchSamples(sessionToken, criteriaGTMatch, new SampleFetchOptions()),
                String.format("Operator %s undefined for datatype %s.", "GreaterThan", "BOOLEAN"));

        final SampleSearchCriteria criteriaGEMatch = new SampleSearchCriteria();
        criteriaGEMatch.withProperty("BOOLEAN").thatIsGreaterThanOrEqualTo("false");
        assertUserFailureException(
                Void -> searchSamples(sessionToken, criteriaGEMatch, new SampleFetchOptions()),
                String.format("Operator %s undefined for datatype %s.", "GreaterThanOrEqualTo", "BOOLEAN"));

        final SampleSearchCriteria criteriaLTMatch = new SampleSearchCriteria();
        criteriaLTMatch.withProperty("BOOLEAN").thatIsLessThan("true");
        assertUserFailureException(
                Void -> searchSamples(sessionToken, criteriaLTMatch, new SampleFetchOptions()),
                String.format("Operator %s undefined for datatype %s.", "LessThan", "BOOLEAN"));

        final SampleSearchCriteria criteriaLEMatch = new SampleSearchCriteria();
        criteriaLEMatch.withProperty("BOOLEAN").thatIsLessThanOrEqualTo("true");
        assertUserFailureException(
                Void -> searchSamples(sessionToken, criteriaLEMatch, new SampleFetchOptions()),
                String.format("Operator %s undefined for datatype %s.", "LessThanOrEqualTo", "BOOLEAN"));
    }

    @Test
    public void testSearchWithPropertyAndAttribute()
    {
        // Given
        final String sessionToken = v3api.login(TEST_USER, PASSWORD);

        final SampleSearchCriteria criteria = new SampleSearchCriteria().withOrOperator();
        criteria.withProperty("$NAME").thatContains("P1-A2");
        criteria.withCode().thatContains("P1-A2");

        final SampleFetchOptions fetchOptions = new SampleFetchOptions();
        fetchOptions.withType();
        fetchOptions.withExperiment().withProperties();
        fetchOptions.withProperties();

        // When
        final List<Sample> samples = v3api.searchSamples(sessionToken, criteria, fetchOptions).getObjects();

        // Then
        assertSampleIdentifiers(samples, "/CISD/CP1-A2", "/CISD/RP1-A2X");
    }

    @Test
    public void testLogging()
    {
        String sessionToken = v3api.login(TEST_USER, PASSWORD);

        SampleSearchCriteria c = new SampleSearchCriteria();
        c.withCode().thatEquals("RP1-A2X");

        SampleFetchOptions fo = new SampleFetchOptions();
        fo.withSpace();
        fo.withProject();

        v3api.searchSamples(sessionToken, c, fo);

        assertAccessLog("search-samples  SEARCH_CRITERIA:\n'SAMPLE\n    with attribute 'code' equal to 'RP1-A2X'\n'\n"
                + "FETCH_OPTIONS:\n'Sample\n    with Project\n    with Space\n'");
    }

    @Test
    public void testNestedLogicalOperators()
    {
        final SampleSearchCriteria criteria = new SampleSearchCriteria().withAndOperator();

        final SampleSearchCriteria subCriteria1 = criteria.withSubcriteria().withOrOperator();
        subCriteria1.withIdentifier().thatStartsWith("/MP:");
        subCriteria1.withIdentifier().thatStartsWith("/CISD/B");

        final SampleSearchCriteria subCriteria2 = criteria.withSubcriteria().withOrOperator();
        subCriteria2.withIdentifier().thatEndsWith(":B03");
        subCriteria2.withIdentifier().thatEndsWith(":B01");

        testSearch(TEST_USER, criteria, "/MP:B03", "/CISD/B1B3:B03", "/CISD/B1B3:B01");
    }

    @Test
<<<<<<< HEAD
    public void testSearchWithNegation()
    {
        // Given
        final String sessionToken = v3api.login(TEST_USER, PASSWORD);

        final SampleSearchCriteria criteria = new SampleSearchCriteria().withOrOperator();
        criteria.withProperty("$NAME").thatContains("P1-A2");

        final SampleSearchCriteria codeSubcriteria = criteria.withSubcriteria().withAndOperator();
        codeSubcriteria.withCode().thatContains("P1-A2");
        codeSubcriteria.withSubcriteria().negate().withCode().thatEquals("CP1-A2");

        final SampleFetchOptions fetchOptions = new SampleFetchOptions();
        fetchOptions.withType();
        fetchOptions.withExperiment().withProperties();
        fetchOptions.withProperties();

        // When
        final List<Sample> samples = v3api.searchSamples(sessionToken, criteria, fetchOptions).getObjects();

        // Then
        assertSampleIdentifiers(samples, "/CISD/RP1-A2X");
=======
    public void testNestedLogicalOperatorsMultipleNesting()
    {
        final SampleSearchCriteria criteria = new SampleSearchCriteria().withAndOperator();

        final SampleSearchCriteria subCriteria1 = criteria.withSubcriteria().withOrOperator();
        subCriteria1.withSubcriteria().withIdentifier().thatStartsWith("/MP:");
        subCriteria1.withSubcriteria().withSubcriteria().withIdentifier().thatStartsWith("/CISD/B");

        final SampleSearchCriteria subCriteria2 = criteria.withSubcriteria().withOrOperator();
        subCriteria2.withSubcriteria().withSubcriteria().withSubcriteria().withIdentifier().thatEndsWith(":B03");
        subCriteria2.withIdentifier().thatEndsWith(":B01");

        testSearch(TEST_USER, criteria, "/MP:B03", "/CISD/B1B3:B03", "/CISD/B1B3:B01");
    }

    @Test
    public void testNestedLogicalOperatorsWithExperiment()
    {
        final SampleSearchCriteria criteria = new SampleSearchCriteria().withAndOperator();
        final SampleSearchCriteria subcriteria1 = criteria.withSubcriteria().withOrOperator();
        subcriteria1.withExperiment().withType().withCode().thatEquals("COMPOUND_HCS");
        subcriteria1.withExperiment().withProject().withId().thatEquals(new ProjectIdentifier("/TEST-SPACE/NOE"));

        final SampleSearchCriteria subcriteria2 = criteria.withSubcriteria().withOrOperator();
        subcriteria2.withExperiment().withProject().withCode().thatEquals("NOE");
        subcriteria2.withCode().thatEquals("RP1-A2X");

        testSearch(TEST_USER, criteria, "/CISD/CP-TEST-2", "/TEST-SPACE/CP-TEST-4");
    }

    @Test
    public void testNestedLogicalOperatorsWithChildren()
    {
        final SampleSearchCriteria criteria = new SampleSearchCriteria().withAndOperator();
        final SampleSearchCriteria subcriteria1 = criteria.withSubcriteria().withOrOperator();
        subcriteria1.withCode().thatEquals("3V-125");
        subcriteria1.withCode().thatEquals("DP1-A");
        subcriteria1.withCode().thatEquals("MP002-1");

        final SampleSearchCriteria subcriteria2 = criteria.withSubcriteria().withOrOperator();
        subcriteria2.withChildren().withCode().thatEndsWith("5");
        subcriteria2.withChildren().withPermId().thatEndsWith("7");
        testSearch(TEST_USER, criteria, "/CISD/MP002-1", "/CISD/MP002-1", "/CISD/3V-125", "/CISD/DP1-A");
    }

    @Test
    public void testNestedLogicalOperatorsWithChildrenMultipleNesting()
    {
        final SampleSearchCriteria criteria = new SampleSearchCriteria().withAndOperator();
        final SampleSearchCriteria subcriteria1 = criteria.withSubcriteria().withOrOperator();
        subcriteria1.withSubcriteria().withCode().thatEquals("3V-125");
        subcriteria1.withCode().thatEquals("DP1-A");
        subcriteria1.withCode().thatEquals("MP002-1");

        final SampleSearchCriteria subcriteria2 = criteria.withSubcriteria().withOrOperator();
        subcriteria2.withSubcriteria().withSubcriteria().withChildren().withCode().thatEndsWith("5");
        subcriteria2.withSubcriteria().withSubcriteria().withSubcriteria().withChildren().withPermId()
                .thatEndsWith("7");
        testSearch(TEST_USER, criteria, "/CISD/MP002-1", "/CISD/MP002-1", "/CISD/3V-125", "/CISD/DP1-A");
    }

    @Test
    public void testNestedLogicalOperatorsWithParentsAndChildren()
    {
        final SampleSearchCriteria criteria = new SampleSearchCriteria().withAndOperator();
        final SampleSearchCriteria subcriteria1 = criteria.withSubcriteria().withOrOperator();
        subcriteria1.withParents().withId().thatEquals(new SampleIdentifier("/CISD/MP002-1"));
        subcriteria1.withChildren().withId().thatEquals(new SamplePermId("200811050946559-980"));

        final SampleSearchCriteria subcriteria2 = criteria.withSubcriteria().withAndOperator();
        subcriteria2.withParents();
        subcriteria2.withChildren();

        testSearch(TEST_USER, criteria, "/CISD/3V-125", "/CISD/CL-3V:A02");
    }

    @Test
    public void testNestedLogicalOperatorsWithParentsAndChildrenMultipleNesting()
    {
        final SampleSearchCriteria criteria = new SampleSearchCriteria().withAndOperator();
        final SampleSearchCriteria subcriteria1 = criteria.withSubcriteria().withOrOperator();
        subcriteria1.withSubcriteria().withSubcriteria().withParents().withId()
                .thatEquals(new SampleIdentifier("/CISD/MP002-1"));
        subcriteria1.withSubcriteria().withChildren().withId().thatEquals(new SamplePermId("200811050946559-980"));

        final SampleSearchCriteria subcriteria2 = criteria.withSubcriteria().withAndOperator();
        subcriteria2.withSubcriteria().withParents();
        subcriteria2.withSubcriteria().withSubcriteria().withSubcriteria().withChildren();

        testSearch(TEST_USER, criteria, "/CISD/3V-125", "/CISD/CL-3V:A02");
    }

    @Test
    public void testNestedLogicalOperatorsWithParentsExperimentAndPermID()
    {
        final SampleSearchCriteria criteria = new SampleSearchCriteria().withAndOperator();

        final SampleParentsSearchCriteria subcriteria1 = criteria.withParents().withOrOperator();
        subcriteria1.withCode().thatContains("-");
        subcriteria1.withCode().thatStartsWith("C");

        final SampleParentsSearchCriteria subcriteria2 = criteria.withParents().withOrOperator();
        subcriteria2.withExperiment();
        subcriteria2.withType().withCode().thatStartsWith("MASTER");

        criteria.withPermId().thatEndsWith("6");

        testSearch(TEST_USER, criteria, "/TEST-SPACE/EV-INVALID", "/CISD/3V-125", "/CISD/DP2-A");
    }

    @Test
    public void testNestedLogicalOperatorsMultipleNestingWithParents()
    {
        final SampleSearchCriteria criteria3 = new SampleSearchCriteria().withOrOperator();
        final SampleSearchCriteria subcriteria3 = criteria3.withSubcriteria();
        subcriteria3.withParents().withOrOperator().withExperiment();
        subcriteria3.withParents().withOrOperator().withType().withCode().thatStartsWith("MASTER");
        criteria3.withPermId().thatEndsWith("6");
        testSearch(TEST_USER, criteria3, 74);

        final SampleSearchCriteria criteria4 = new SampleSearchCriteria().withOrOperator();
        final SampleSearchCriteria subcriteria4 = criteria4.withSubcriteria().withSubcriteria().withSubcriteria();
        subcriteria4.withParents().withOrOperator().withExperiment();
        subcriteria4.withParents().withOrOperator().withType().withCode().thatStartsWith("MASTER");
        criteria4.withPermId().thatEndsWith("6");
        testSearch(TEST_USER, criteria4, 74);
    }

    @Test
    public void testMultipleNestingWithChildren()
    {
        final SampleSearchCriteria criteria1 = new SampleSearchCriteria();
        criteria1.withParents().withCode().thatEquals("MP002-1");
        testSearch(TEST_USER, criteria1, "/CISD/3V-125", "/CISD/3V-126");

        final SampleSearchCriteria criteria2 = new SampleSearchCriteria();
        criteria2.withChildren().withId().thatEquals(new SampleIdentifier("/CISD/3VCP6"));
        testSearch(TEST_USER, criteria2, "/CISD/3V-125", "/CISD/CL-3V:A02");
    }

    @Test
    public void testNestedLogicalOperatorsWithContainers()
    {
        final SampleSearchCriteria criteria = new SampleSearchCriteria().withAndOperator();

        final SampleSearchCriteria subcriteria1 = criteria.withSubcriteria().withOrOperator();
        subcriteria1.withContainer().withPermId().thatEquals("200811050927630-1003");
        subcriteria1.withContainer().withCode().thatEquals("MP2-NO-CL");

        final SampleSearchCriteria subcriteria2 = criteria.withSubcriteria().withOrOperator();
        subcriteria2.withCode().thatStartsWith("C");
        subcriteria2.withPermId().thatContains("-100");

        testSearch(TEST_USER, criteria, "/CISD/MP1-MIXED:A01", "/CISD/MP1-MIXED:A02", "/CISD/MP1-MIXED:A03",
                "/CISD/MP1-MIXED:B02", "/CISD/MP2-NO-CL:A01");
>>>>>>> 03bada69
    }

    private void testSearch(String user, SampleSearchCriteria criteria, String... expectedIdentifiers)
    {
        String sessionToken = v3api.login(user, PASSWORD);
        List<Sample> samples = searchSamples(sessionToken, criteria, new SampleFetchOptions());
        assertSampleIdentifiers(samples, expectedIdentifiers);
        v3api.logout(sessionToken);
    }

    private void testSearch(String user, SampleSearchCriteria criteria, int expectedCount)
    {
        String sessionToken = v3api.login(user, PASSWORD);
        List<Sample> samples = searchSamples(sessionToken, criteria, new SampleFetchOptions());
        assertEquals(samples.size(), expectedCount);
        v3api.logout(sessionToken);
    }

    private List<Sample> searchSamples(String sessionToken, SampleSearchCriteria criteria, SampleFetchOptions fetchOptions)
    {
        SearchResult<Sample> searchResult =
                v3api.searchSamples(sessionToken, criteria, fetchOptions);
        return searchResult.getObjects();
    }

    private List<String> extractIndentifiers(List<Sample> samples)
    {
        List<String> identifiers = new ArrayList<>();
        for (Sample sample : samples)
        {
            identifiers.add(sample.getIdentifier().getIdentifier());
        }
        return identifiers;
    }

}<|MERGE_RESOLUTION|>--- conflicted
+++ resolved
@@ -3048,7 +3048,6 @@
     }
 
     @Test
-<<<<<<< HEAD
     public void testSearchWithNegation()
     {
         // Given
@@ -3071,7 +3070,9 @@
 
         // Then
         assertSampleIdentifiers(samples, "/CISD/RP1-A2X");
-=======
+    }
+
+    @Test
     public void testNestedLogicalOperatorsMultipleNesting()
     {
         final SampleSearchCriteria criteria = new SampleSearchCriteria().withAndOperator();
@@ -3227,7 +3228,6 @@
 
         testSearch(TEST_USER, criteria, "/CISD/MP1-MIXED:A01", "/CISD/MP1-MIXED:A02", "/CISD/MP1-MIXED:A03",
                 "/CISD/MP1-MIXED:B02", "/CISD/MP2-NO-CL:A01");
->>>>>>> 03bada69
     }
 
     private void testSearch(String user, SampleSearchCriteria criteria, String... expectedIdentifiers)
