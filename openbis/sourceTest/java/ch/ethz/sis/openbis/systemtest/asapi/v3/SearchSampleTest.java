/*
 * Copyright 2014 ETH Zuerich, Scientific IT Services
 *
 * Licensed under the Apache License, Version 2.0 (the "License");
 * you may not use this file except in compliance with the License.
 * You may obtain a copy of the License at
 *
 *      http://www.apache.org/licenses/LICENSE-2.0
 *
 * Unless required by applicable law or agreed to in writing, software
 * distributed under the License is distributed on an "AS IS" BASIS,
 * WITHOUT WARRANTIES OR CONDITIONS OF ANY KIND, either express or implied.
 * See the License for the specific language governing permissions and
 * limitations under the License.
 */

package ch.ethz.sis.openbis.systemtest.asapi.v3;

import static ch.systemsx.cisd.common.test.AssertionUtil.assertCollectionContainsAtLeast;
import static ch.systemsx.cisd.common.test.AssertionUtil.assertCollectionDoesntContain;
import static org.junit.Assert.fail;
import static org.testng.Assert.assertEquals;
import static org.testng.Assert.assertNotSame;

import java.util.ArrayList;
import java.util.Arrays;
import java.util.Collections;
import java.util.List;
import java.util.Map.Entry;
import java.util.Set;
import java.util.stream.Collectors;

import ch.ethz.sis.openbis.generic.asapi.v3.dto.experiment.create.ExperimentCreation;
import ch.ethz.sis.openbis.generic.asapi.v3.dto.experiment.fetchoptions.ExperimentFetchOptions;
import ch.ethz.sis.openbis.generic.asapi.v3.dto.experiment.search.ExperimentSearchCriteria;
import org.springframework.beans.factory.annotation.Autowired;
import org.testng.annotations.Test;

import ch.ethz.sis.openbis.generic.asapi.v3.dto.common.fetchoptions.CacheMode;
import ch.ethz.sis.openbis.generic.asapi.v3.dto.common.search.CodesSearchCriteria;
import ch.ethz.sis.openbis.generic.asapi.v3.dto.common.search.DatePropertySearchCriteria;
import ch.ethz.sis.openbis.generic.asapi.v3.dto.common.search.SearchResult;
import ch.ethz.sis.openbis.generic.asapi.v3.dto.entitytype.id.EntityTypePermId;
import ch.ethz.sis.openbis.generic.asapi.v3.dto.experiment.id.ExperimentIdentifier;
import ch.ethz.sis.openbis.generic.asapi.v3.dto.experiment.id.ExperimentPermId;
import ch.ethz.sis.openbis.generic.asapi.v3.dto.project.id.ProjectIdentifier;
import ch.ethz.sis.openbis.generic.asapi.v3.dto.project.id.ProjectPermId;
import ch.ethz.sis.openbis.generic.asapi.v3.dto.property.DataType;
import ch.ethz.sis.openbis.generic.asapi.v3.dto.property.id.PropertyTypePermId;
import ch.ethz.sis.openbis.generic.asapi.v3.dto.sample.Sample;
import ch.ethz.sis.openbis.generic.asapi.v3.dto.sample.create.SampleCreation;
import ch.ethz.sis.openbis.generic.asapi.v3.dto.sample.fetchoptions.SampleFetchOptions;
import ch.ethz.sis.openbis.generic.asapi.v3.dto.sample.id.SampleIdentifier;
import ch.ethz.sis.openbis.generic.asapi.v3.dto.sample.id.SamplePermId;
import ch.ethz.sis.openbis.generic.asapi.v3.dto.sample.search.SampleSearchCriteria;
import ch.ethz.sis.openbis.generic.asapi.v3.dto.semanticannotation.id.SemanticAnnotationPermId;
import ch.ethz.sis.openbis.generic.asapi.v3.dto.semanticannotation.search.SemanticAnnotationSearchCriteria;
import ch.ethz.sis.openbis.generic.asapi.v3.dto.space.id.SpacePermId;
import ch.ethz.sis.openbis.generic.asapi.v3.dto.tag.id.TagCode;
import ch.ethz.sis.openbis.generic.asapi.v3.dto.tag.id.TagPermId;
import ch.ethz.sis.openbis.generic.server.asapi.v3.search.sql.ISQLExecutor;
import ch.systemsx.cisd.common.test.AssertionUtil;
import ch.systemsx.cisd.openbis.systemtest.authorization.ProjectAuthorizationUser;

/**
 * @author pkupczyk
 */
public class SearchSampleTest extends AbstractSampleTest
{

    private static final String[] ALL_SAMPLE_IDS_WITH_CONTAINER = new String[] {
            "/CISD/CL1:A01", "/CISD/CL1:A03", "/CISD/MP002-1:A03", "/CISD/MP002-1:A04", "/CISD/MP002-1:A05",
            "/CISD/MP002-1:A06", "/CISD/MP002-1:A07", "/CISD/MP002-1:A08", "/CISD/MP002-1:A09",
            "/CISD/MP002-1:A10", "/CISD/MP002-1:A11", "/CISD/MP002-1:A12", "/CISD/MP002-1:A13",
            "/CISD/MP002-1:A14", "/CISD/MP002-1:A15", "/CISD/MP002-1:A16", "/CISD/MP002-1:A17",
            "/CISD/MP002-1:A18", "/CISD/MP002-1:A19", "/CISD/MP002-1:A20", "/CISD/MP002-1:A21",
            "/CISD/MP002-1:A22", "/CISD/MP002-1:B03", "/CISD/MP002-1:B04", "/CISD/MP002-1:B05",
            "/CISD/MP002-1:B06", "/CISD/MP002-1:B07", "/CISD/MP002-1:B08", "/CISD/MP002-1:B09",
            "/CISD/MP002-1:B10", "/CISD/MP002-1:B11", "/CISD/MP002-1:B12", "/CISD/MP002-1:B13",
            "/CISD/MP002-1:B14", "/CISD/MP002-1:B15", "/CISD/MP002-1:B16", "/CISD/MP002-1:B17",
            "/CISD/MP002-1:B18", "/CISD/MP002-1:B19", "/CISD/MP002-1:B20", "/CISD/MP002-1:B21",
            "/CISD/MP002-1:B22", "/CISD/MP002-1:C03", "/CISD/MP002-1:C04", "/CISD/MP002-1:C05",
            "/CISD/MP002-1:C06", "/CISD/MP002-1:C07", "/CISD/MP002-1:C08", "/CISD/MP002-1:C09",
            "/CISD/MP002-1:C10", "/CISD/MP002-1:C11", "/CISD/MP002-1:C12", "/CISD/MP002-1:C13",
            "/CISD/MP002-1:C14", "/CISD/MP002-1:C15", "/CISD/MP002-1:C16", "/CISD/MP002-1:C17",
            "/CISD/MP002-1:C18", "/CISD/MP002-1:C19", "/CISD/MP002-1:C20", "/CISD/MP002-1:C21",
            "/CISD/MP002-1:C22", "/CISD/MP002-1:D03", "/CISD/MP002-1:D04", "/CISD/MP002-1:D05",
            "/CISD/MP002-1:D06", "/CISD/MP002-1:D07", "/CISD/MP002-1:D08", "/CISD/MP002-1:D09",
            "/CISD/MP002-1:D10", "/CISD/MP002-1:D11", "/CISD/MP002-1:D12", "/CISD/MP002-1:D13",
            "/CISD/MP002-1:D14", "/CISD/MP002-1:D15", "/CISD/MP002-1:D16", "/CISD/MP002-1:D17",
            "/CISD/MP002-1:D18", "/CISD/MP002-1:D19", "/CISD/MP002-1:D20", "/CISD/MP002-1:D21",
            "/CISD/MP002-1:D22", "/CISD/MP002-1:E03", "/CISD/MP002-1:E04", "/CISD/MP002-1:E05",
            "/CISD/MP002-1:E06", "/CISD/MP002-1:E07", "/CISD/MP002-1:E08", "/CISD/MP002-1:E09",
            "/CISD/MP002-1:E10", "/CISD/MP002-1:E11", "/CISD/MP002-1:E12", "/CISD/MP002-1:E13",
            "/CISD/MP002-1:E14", "/CISD/MP002-1:E15", "/CISD/MP002-1:E16", "/CISD/MP002-1:E17",
            "/CISD/MP002-1:E18", "/CISD/MP002-1:E19", "/CISD/MP002-1:E20", "/CISD/MP002-1:E21",
            "/CISD/MP002-1:E22", "/CISD/MP002-1:F03", "/CISD/MP002-1:F04", "/CISD/MP002-1:F05",
            "/CISD/MP002-1:F06", "/CISD/MP002-1:F07", "/CISD/MP002-1:F08", "/CISD/MP002-1:F09",
            "/CISD/MP002-1:F10", "/CISD/MP002-1:F11", "/CISD/MP002-1:F12", "/CISD/MP002-1:F13",
            "/CISD/MP002-1:F14", "/CISD/MP002-1:F15", "/CISD/MP002-1:F16", "/CISD/MP002-1:F17",
            "/CISD/MP002-1:F18", "/CISD/MP002-1:F19", "/CISD/MP002-1:F20", "/CISD/MP002-1:F21",
            "/CISD/MP002-1:F22", "/CISD/MP002-1:G03", "/CISD/MP002-1:G04", "/CISD/MP002-1:G05",
            "/CISD/MP002-1:G06", "/CISD/MP002-1:G07", "/CISD/MP002-1:G08", "/CISD/MP002-1:G09",
            "/CISD/MP002-1:G10", "/CISD/MP002-1:G11", "/CISD/MP002-1:G12", "/CISD/MP002-1:G13",
            "/CISD/MP002-1:G14", "/CISD/MP002-1:G15", "/CISD/MP002-1:G16", "/CISD/MP002-1:G17",
            "/CISD/MP002-1:G18", "/CISD/MP002-1:G19", "/CISD/MP002-1:G20", "/CISD/MP002-1:G21",
            "/CISD/MP002-1:G22", "/CISD/MP002-1:H03", "/CISD/MP002-1:H04", "/CISD/MP002-1:H05",
            "/CISD/MP002-1:H06", "/CISD/MP002-1:H07", "/CISD/MP002-1:H08", "/CISD/MP002-1:H09",
            "/CISD/MP002-1:H10", "/CISD/MP002-1:H11", "/CISD/MP002-1:H12", "/CISD/MP002-1:H13",
            "/CISD/MP002-1:H14", "/CISD/MP002-1:H15", "/CISD/MP002-1:H16", "/CISD/MP002-1:H17",
            "/CISD/MP002-1:H18", "/CISD/MP002-1:H19", "/CISD/MP002-1:H20", "/CISD/MP002-1:H21",
            "/CISD/MP002-1:H22", "/CISD/MP002-1:I03", "/CISD/MP002-1:I04", "/CISD/MP002-1:I05",
            "/CISD/MP002-1:I06", "/CISD/MP002-1:I07", "/CISD/MP002-1:I08", "/CISD/MP002-1:I09",
            "/CISD/MP002-1:I10", "/CISD/MP002-1:I11", "/CISD/MP002-1:I12", "/CISD/MP002-1:I13",
            "/CISD/MP002-1:I14", "/CISD/MP002-1:I15", "/CISD/MP002-1:I16", "/CISD/MP002-1:I17",
            "/CISD/MP002-1:I18", "/CISD/MP002-1:I19", "/CISD/MP002-1:I20", "/CISD/MP002-1:I21",
            "/CISD/MP002-1:I22", "/CISD/MP002-1:J03", "/CISD/MP002-1:J04", "/CISD/MP002-1:J05",
            "/CISD/MP002-1:J06", "/CISD/MP002-1:J07", "/CISD/MP002-1:J08", "/CISD/MP002-1:J09",
            "/CISD/MP002-1:J10", "/CISD/MP002-1:J11", "/CISD/MP002-1:J12", "/CISD/MP002-1:J13",
            "/CISD/MP002-1:J14", "/CISD/MP002-1:J15", "/CISD/MP002-1:J16", "/CISD/MP002-1:J17",
            "/CISD/MP002-1:J18", "/CISD/MP002-1:J19", "/CISD/MP002-1:J20", "/CISD/MP002-1:J21",
            "/CISD/MP002-1:J22", "/CISD/MP002-1:K03", "/CISD/MP002-1:K04", "/CISD/MP002-1:K05",
            "/CISD/MP002-1:K06", "/CISD/MP002-1:K07", "/CISD/MP002-1:K08", "/CISD/MP002-1:K09",
            "/CISD/MP002-1:K10", "/CISD/MP002-1:K11", "/CISD/MP002-1:K12", "/CISD/MP002-1:K13",
            "/CISD/MP002-1:K14", "/CISD/MP002-1:K15", "/CISD/MP002-1:K16", "/CISD/MP002-1:K17",
            "/CISD/MP002-1:K18", "/CISD/MP002-1:K19", "/CISD/MP002-1:K20", "/CISD/MP002-1:K21",
            "/CISD/MP002-1:K22", "/CISD/MP002-1:L03", "/CISD/MP002-1:L04", "/CISD/MP002-1:L05",
            "/CISD/MP002-1:L06", "/CISD/MP002-1:L07", "/CISD/MP002-1:L08", "/CISD/MP002-1:L09",
            "/CISD/MP002-1:L10", "/CISD/MP002-1:L11", "/CISD/MP002-1:L12", "/CISD/MP002-1:L13",
            "/CISD/MP002-1:L14", "/CISD/MP002-1:L15", "/CISD/MP002-1:L16", "/CISD/MP002-1:L17",
            "/CISD/MP002-1:L18", "/CISD/MP002-1:L19", "/CISD/MP002-1:L20", "/CISD/MP002-1:L21",
            "/CISD/MP002-1:L22", "/CISD/MP002-1:M03", "/CISD/MP002-1:M04", "/CISD/MP002-1:M05",
            "/CISD/MP002-1:M06", "/CISD/MP002-1:M07", "/CISD/MP002-1:M08", "/CISD/MP002-1:M09",
            "/CISD/MP002-1:M10", "/CISD/MP002-1:M11", "/CISD/MP002-1:M12", "/CISD/MP002-1:M13",
            "/CISD/MP002-1:M14", "/CISD/MP002-1:M15", "/CISD/MP002-1:M16", "/CISD/MP002-1:M17",
            "/CISD/MP002-1:M18", "/CISD/MP002-1:M19", "/CISD/MP002-1:M20", "/CISD/MP002-1:M21",
            "/CISD/MP002-1:M22", "/CISD/MP002-1:N03", "/CISD/MP002-1:N04", "/CISD/MP002-1:N05",
            "/CISD/MP002-1:N06", "/CISD/MP002-1:N07", "/CISD/MP002-1:N08", "/CISD/MP002-1:N09",
            "/CISD/MP002-1:N10", "/CISD/MP002-1:N11", "/CISD/MP002-1:N12", "/CISD/MP002-1:N13",
            "/CISD/MP002-1:N14", "/CISD/MP002-1:N15", "/CISD/MP002-1:N16", "/CISD/MP002-1:N17",
            "/CISD/MP002-1:N18", "/CISD/MP002-1:N19", "/CISD/MP002-1:N20", "/CISD/MP002-1:N21",
            "/CISD/MP002-1:N22", "/CISD/MP002-1:O03", "/CISD/MP002-1:O04", "/CISD/MP002-1:O05",
            "/CISD/MP002-1:O06", "/CISD/MP002-1:O07", "/CISD/MP002-1:O08", "/CISD/MP002-1:O09",
            "/CISD/MP002-1:O10", "/CISD/MP002-1:O11", "/CISD/MP002-1:O12", "/CISD/MP002-1:O13",
            "/CISD/MP002-1:O14", "/CISD/MP002-1:O15", "/CISD/MP002-1:O16", "/CISD/MP002-1:O17",
            "/CISD/MP002-1:O18", "/CISD/MP002-1:O19", "/CISD/MP002-1:O20", "/CISD/MP002-1:O21",
            "/CISD/MP002-1:O22", "/CISD/MP002-1:P03", "/CISD/MP002-1:P04", "/CISD/MP002-1:P05",
            "/CISD/MP002-1:P06", "/CISD/MP002-1:P07", "/CISD/MP002-1:P08", "/CISD/MP002-1:P09",
            "/CISD/MP002-1:P10", "/CISD/MP002-1:P11", "/CISD/MP002-1:P12", "/CISD/MP002-1:P13",
            "/CISD/MP002-1:P14", "/CISD/MP002-1:P15", "/CISD/MP002-1:P16", "/CISD/MP002-1:P17",
            "/CISD/MP002-1:P18", "/CISD/MP002-1:P19", "/CISD/MP002-1:P20", "/CISD/MP002-1:P21",
            "/CISD/MP002-1:P22", "/MP:A03", "/MP:A04", "/MP:A05", "/MP:A06", "/MP:A07", "/MP:A08", "/MP:A09",
            "/MP:A10", "/MP:A11", "/MP:A12", "/MP:A13", "/MP:A14", "/MP:A15", "/MP:A16", "/MP:A17", "/MP:A18",
            "/MP:A19", "/MP:A20", "/MP:A21", "/MP:A22", "/MP:B03", "/MP:B04", "/MP:B05", "/MP:B06", "/MP:B07",
            "/MP:B08", "/MP:B09", "/MP:B10", "/MP:B11", "/MP:B12", "/MP:B13", "/MP:B14", "/MP:B15", "/MP:B16",
            "/MP:B17", "/MP:B18", "/MP:B19", "/MP:B20", "/MP:B21", "/MP:B22", "/MP:C03", "/MP:C04", "/MP:C05",
            "/MP:C06", "/MP:C07", "/MP:C08", "/MP:C09", "/MP:C10", "/MP:C11", "/MP:C12", "/MP:C13", "/MP:C14",
            "/MP:C15", "/MP:C16", "/MP:C17", "/MP:C18", "/MP:C19", "/MP:C20", "/MP:C21", "/MP:C22", "/MP:D03",
            "/MP:D04", "/MP:D05", "/MP:D06", "/MP:D07", "/MP:D08", "/MP:D09", "/MP:D10", "/MP:D11", "/MP:D12",
            "/MP:D13", "/MP:D14", "/MP:D15", "/MP:D16", "/MP:D17", "/MP:D18", "/MP:D19", "/MP:D20", "/MP:D21",
            "/MP:D22", "/MP:E03", "/MP:E04", "/MP:E05", "/MP:E06", "/MP:E07", "/MP:E08", "/MP:E09", "/MP:E10",
            "/MP:E11", "/MP:E12", "/MP:E13", "/MP:E14", "/MP:E15", "/MP:E16", "/MP:E17", "/MP:E18", "/MP:E19",
            "/MP:E20", "/MP:E21", "/MP:E22", "/MP:F03", "/MP:F04", "/MP:F05", "/MP:F06", "/MP:F07", "/MP:F08",
            "/MP:F09", "/MP:F10", "/MP:F11", "/MP:F12", "/MP:F13", "/MP:F14", "/MP:F15", "/MP:F16", "/MP:F17",
            "/MP:F18", "/MP:F19", "/MP:F20", "/MP:F21", "/MP:F22", "/MP:G03", "/MP:G04", "/MP:G05", "/MP:G06",
            "/MP:G07", "/MP:G08", "/MP:G09", "/MP:G10", "/MP:G11", "/MP:G12", "/MP:G13", "/MP:G14", "/MP:G15",
            "/MP:G16", "/MP:G17", "/MP:G18", "/MP:G19", "/MP:G20", "/MP:G21", "/MP:G22", "/MP:H03", "/MP:H04",
            "/MP:H05", "/MP:H06", "/MP:H07", "/MP:H08", "/MP:H09", "/MP:H10", "/MP:H11", "/MP:H12", "/MP:H13",
            "/MP:H14", "/MP:H15", "/MP:H16", "/MP:H17", "/MP:H18", "/MP:H19", "/MP:H20", "/MP:H21", "/MP:H22",
            "/MP:I03", "/MP:I04", "/MP:I05", "/MP:I06", "/MP:I07", "/MP:I08", "/MP:I09", "/MP:I10", "/MP:I11",
            "/MP:I12", "/MP:I13", "/MP:I14", "/MP:I15", "/MP:I16", "/MP:I17", "/MP:I18", "/MP:I19", "/MP:I20",
            "/MP:I21", "/MP:I22", "/MP:J03", "/MP:J04", "/MP:J05", "/MP:J06", "/MP:J07", "/MP:J08", "/MP:J09",
            "/MP:J10", "/MP:J11", "/MP:J12", "/MP:J13", "/MP:J14", "/MP:J15", "/MP:J16", "/MP:J17", "/MP:J18",
            "/MP:J19", "/MP:J20", "/MP:J21", "/MP:J22", "/MP:K03", "/MP:K04", "/MP:K05", "/MP:K06", "/MP:K07",
            "/MP:K08", "/MP:K09", "/MP:K10", "/MP:K11", "/MP:K12", "/MP:K13", "/MP:K14", "/MP:K15", "/MP:K16",
            "/MP:K17", "/MP:K18", "/MP:K19", "/MP:K20", "/MP:K21", "/MP:K22", "/MP:L03", "/MP:L04", "/MP:L05",
            "/MP:L06", "/MP:L07", "/MP:L08", "/MP:L09", "/MP:L10", "/MP:L11", "/MP:L12", "/MP:L13", "/MP:L14",
            "/MP:L15", "/MP:L16", "/MP:L17", "/MP:L18", "/MP:L19", "/MP:L20", "/MP:L21", "/MP:L22", "/MP:M03",
            "/MP:M04", "/MP:M05", "/MP:M06", "/MP:M07", "/MP:M08", "/MP:M09", "/MP:M10", "/MP:M11", "/MP:M12",
            "/MP:M13", "/MP:M14", "/MP:M15", "/MP:M16", "/MP:M17", "/MP:M18", "/MP:M19", "/MP:M20", "/MP:M21",
            "/MP:M22", "/MP:N03", "/MP:N04", "/MP:N05", "/MP:N06", "/MP:N07", "/MP:N08", "/MP:N09", "/MP:N10",
            "/MP:N11", "/MP:N12", "/MP:N13", "/MP:N14", "/MP:N15", "/MP:N16", "/MP:N17", "/MP:N18", "/MP:N19",
            "/MP:N20", "/MP:N21", "/MP:N22", "/MP:O03", "/MP:O04", "/MP:O05", "/MP:O06", "/MP:O07", "/MP:O08",
            "/MP:O09", "/MP:O10", "/MP:O11", "/MP:O12", "/MP:O13", "/MP:O14", "/MP:O15", "/MP:O16", "/MP:O17",
            "/MP:O18", "/MP:O19", "/MP:O20", "/MP:O21", "/MP:O22", "/MP:P03", "/MP:P04", "/MP:P05", "/MP:P06",
            "/MP:P07", "/MP:P08", "/MP:P09", "/MP:P10", "/MP:P11", "/MP:P12", "/MP:P13", "/MP:P14", "/MP:P15",
            "/MP:P16", "/MP:P17", "/MP:P18", "/MP:P19", "/MP:P20", "/MP:P21", "/MP:P22", "/CISD/CL-3V:A01",
            "/CISD/CL-3V:A02", "/CISD/B1B3:B01", "/CISD/B1B3:B03", "/CISD/C1:C01", "/CISD/C2:C02",
            "/CISD/C3:C03", "/CISD/MP1-MIXED:A01", "/CISD/MP1-MIXED:A02", "/CISD/MP1-MIXED:A03",
            "/CISD/MP1-MIXED:B02", "/CISD/MP2-NO-CL:A01", "/CISD/MP2-NO-CL:A02", "/CISD/MP2-NO-CL:A03",
            "/CISD/MP2-NO-CL:B02", "/CISD/MP2-NO-CL:C03", "/CISD/PLATE_WELLSEARCH:WELL-A01",
            "/CISD/PLATE_WELLSEARCH:WELL-A02"
    };

    @Autowired
    protected ISQLExecutor sqlExecutor;

    @Test
    public void testSearchWhichReturnsSharedSamplesForSpaceUser()
    {
        SampleSearchCriteria sampleSearchCriteria = new SampleSearchCriteria();
        sampleSearchCriteria.withCode().thatEndsWith("P");
        testSearch(TEST_SPACE_USER, sampleSearchCriteria, "/DP", "/MP");
    }

    @Test
    public void testSearchWithIdSetToIdentifier()
    {
        SampleSearchCriteria criteria = new SampleSearchCriteria();
        criteria.withId().thatEquals(new SampleIdentifier("/CISD/CP-TEST-1"));
        testSearch(TEST_USER, criteria, "/CISD/CP-TEST-1");
    }

    @Test
    public void testSearchWithIdSetToPermId()
    {
        SampleSearchCriteria criteria = new SampleSearchCriteria();
        criteria.withId().thatEquals(new SamplePermId("200902091219327-1025"));
        testSearch(TEST_USER, criteria, "/CISD/CP-TEST-1");
    }

    @Test
    public void testSearchWithMultipleIds()
    {
        SampleSearchCriteria criteria = new SampleSearchCriteria();
        criteria.withOrOperator();
        criteria.withId().thatEquals(new SampleIdentifier("/CISD/CP-TEST-1"));
        criteria.withId().thatEquals(new SamplePermId("200902091250077-1026"));
        testSearch(TEST_USER, criteria, "/CISD/CP-TEST-1", "/CISD/CP-TEST-2");
    }

    @Test
    public void testSearchWithPermId()
    {
        SampleSearchCriteria criteria = new SampleSearchCriteria();
        criteria.withPermId().thatEquals("200902091219327-1025");
        testSearch(TEST_USER, criteria, "/CISD/CP-TEST-1");
    }

    @Test
    public void testSearchWithIdentifierThatEquals()
    {
        SampleSearchCriteria criteria = new SampleSearchCriteria();
        criteria.withIdentifier().thatEquals("/CISD/CP-TEST-1");
        testSearch(TEST_USER, criteria, "/CISD/CP-TEST-1");

        SampleSearchCriteria criteria2 = new SampleSearchCriteria();
        criteria2.withIdentifier().thatEquals("/CISD/CP-TEST-*");
        testSearch(TEST_USER, criteria2, "/CISD/CP-TEST-1", "/CISD/CP-TEST-2", "/CISD/CP-TEST-3");

        SampleSearchCriteria criteria3 = new SampleSearchCriteria();
        criteria3.withIdentifier().thatEquals("/CISD/CP-*-1");
        testSearch(TEST_USER, criteria3, "/CISD/CP-TEST-1");

        SampleSearchCriteria criteria4 = new SampleSearchCriteria();
        criteria4.withIdentifier().thatEquals("/*/CP-TEST-*");
        testSearch(TEST_USER, criteria4, "/CISD/CP-TEST-1", "/CISD/CP-TEST-2", "/CISD/CP-TEST-3", "/TEST-SPACE/CP-TEST-4");
    }

    @Test
    public void testSearchWithIdentifierThatStartsWith()
    {
        SampleSearchCriteria criteria = new SampleSearchCriteria();
        criteria.withIdentifier().thatStartsWith("/CISD/CP-TEST");
        testSearch(TEST_USER, criteria, "/CISD/CP-TEST-1", "/CISD/CP-TEST-2", "/CISD/CP-TEST-3");

        SampleSearchCriteria criteria2 = new SampleSearchCriteria();
        criteria2.withIdentifier().thatStartsWith("/CISD/*-test");
        testSearch(TEST_USER, criteria2, "/CISD/CP-TEST-1", "/CISD/CP-TEST-2", "/CISD/CP-TEST-3", "/CISD/DYNA-TEST-1");
    }

    @Test
    public void testSearchWithIdentifierThatEndsWith()
    {
        SampleSearchCriteria criteria = new SampleSearchCriteria();
        criteria.withIdentifier().thatEndsWith("-TEST-1");
        testSearch(TEST_USER, criteria, "/CISD/CP-TEST-1", "/CISD/DYNA-TEST-1");

        SampleSearchCriteria criteria2 = new SampleSearchCriteria();
        criteria2.withIdentifier().thatEndsWith("-TEST-*");
        testSearch(TEST_USER, criteria2, "/CISD/CP-TEST-1", "/CISD/CP-TEST-2", "/CISD/CP-TEST-3", "/TEST-SPACE/CP-TEST-4", "/CISD/DYNA-TEST-1");
    }

    @Test
    public void testSearchWithIdentifierThatContains()
    {
        SampleSearchCriteria criteria = new SampleSearchCriteria();
        criteria.withIdentifier().thatContains("CP-TEST");
        testSearch(TEST_USER, criteria, "/CISD/CP-TEST-1", "/CISD/CP-TEST-2", "/CISD/CP-TEST-3", "/TEST-SPACE/CP-TEST-4");

        SampleSearchCriteria criteria2 = new SampleSearchCriteria();
        criteria2.withIdentifier().thatContains("CISD*-TEST");
        testSearch(TEST_USER, criteria2, "/CISD/CP-TEST-1", "/CISD/CP-TEST-2", "/CISD/CP-TEST-3", "/CISD/DYNA-TEST-1");
    }

    @Test
    public void testSearchWithCode()
    {
        SampleSearchCriteria criteria = new SampleSearchCriteria();
        criteria.withCode().thatEquals("RP1-A2X");
        testSearch(TEST_USER, criteria, "/CISD/RP1-A2X");
    }

    @Test
    public void testSearchWithCodeThatIsLessOrEqualTo()
    {
        SampleSearchCriteria criteria = new SampleSearchCriteria();
        criteria.withCode().thatIsLessThanOrEqualTo("3VCP5");
        testSearch(TEST_USER, criteria, "/CISD/3V-125", "/CISD/3V-126", "/CISD/3VCP5");
    }

    @Test
    public void testSearchWithCodeThatIsLessThan()
    {
        SampleSearchCriteria criteria = new SampleSearchCriteria();
        criteria.withCode().thatIsLessThan("3VCP5");
        testSearch(TEST_USER, criteria, "/CISD/3V-125", "/CISD/3V-126");
    }

    @Test
    public void testSearchWithCodeThatIsGreaterThanOrEqualTo()
    {
        SampleSearchCriteria criteria = new SampleSearchCriteria();
        criteria.withCode().thatIsGreaterThanOrEqualTo("WELL-A01");
        testSearch(TEST_USER, criteria, "/CISD/PLATE_WELLSEARCH:WELL-A01", "/CISD/PLATE_WELLSEARCH:WELL-A02");
    }

    @Test
    public void testSearchWithCodeThatIsGreaterThan()
    {
        SampleSearchCriteria criteria = new SampleSearchCriteria();
        criteria.withCode().thatIsGreaterThan("WELL-A01");
        testSearch(TEST_USER, criteria, "/CISD/PLATE_WELLSEARCH:WELL-A02");
    }

    @Test
    public void testSearchWithPropertyThatIsLessThanOrEqualTo()
    {
        SampleSearchCriteria criteria = new SampleSearchCriteria();
        criteria.withProperty("COMMENT").thatIsLessThanOrEqualTo("test comment");
        testSearch(TEST_USER, criteria, "/CISD/3VCP7", "/CISD/CP-TEST-2", "/CISD/CP-TEST-3", "/TEST-SPACE/EV-TEST");
    }

    @Test
    public void testSearchWithPropertyThatIsLessThan()
    {
        SampleSearchCriteria criteria = new SampleSearchCriteria();
        criteria.withProperty("COMMENT").thatIsLessThan("test comment");
        testSearch(TEST_USER, criteria, "/CISD/CP-TEST-2", "/CISD/CP-TEST-3");
    }

    @Test
    public void testSearchWithPropertyThatIsGreaterThanOrEqualTo()
    {
        SampleSearchCriteria criteria = new SampleSearchCriteria();
        criteria.withProperty("COMMENT").thatIsGreaterThanOrEqualTo("test comment");
        testSearch(TEST_USER, criteria, "/CISD/3VCP7", "/CISD/CP-TEST-1", "/TEST-SPACE/EV-TEST");
    }

    @Test
    public void testSearchWithPropertyThatIsGreaterThan()
    {
        SampleSearchCriteria criteria = new SampleSearchCriteria();
        criteria.withProperty("COMMENT").thatIsGreaterThan("test comment");
        testSearch(TEST_USER, criteria, "/CISD/CP-TEST-1");
    }

    @Test
    public void testSearchWithPropertyMatchingSampleProperty()
    {
        final String sessionToken = v3api.login(TEST_USER, PASSWORD);
        final PropertyTypePermId propertyType = createASamplePropertyType(sessionToken, null);
        final EntityTypePermId sampleType = createASampleType(sessionToken, false, propertyType);
        final SampleCreation sampleCreation = new SampleCreation();
        sampleCreation.setAutoGeneratedCode(true);
        sampleCreation.setTypeId(sampleType);
        sampleCreation.setProperty(propertyType.getPermId(), "/CISD/CL1");
        v3api.createSamples(sessionToken, Collections.singletonList(sampleCreation));

        final SampleSearchCriteria criteria = new SampleSearchCriteria();
        criteria.withOrOperator();
        criteria.withProperty(propertyType.getPermId()).thatEquals("/CISD/CL1");

        testSearch(TEST_USER, criteria, 1);

        v3api.logout(sessionToken);
    }

    @Test
    public void testSearchWithCodes()
    {
        SampleSearchCriteria criteria = new SampleSearchCriteria();
        criteria.withCodes().thatIn(Arrays.asList("RP1-A2X", "RP1-B1X"));
        testSearch(TEST_USER, criteria, "/CISD/RP1-A2X", "/CISD/RP1-B1X");
    }

    @Test
    public void testSearchWithCodesEmpty()
    {
        SampleSearchCriteria criteria = new SampleSearchCriteria();
        criteria.withCodes().thatIn(Arrays.asList());
        testSearch(TEST_USER, criteria, 0);
    }

    @Test
    public void testSearchWithCodesWithNull()
    {
        SampleSearchCriteria criteria = new SampleSearchCriteria();
        criteria.withCodes().thatIn(Arrays.asList(new String[] { null }));
        criteria.withOrOperator();
        testSearch(TEST_USER, criteria, 0);
    }

    @Test
    public void testSearchWithCodesWithObjectArray()
    {
        SampleSearchCriteria criteria = new SampleSearchCriteria();
        CodesSearchCriteria codesSearchCriteria = criteria.withCodes();
        List codes = new ArrayList();
        codes.add("RP1-A2X");
        codesSearchCriteria.setFieldValue(codes);
        criteria.withOrOperator();
        testSearch(TEST_USER, criteria, "/CISD/RP1-A2X");
    }

    @Test
    public void testSearchWithCodesEmptyAndOther()
    {
        SampleSearchCriteria criteria = new SampleSearchCriteria();
        criteria.withCodes().thatIn(Arrays.asList());
        criteria.withCode().thatEquals("RP1-A2X");
        criteria.withOrOperator();
        testSearch(TEST_USER, criteria, "/CISD/RP1-A2X");
    }

    @Test
    public void testSearchWithCodeThatEqualsWithStarWildcard()
    {
        SampleSearchCriteria criteria = new SampleSearchCriteria();
        criteria.withCode().thatEquals("RP1-*X");
        testSearch(TEST_USER, criteria, "/CISD/RP1-A2X", "/CISD/RP1-B1X");
    }

    @Test
    public void testSearchWithCodeThatEqualsWithQuestionMarkWildcard()
    {
        SampleSearchCriteria criteria = new SampleSearchCriteria();
        criteria.withCode().thatEquals("CP???1");
        testSearch(TEST_USER, criteria, "/CISD/CP1-A1", "/CISD/CP1-B1", "/CISD/CP2-A1");
    }

    @Test
    public void testSearchWithCodeThatStartsWithStarWildcard()
    {
        SampleSearchCriteria criteria = new SampleSearchCriteria();
        criteria.withCode().thatStartsWith("PLATE_WELLSEARCH:W*L-");
        testSearch(TEST_USER, criteria, "/CISD/PLATE_WELLSEARCH:WELL-A01", "/CISD/PLATE_WELLSEARCH:WELL-A02");
    }

    @Test
    public void testSearchWithCodeThatStartsWithQuestionMarkWildcard()
    {
        SampleSearchCriteria criteria = new SampleSearchCriteria();
        criteria.withCode().thatStartsWith("CP?-");
        testSearch(TEST_USER, criteria, "/CISD/CP1-A1", "/CISD/CP1-A2", "/CISD/CP1-B1", "/CISD/CP2-A1");
    }

    @Test
    public void testSearchWithCodeThatEndsWithStarWildcard()
    {
        SampleSearchCriteria criteria = new SampleSearchCriteria();
        criteria.withCode().thatEndsWith("NOR*L");
        testSearch(TEST_USER, criteria, "/TEST-SPACE/EV-PARENT-NORMAL");
    }

    @Test
    public void testSearchWithCodeThatEndsWithQuestionMarkWildcard()
    {
        SampleSearchCriteria criteria = new SampleSearchCriteria();
        criteria.withCode().thatEndsWith("-??2");
        testSearch(TEST_USER, criteria, "/CISD/PLATE_WELLSEARCH:WELL-A02");
    }

    @Test
    public void testSearchForAll()
    {
        SampleSearchCriteria criteria = new SampleSearchCriteria();
        testSearch(TEST_USER, criteria, 701);
    }

    @Test
    public void testSearchForAllSpaceSamples()
    {
        SampleSearchCriteria criteria = new SampleSearchCriteria();
        criteria.withSpace().withCode();
        testSearch(TEST_USER, criteria, 379);
    }

    @Test
    public void testSearchForAllSharedSamples()
    {
        SampleSearchCriteria criteria = new SampleSearchCriteria().withoutSpace();
        testSearch(TEST_USER, criteria, 322);
    }

    @Test
    public void testSearchWithSpaceWithIdSetToPermId()
    {
        SampleSearchCriteria criteria = new SampleSearchCriteria();
        criteria.withSpace().withId().thatEquals(new SpacePermId("TEST-SPACE"));
        testSearch(TEST_USER, criteria, 8);
    }

    @Test
    public void testSearchWithSpaceWithCode()
    {
        SampleSearchCriteria criteria = new SampleSearchCriteria();
        criteria.withSpace().withCode().thatEquals("TEST-SPACE");
        testSearch(TEST_USER, criteria, 8);
    }

    @Test
    public void testSearchWithSpaceWithPermId()
    {
        SampleSearchCriteria criteria = new SampleSearchCriteria();
        criteria.withSpace().withPermId().thatEquals("TEST-SPACE");
        testSearch(TEST_USER, criteria, 8);

        criteria = new SampleSearchCriteria();
        criteria.withSpace().withPermId().thatEquals("/TEST-SPACE");
        testSearch(TEST_USER, criteria, 8);
    }

    @Test
    public void testSearchWithSpaceUnauthorized()
    {
        SampleSearchCriteria criteria = new SampleSearchCriteria();
        criteria.withPermId().thatEquals("200902091219327-1025");
        testSearch(TEST_USER, criteria, 1);

        criteria = new SampleSearchCriteria();
        criteria.withPermId().thatEquals("200902091219327-1025");
        testSearch(TEST_SPACE_USER, criteria, 0);
    }

    @Test
    public void testSearchWithCodeInContainer()
    {
        SampleSearchCriteria criteria = new SampleSearchCriteria();
        criteria.withCode().thatEquals("PLATE_WELLSEARCH:WELL-A01");
        testSearch(TEST_USER, criteria, "/CISD/PLATE_WELLSEARCH:WELL-A01");
    }

    @Test
    public void testSearchWithTypeIdSetToPermId()
    {
        SampleSearchCriteria criteria = new SampleSearchCriteria();
        criteria.withType().withId().thatEquals(new EntityTypePermId("REINFECT_PLATE"));
        testSearch(TEST_USER, criteria, "/CISD/RP1-A2X", "/CISD/RP1-B1X", "/CISD/RP2-A1X");
    }

    @Test
    public void testSearchWithTypeWithCode()
    {
        SampleSearchCriteria criteria = new SampleSearchCriteria();
        criteria.withType().withCode().thatEquals("REINFECT_PLATE");
        testSearch(TEST_USER, criteria, "/CISD/RP1-A2X", "/CISD/RP1-B1X", "/CISD/RP2-A1X");
    }

    @Test
    public void testSearchWithTypeWithCodeWithWildcard()
    {
        SampleSearchCriteria criteria = new SampleSearchCriteria();
        criteria.withType().withCode().thatEquals("REINFECT_PLAT*");
        testSearch(TEST_USER, criteria, "/CISD/RP1-A2X", "/CISD/RP1-B1X", "/CISD/RP2-A1X");
    }

    @Test
    public void testSearchWithTypeWithSemanticAnnotationsWithIdThatEquals()
    {
        String sessionToken = v3api.login(TEST_USER, PASSWORD);

        SampleSearchCriteria criteria = new SampleSearchCriteria();
        criteria.withType().withSemanticAnnotations().withId().thatEquals(new SemanticAnnotationPermId("ST_DILUTION_PLATE"));

        SampleFetchOptions fo = new SampleFetchOptions();
        fo.withType();

        List<Sample> samples = searchSamples(sessionToken, criteria, fo);

        assertEquals(samples.size(), 6, samples.toString());
        for (Sample sample : samples)
        {
            assertEquals(sample.getType().getCode(), "DILUTION_PLATE");
        }
    }

    @Test
    public void testSearchWithTypeWithSemanticAnnotationsWithIdOrIdAndWithSampleCodeThatContains()
    {
        String sessionToken = v3api.login(TEST_USER, PASSWORD);

        SampleSearchCriteria criteria = new SampleSearchCriteria();
        criteria.withCode().thatContains("P2");

        SemanticAnnotationSearchCriteria annotationCriteria = criteria.withType().withSemanticAnnotations();
        annotationCriteria.withOrOperator();
        annotationCriteria.withId().thatEquals(new SemanticAnnotationPermId("ST_MASTER_PLATE"));
        annotationCriteria.withId().thatEquals(new SemanticAnnotationPermId("ST_DILUTION_PLATE"));

        SampleFetchOptions fo = new SampleFetchOptions();
        fo.withType();

        List<Sample> samples = searchSamples(sessionToken, criteria, fo);

        assertEquals(samples.size(), 2, samples.toString());
        for (Sample sample : samples)
        {
            AssertionUtil.assertContains("P2", sample.getCode());
            AssertionUtil.assertCollectionContains(Arrays.asList("MASTER_PLATE", "DILUTION_PLATE"), sample.getType().getCode());
        }
    }

    @Test
    public void testSearchWithTypeWithPropertyAssignmentsWithSemanticAnnotationsWithIdThatEqualsWhereSemanticAnnotationIsDefinedAtPropertyAssignment()
    {
        String sessionToken = v3api.login(TEST_USER, PASSWORD);

        SampleSearchCriteria criteria = new SampleSearchCriteria();
        criteria.withType().withPropertyAssignments().withSemanticAnnotations().withId()
                .thatEquals(new SemanticAnnotationPermId("ST_CELL_PLATE_PT_ORGANISM"));

        SampleFetchOptions fo = new SampleFetchOptions();
        fo.withType();

        List<Sample> samples = searchSamples(sessionToken, criteria, fo);

        assertEquals(samples.size(), 14, samples.toString());
        for (Sample sample : samples)
        {
            assertEquals(sample.getType().getCode(), "CELL_PLATE");
        }
    }

    @Test
    public void testSearchWithTypeWithPropertyAssignmentsWithSemanticAnnotationsWithIdThatEqualsWhereSemanticAnnotationIsDefinedAtPropertyTypeLevelOnly()
    {
        String sessionToken = v3api.login(TEST_USER, PASSWORD);

        SampleSearchCriteria criteria = new SampleSearchCriteria();
        criteria.withType().withPropertyAssignments().withSemanticAnnotations().withId()
                .thatEquals(new SemanticAnnotationPermId("PT_ORGANISM"));

        SampleFetchOptions fo = new SampleFetchOptions();
        fo.withType();

        List<Sample> samples = searchSamples(sessionToken, criteria, fo);

        assertEquals(samples.size(), 2, samples.toString());
        for (Sample sample : samples)
        {
            AssertionUtil.assertCollectionContains(Arrays.asList("DELETION_TEST", "NORMAL"), sample.getType().getCode());
        }
    }

    @Test
    public void testSearchWithTypeWithPropertyAssignmentsWithPropertyTypeWithSemanticAnnotationsWithIdThatEquals()
    {
        String sessionToken = v3api.login(TEST_USER, PASSWORD);

        SampleSearchCriteria criteria = new SampleSearchCriteria();
        criteria.withType().withPropertyAssignments().withPropertyType().withSemanticAnnotations().withId()
                .thatEquals(new SemanticAnnotationPermId("PT_DESCRIPTION"));

        SampleFetchOptions fo = new SampleFetchOptions();
        fo.withType();

        List<Sample> samples = searchSamples(sessionToken, criteria, fo);

        assertEquals(samples.size(), 11, samples.toString());
        for (Sample sample : samples)
        {
            AssertionUtil.assertCollectionContains(Arrays.asList("MASTER_PLATE", "CONTROL_LAYOUT", "DELETION_TEST"), sample.getType().getCode());
        }
    }

    @Test
    public void testSearchWithTypeWithPermId()
    {
        SampleSearchCriteria criteria = new SampleSearchCriteria();
        criteria.withType().withPermId().thatEquals("REINFECT_PLATE");
        testSearch(TEST_USER, criteria, "/CISD/RP1-A2X", "/CISD/RP1-B1X", "/CISD/RP2-A1X");
    }

    @Test
    public void testSearchWithExperiment()
    {
        SampleSearchCriteria criteria = new SampleSearchCriteria();
        criteria.withCode().thatContains("A01");
        criteria.withExperiment();
        testSearch(TEST_USER, criteria, "/CISD/PLATE_WELLSEARCH:WELL-A01");
    }

    @Test
    public void testSearchWithoutExperiment()
    {
        SampleSearchCriteria criteria = new SampleSearchCriteria();
        criteria.withCode().thatContains("A01");
        criteria.withoutExperiment();
        testSearch(TEST_USER, criteria, "/CISD/CL1:A01", "/CISD/MP2-NO-CL:A01", "/CISD/CL-3V:A01", "/CISD/MP1-MIXED:A01");
    }

    @Test
    public void testSearchWithExperimentWithIdSetToIdentifier()
    {
        SampleSearchCriteria criteria = new SampleSearchCriteria();
        criteria.withExperiment().withId().thatEquals(new ExperimentIdentifier("/CISD/NEMO/EXP10"));
        testSearch(TEST_USER, criteria, "/CISD/3VCP5");
    }

    @Test
    public void testSearchWithExperimentWithIdSetToPermId()
    {
        SampleSearchCriteria criteria = new SampleSearchCriteria();
        criteria.withExperiment().withId().thatEquals(new ExperimentPermId("200811050952663-1029"));
        testSearch(TEST_USER, criteria, "/CISD/3VCP5");
    }

    @Test
    public void testSearchWithExperimentWithPermId()
    {
        SampleSearchCriteria criteria = new SampleSearchCriteria();
        criteria.withExperiment().withPermId().thatEquals("200811050952663-1029");
        testSearch(TEST_USER, criteria, "/CISD/3VCP5");
    }

    @Test
    public void testSearchWithExperimentWithCode()
    {
        SampleSearchCriteria criteria = new SampleSearchCriteria();
        criteria.withExperiment().withCode().thatEquals("EXP-TEST-1");
        testSearch(TEST_USER, criteria, "/CISD/CP-TEST-1", "/CISD/DYNA-TEST-1");
    }

    @Test
    public void testSearchWithExperimentWithTypeIdSetToPermId()
    {
        SampleSearchCriteria criteria = new SampleSearchCriteria();
        criteria.withExperiment().withType().withId().thatEquals(new EntityTypePermId("COMPOUND_HCS"));
        testSearch(TEST_USER, criteria, "/CISD/CP-TEST-1", "/CISD/CP-TEST-2", "/CISD/DYNA-TEST-1");
    }

    @Test
    public void testSearchWithExperimentWithTypeWithCode()
    {
        SampleSearchCriteria criteria = new SampleSearchCriteria();
        criteria.withExperiment().withType().withCode().thatEquals("COMPOUND_HCS");
        testSearch(TEST_USER, criteria, "/CISD/CP-TEST-1", "/CISD/CP-TEST-2", "/CISD/DYNA-TEST-1");
    }

    @Test
    public void testSearchWithExperimentWithTypeWithPermId()
    {
        SampleSearchCriteria criteria = new SampleSearchCriteria();
        criteria.withExperiment().withType().withPermId().thatEquals("COMPOUND_HCS");
        testSearch(TEST_USER, criteria, "/CISD/CP-TEST-1", "/CISD/CP-TEST-2", "/CISD/DYNA-TEST-1");
    }

    @Test
    public void testSearchWithExperimentWithProjectWithIdSetToIdentifier()
    {
        SampleSearchCriteria criteria = new SampleSearchCriteria();
        criteria.withExperiment().withProject().withId().thatEquals(new ProjectIdentifier("/TEST-SPACE/NOE"));
        testSearch(TEST_USER, criteria, "/TEST-SPACE/CP-TEST-4");
    }

    @Test
    public void testSearchWithExperimentWithProjectWithIdSetToPermId()
    {
        SampleSearchCriteria criteria = new SampleSearchCriteria();
        criteria.withExperiment().withProject().withId().thatEquals(new ProjectPermId("20120814110011738-106"));
        testSearch(TEST_USER, criteria, "/TEST-SPACE/CP-TEST-4");
    }

    @Test
    public void testSearchWithExperimentWithProjectWithCode()
    {
        SampleSearchCriteria criteria = new SampleSearchCriteria();
        criteria.withExperiment().withProject().withCode().thatEquals("NOE");
        testSearch(TEST_USER, criteria, "/CISD/CP-TEST-2", "/TEST-SPACE/CP-TEST-4");
    }

    @Test
    public void testSearchWithExperimentWithProjectWithPermId()
    {
        SampleSearchCriteria criteria = new SampleSearchCriteria();
        criteria.withExperiment().withProject().withId().thatEquals(new ProjectPermId("20120814110011738-106"));
        testSearch(TEST_USER, criteria, "/TEST-SPACE/CP-TEST-4");
    }

    @Test
    public void testSearchWithExperimentWithProjectWithSpaceWithIdSetToPermId()
    {
        SampleSearchCriteria criteria = new SampleSearchCriteria();
        criteria.withExperiment().withProject().withSpace().withId().thatEquals(new SpacePermId("TEST-SPACE"));
        testSearch(TEST_USER, criteria, 8);

        criteria = new SampleSearchCriteria();
        criteria.withExperiment().withProject().withSpace().withId().thatEquals(new SpacePermId("/TEST-SPACE"));
        testSearch(TEST_USER, criteria, 8);
    }

    @Test
    public void testSearchWithExperimentWithProjectWithSpaceWithCode()
    {
        SampleSearchCriteria criteria = new SampleSearchCriteria();
        criteria.withExperiment().withProject().withSpace().withCode().thatEquals("TEST-SPACE");
        testSearch(TEST_USER, criteria, 8);
    }

    @Test
    public void testSearchWithExperimentWithProjectWithSpaceWithPermId()
    {
        SampleSearchCriteria criteria = new SampleSearchCriteria();
        criteria.withExperiment().withProject().withSpace().withPermId().thatEquals("TEST-SPACE");
        testSearch(TEST_USER, criteria, 8);

        criteria = new SampleSearchCriteria();
        criteria.withExperiment().withProject().withSpace().withPermId().thatEquals("/TEST-SPACE");
        testSearch(TEST_USER, criteria, 8);
    }

    @Test
    public void testSearchWithParent()
    {
        final SampleSearchCriteria criteria = new SampleSearchCriteria();
        criteria.withParents();

        final String sessionToken = v3api.login(TEST_USER, PASSWORD);
        final List<Sample> samples = searchSamples(sessionToken, criteria, new SampleFetchOptions());
        final Set<String> actualSet = samples.stream().map(sample -> sample.getIdentifier().getIdentifier()).collect(Collectors.toSet());

        assertCollectionContainsAtLeast(actualSet, "/CISD/3V-125", "/CISD/3V-126", "/CISD/3VCP5", "/CISD/3VCP6",
                "/CISD/3VCP7", "/CISD/3VCP8", "/CISD/CL-3V:A02", "/CISD/CP-TEST-1", "/CISD/CP1-A1",
                "/CISD/CP1-A2", "/CISD/CP1-B1", "/CISD/CP2-A1", "/CISD/DP1-A", "/CISD/DP1-B", "/CISD/DP2-A",
                "/CISD/RP1-A2X", "/CISD/RP1-B1X", "/CISD/RP2-A1X", "/DP", "/TEST-SPACE/EV-INVALID");
        assertCollectionDoesntContain(actualSet, "/CISD/MP1-MIXED");

        v3api.logout(sessionToken);
    }

    @Test
    public void testSearchWithChildren()
    {
        final SampleSearchCriteria criteria = new SampleSearchCriteria();
        criteria.withChildren();

        final String sessionToken = v3api.login(TEST_USER, PASSWORD);
        final List<Sample> samples = searchSamples(sessionToken, criteria, new SampleFetchOptions());
        final Set<String> actualSet = samples.stream().map(sample -> sample.getIdentifier().getIdentifier()).collect(Collectors.toSet());

        assertCollectionContainsAtLeast(actualSet, "/CISD/3V-125", "/CISD/CL-3V:A02", "/CISD/CL1:A03",
                "/CISD/CP-TEST-2", "/CISD/CP1-A2", "/CISD/CP1-B1", "/CISD/CP2-A1", "/CISD/DP1-A", "/CISD/DP1-B",
                "/CISD/DP2-A", "/CISD/MP002-1", "/CISD/MP1-MIXED", "/CISD/MP2-NO-CL", "/MP", "/TEST-SPACE/EV-PARENT");
        assertCollectionDoesntContain(actualSet, "/CISD/B1B3", "/CISD/C1", "/CISD/C2", "/CISD/C3", "/CISD/CL-3V");

        v3api.logout(sessionToken);
    }

    @Test
    public void testSearchWithParentWithIdSetToIdentifier()
    {
        SampleSearchCriteria criteria = new SampleSearchCriteria();
        criteria.withParents().withId().thatEquals(new SampleIdentifier("/CISD/MP002-1"));
        testSearch(TEST_USER, criteria, "/CISD/3V-125", "/CISD/3V-126");
    }

    @Test
    public void testSearchWithParentWithIdSetToPermId()
    {
        SampleSearchCriteria criteria = new SampleSearchCriteria();
        criteria.withParents().withId().thatEquals(new SamplePermId("200811050917877-331"));
        testSearch(TEST_USER, criteria, "/CISD/3V-125", "/CISD/3V-126");
    }

    @Test
    public void testSearchWithParentWithPermId()
    {
        SampleSearchCriteria criteria = new SampleSearchCriteria();
        criteria.withParents().withPermId().thatEquals("200811050917877-331");
        testSearch(TEST_USER, criteria, "/CISD/3V-125", "/CISD/3V-126");
    }

    @Test
    public void testSearchWithParentWithCode()
    {
        SampleSearchCriteria criteria = new SampleSearchCriteria();
        criteria.withParents().withCode().thatEquals("MP002-1");
        testSearch(TEST_USER, criteria, "/CISD/3V-125", "/CISD/3V-126");
    }

    @Test
    public void testSearchWithChildrenWithIdSetToIdentifier()
    {
        SampleSearchCriteria criteria = new SampleSearchCriteria();
        criteria.withChildren().withId().thatEquals(new SampleIdentifier("/CISD/3VCP6"));
        testSearch(TEST_USER, criteria, "/CISD/3V-125", "/CISD/CL-3V:A02");
    }

    @Test
    public void testSearchWithChildrenWithIdSetToPermId()
    {
        SampleSearchCriteria criteria = new SampleSearchCriteria();
        criteria.withChildren().withId().thatEquals(new SamplePermId("200811050946559-980"));
        testSearch(TEST_USER, criteria, "/CISD/3V-125", "/CISD/CL-3V:A02");
    }

    @Test
    public void testSearchWithChildrenWithPermId()
    {
        SampleSearchCriteria criteria = new SampleSearchCriteria();
        criteria.withChildren().withPermId().thatEquals("200811050946559-980");
        testSearch(TEST_USER, criteria, "/CISD/3V-125", "/CISD/CL-3V:A02");
    }

    @Test
    public void testSearchWithChildrenWithCode()
    {
        SampleSearchCriteria criteria = new SampleSearchCriteria();
        criteria.withChildren().withCode().thatEquals("3VCP6");
        testSearch(TEST_USER, criteria, "/CISD/3V-125", "/CISD/CL-3V:A02");
    }

    @Test
    public void testSearchWithCodeAndWithContainer()
    {
        SampleSearchCriteria criteria = new SampleSearchCriteria();
        criteria.withCode().thatContains("WELL");
        criteria.withContainer();
        testSearch(TEST_USER, criteria, "/CISD/PLATE_WELLSEARCH:WELL-A01", "/CISD/PLATE_WELLSEARCH:WELL-A02");
    }

    @Test
    public void testSearchWithContainer()
    {
        final SampleSearchCriteria criteria = new SampleSearchCriteria();
        criteria.withContainer();
        testSearch(TEST_USER, criteria, ALL_SAMPLE_IDS_WITH_CONTAINER);
    }

    @Test
    public void testSearchWithoutContainer()
    {
        SampleSearchCriteria criteria = new SampleSearchCriteria();
        criteria.withCode().thatContains("A1");
        criteria.withoutContainer();
        testSearch(TEST_USER, criteria, "/CISD/CP1-A1", "/CISD/CP2-A1", "/CISD/RP2-A1X");
    }

    @Test
    public void testSearchWithContainerWithIdSetToPermId()
    {
        SampleSearchCriteria criteria = new SampleSearchCriteria();
        criteria.withContainer().withId().thatEquals(new SamplePermId("200811050924274-994"));
        testSearch(TEST_USER, criteria, "/CISD/B1B3:B01", "/CISD/B1B3:B03");
    }

    @Test
    public void testSearchWithContainerWithIdSetToIdentifier()
    {
        SampleSearchCriteria criteria = new SampleSearchCriteria();
        criteria.withContainer().withId().thatEquals(new SampleIdentifier("/CISD/B1B3"));
        testSearch(TEST_USER, criteria, "/CISD/B1B3:B01", "/CISD/B1B3:B03");
    }

    @Test
    public void testSearchWithContainerWithPermId()
    {
        SampleSearchCriteria criteria = new SampleSearchCriteria();
        criteria.withContainer().withPermId().thatEquals("200811050924274-994");
        testSearch(TEST_USER, criteria, "/CISD/B1B3:B01", "/CISD/B1B3:B03");
    }

    @Test
    public void testSearchWithContainerWithCode()
    {
        SampleSearchCriteria criteria = new SampleSearchCriteria();
        criteria.withContainer().withCode().thatEquals("B1B3");
        testSearch(TEST_USER, criteria, "/CISD/B1B3:B01", "/CISD/B1B3:B03");
    }

    @Test
    public void testSearchWithTagWithIdSetToPermId()
    {
        SampleSearchCriteria criteria = new SampleSearchCriteria();
        criteria.withTag().withId().thatEquals(new TagPermId("/test/TEST_METAPROJECTS"));
        testSearch(TEST_USER, criteria, "/TEST-SPACE/EV-TEST");
    }

    @Test
    public void testSearchWithTagWithIdSetToCodeId()
    {
        SampleSearchCriteria criteria = new SampleSearchCriteria();
        criteria.withTag().withId().thatEquals(new TagCode("TEST_METAPROJECTS"));
        testSearch(TEST_USER, criteria, "/TEST-SPACE/EV-TEST");
    }

    @Test
    public void testSearchWithTagWithCode()
    {
        SampleSearchCriteria criteria = new SampleSearchCriteria();
        criteria.withTag().withCode().thatEquals("TEST_METAPROJECTS");
        testSearch(TEST_USER, criteria, "/TEST-SPACE/EV-TEST");
    }

    @Test
    public void testSearchWithTagWithPermId()
    {
        SampleSearchCriteria criteria = new SampleSearchCriteria();
        criteria.withTag().withPermId().thatEquals("/test/TEST_METAPROJECTS");
        testSearch(TEST_USER, criteria, "/TEST-SPACE/EV-TEST");
    }

    @Test
    public void testSearchWithTagWithPermIdUnauthorized()
    {
        final SampleSearchCriteria criteria = new SampleSearchCriteria();
        criteria.withTag().withCode().thatEquals("/test/TEST_METAPROJECTS");
        testSearch(TEST_SPACE_USER, criteria, 0);
    }

    @Test
    public void testSearchWithRegistratorWithUserIdThatEquals()
    {
        SampleSearchCriteria criteria = new SampleSearchCriteria();
        criteria.withRegistrator().withUserId().thatEquals("etlserver");
        testSearch(TEST_USER, criteria, "/CISD/RP1-A2X", "/CISD/RP2-A1X");
    }

    @Test
    public void testSearchWithRegistratorWithFirstNameThatEquals()
    {
        SampleSearchCriteria criteria = new SampleSearchCriteria();
        criteria.withRegistrator().withFirstName().thatEquals("John 2");
        testSearch(TEST_USER, criteria, "/CISD/RP1-A2X", "/CISD/RP2-A1X");
    }

    @Test
    public void testSearchWithRegistratorWithLastNameThatEquals()
    {
        SampleSearchCriteria criteria = new SampleSearchCriteria();
        criteria.withRegistrator().withLastName().thatEquals("ETL Server");
        testSearch(TEST_USER, criteria, "/CISD/RP1-A2X", "/CISD/RP2-A1X");
    }

    @Test
    public void testSearchWithRegistratorWithEmailThatEquals()
    {
        SampleSearchCriteria criteria = new SampleSearchCriteria();
        criteria.withRegistrator().withEmail().thatEquals("etlserver@systemsx.ch");
        testSearch(TEST_USER, criteria, "/CISD/RP1-A2X", "/CISD/RP2-A1X");
    }

    @Test
    public void testSearchWithModifierWithUserIdThatEquals()
    {
        SampleSearchCriteria criteria = new SampleSearchCriteria();
        criteria.withModifier().withUserId().thatEquals("etlserver");
        testSearch(TEST_USER, criteria, "/CISD/RP1-B1X");
    }

    @Test
    public void testSearchWithModifierWithFirstNameThatEquals()
    {
        SampleSearchCriteria criteria = new SampleSearchCriteria();
        criteria.withModifier().withFirstName().thatEquals("John 2");
        testSearch(TEST_USER, criteria, "/CISD/RP1-B1X");
    }

    @Test
    public void testSearchWithModifierWithLastNameThatEquals()
    {
        SampleSearchCriteria criteria = new SampleSearchCriteria();
        criteria.withModifier().withLastName().thatEquals("ETL Server");
        testSearch(TEST_USER, criteria, "/CISD/RP1-B1X");
    }

    @Test
    public void testSearchWithModifierWithEmailThatEquals()
    {
        SampleSearchCriteria criteria = new SampleSearchCriteria();
        criteria.withModifier().withEmail().thatEquals("etlserver@systemsx.ch");
        testSearch(TEST_USER, criteria, "/CISD/RP1-B1X");
    }

    @Test
    public void testSearchWithRegistrationDateThatEquals()
    {
        SampleSearchCriteria criteria = new SampleSearchCriteria();
        criteria.withRegistrationDate().thatEquals("2009-02-09");
        testSearch(TEST_USER, criteria, 15);
    }

    @Test
    public void testSearchWithModificationDateThatEquals()
    {
        final Long count = (Long) sqlExecutor.execute("SELECT count(*) FROM samples WHERE modification_timestamp::DATE = ?::DATE",
                Arrays.asList("2009-08-18")).get(0).get("count");

        SampleSearchCriteria criteria = new SampleSearchCriteria();
        criteria.withModificationDate().thatEquals("2009-08-18");
        testSearch(TEST_USER, criteria, Math.toIntExact(count));
    }

    @Test
    public void testSearchWithAnyFieldMatchingProperty()
    {
        SampleSearchCriteria criteria = new SampleSearchCriteria();
        criteria.withAnyField().thatEquals("\"very advanced stuff\"");
        testSearch(TEST_USER, criteria, "/CISD/CP-TEST-1");
    }

    @Test
    public void testSearchWithAnyFieldMatchingRegistrationDateWithVariousFormats()
    {
        final SampleSearchCriteria shortFormatCriteria = new SampleSearchCriteria();
        shortFormatCriteria.withAnyField().thatEquals("2009-02-09");
        testSearch(TEST_USER, shortFormatCriteria, "/CISD/CP-TEST-1", "/CISD/DYNA-TEST-1", "/TEST-SPACE/FV-TEST",
                "/TEST-SPACE/EV-TEST", "/TEST-SPACE/EV-INVALID", "/TEST-SPACE/EV-NOT_INVALID", "/TEST-SPACE/EV-PARENT",
                "/TEST-SPACE/EV-PARENT-NORMAL", "/TEST-SPACE/SAMPLE-TO-DELETE", "/CISD/CP-TEST-2",
                "/CISD/PLATE_WELLSEARCH", "/CISD/PLATE_WELLSEARCH:WELL-A01", "/CISD/PLATE_WELLSEARCH:WELL-A02",
                "/TEST-SPACE/CP-TEST-4", "/CISD/CP-TEST-3");

        final SampleSearchCriteria mediumFormatCriteria = new SampleSearchCriteria();
        mediumFormatCriteria.withAnyField().thatEquals("2009-02-09 12:09");
        testSearch(TEST_USER, mediumFormatCriteria, "/CISD/CP-TEST-1", "/CISD/DYNA-TEST-1", "/TEST-SPACE/FV-TEST",
                "/TEST-SPACE/EV-TEST", "/TEST-SPACE/EV-INVALID", "/TEST-SPACE/EV-NOT_INVALID", "/TEST-SPACE/EV-PARENT",
                "/TEST-SPACE/EV-PARENT-NORMAL", "/TEST-SPACE/SAMPLE-TO-DELETE", "/CISD/CP-TEST-2",
                "/CISD/PLATE_WELLSEARCH", "/CISD/PLATE_WELLSEARCH:WELL-A01", "/CISD/PLATE_WELLSEARCH:WELL-A02",
                "/TEST-SPACE/CP-TEST-4");

        final SampleSearchCriteria longFormatCriteria = new SampleSearchCriteria();
        longFormatCriteria.withAnyField().thatEquals("2009-02-09 12:09:50");
        testSearch(TEST_USER, longFormatCriteria, "/CISD/CP-TEST-2", "/CISD/PLATE_WELLSEARCH",
                "/CISD/PLATE_WELLSEARCH:WELL-A01", "/CISD/PLATE_WELLSEARCH:WELL-A02", "/TEST-SPACE/CP-TEST-4");
    }

    @Test
    public void testSearchWithAnyFieldMatchingRegistrationDateWithVariousCriteriaKinds()
    {
        final SampleSearchCriteria equalsCriteria = new SampleSearchCriteria();
        equalsCriteria.withAnyField().thatEquals("2009-02-09");
        testSearch(TEST_USER, equalsCriteria, 15);

        final SampleSearchCriteria startsWithCriteria = new SampleSearchCriteria();
        startsWithCriteria.withAnyField().thatStartsWith("2009-02-09");
        testSearch(TEST_USER, startsWithCriteria, 15);

        final SampleSearchCriteria endsWithCriteria = new SampleSearchCriteria();
        endsWithCriteria.withAnyField().thatEndsWith("2009-02-09");
        testSearch(TEST_USER, endsWithCriteria, 15);

        final SampleSearchCriteria containsCriteria = new SampleSearchCriteria();
        containsCriteria.withAnyField().thatContains("2009-02-09");
        testSearch(TEST_USER, containsCriteria, 15);
    }

    @Test
    public void testSearchWithAnyFieldMatchingModifiersUserId()
    {
        final SampleSearchCriteria criteria = new SampleSearchCriteria();
        criteria.withAnyField().thatEquals("test_role");
        testSearch(TEST_USER, criteria, "/CISD/CL1", "/CISD/CP-TEST-1", "/TEST-SPACE/FV-TEST");
    }

    @Test
    public void testSearchWithAnyFieldMatchingAttribute()
    {
        SampleSearchCriteria criteria = new SampleSearchCriteria();
        criteria.withAnyField().thatEquals("\"CP-TEST-2\"");
        testSearch(TEST_USER, criteria, "/CISD/CP-TEST-2");
    }

    @Test
    public void testSearchWithAnyFieldMatchingIdentifier()
    {
        SampleSearchCriteria criteria = new SampleSearchCriteria();
        criteria.withAnyField().thatEquals("/CISD/CP-TEST-*");
        testSearch(TEST_USER, criteria, "/CISD/CP-TEST-1", "/CISD/CP-TEST-2", "/CISD/CP-TEST-3");

        SampleSearchCriteria criteria2 = new SampleSearchCriteria();
        criteria2.withAnyField().thatStartsWith("/CISD/DYNA");
        testSearch(TEST_USER, criteria2, "/CISD/DYNA-TEST-1");

        SampleSearchCriteria criteria3 = new SampleSearchCriteria();
        criteria3.withAnyField().thatEndsWith("-1");
        testSearch(TEST_USER, criteria3, "/CISD/CP-TEST-1", "/CISD/DYNA-TEST-1", "/CISD/MP002-1");
    }

    @Test
    public void testSearchWithAnyProperty()
    {
        SampleSearchCriteria criteria = new SampleSearchCriteria();
        criteria.withAnyProperty().thatStartsWith("HUM");
        testSearch(TEST_USER, criteria, "/CISD/CP-TEST-1");
    }

    @Test
    public void testSearchWithAnyProperty2()
    {
        SampleSearchCriteria criteria = new SampleSearchCriteria();
        criteria.withAnyProperty().thatEquals("very");

        String sessionToken = v3api.login(TEST_USER, PASSWORD);

        SampleFetchOptions fo = new SampleFetchOptions();
        fo.withProperties();

        List<Sample> samples = searchSamples(sessionToken, criteria, fo);

        for (Sample sample : samples)
        {
            System.out.println("-----");
            System.out.println(sample.getCode());
            for (Entry<String, String> entry : sample.getProperties().entrySet())
            {
                System.out.println(entry.getKey() + ": " + entry.getValue());
            }
            System.out.println("-----");
        }

        System.out.println(samples);
        v3api.logout(sessionToken);

    }

    @Test
    public void testSearchWithAndOperator()
    {
        SampleSearchCriteria criteria = new SampleSearchCriteria();
        criteria.withAndOperator();
        criteria.withCode().thatStartsWith("CP");
        criteria.withCode().thatEndsWith("-1");
        testSearch(TEST_USER, criteria, "/CISD/CP-TEST-1");
    }

    @Test
    public void testSearchWithOrOperator()
    {
        SampleSearchCriteria criteria = new SampleSearchCriteria();
        criteria.withOrOperator();
        criteria.withPermId().thatEquals("200902091219327-1025");
        criteria.withPermId().thatEquals("200902091250077-1026");
        testSearch(TEST_USER, criteria, "/CISD/CP-TEST-1", "/CISD/CP-TEST-2");
    }

    @Test
    public void testSearchWithCachingNoCache()
    {
        SampleSearchCriteria criteria = new SampleSearchCriteria();
        criteria.withOrOperator();
        criteria.withPermId().thatEquals("200902091219327-1025");
        criteria.withPermId().thatEquals("200902091250077-1026");

        SampleFetchOptions fo = new SampleFetchOptions();
        fo.cacheMode(CacheMode.NO_CACHE);

        String sessionToken = v3api.login(TEST_USER, PASSWORD);
        List<Sample> samples1 = searchSamples(sessionToken, criteria, fo);
        List<Sample> samples2 = searchSamples(sessionToken, criteria, fo);
        v3api.logout(sessionToken);

        assertEquals(samples1.get(0).getPermId(), samples2.get(0).getPermId());
        assertEquals(samples1.get(1).getPermId(), samples2.get(1).getPermId());

        assertNotSame(samples1.get(0), samples2.get(0));
        assertNotSame(samples1.get(1), samples2.get(1));
    }

    @Test
    public void testSearchWithSortingByCode()
    {
        SampleSearchCriteria criteria = new SampleSearchCriteria();
        criteria.withOrOperator();
        criteria.withId().thatEquals(new SampleIdentifier("/CISD/CP-TEST-1"));
        criteria.withId().thatEquals(new SampleIdentifier("/CISD/CP-TEST-2"));
        criteria.withId().thatEquals(new SampleIdentifier("/CISD/CP-TEST-3"));

        String sessionToken = v3api.login(TEST_USER, PASSWORD);

        SampleFetchOptions fo = new SampleFetchOptions();

        fo.sortBy().code().asc();
        List<Sample> samples1 = searchSamples(sessionToken, criteria, fo);
        assertSampleIdentifiersInOrder(samples1, "/CISD/CP-TEST-1", "/CISD/CP-TEST-2", "/CISD/CP-TEST-3");

        fo.sortBy().code().desc();
        List<Sample> samples2 = searchSamples(sessionToken, criteria, fo);
        assertSampleIdentifiersInOrder(samples2, "/CISD/CP-TEST-3", "/CISD/CP-TEST-2", "/CISD/CP-TEST-1");

        v3api.logout(sessionToken);
    }

    @Test
    public void testSearchWithSortingByIdentifier()
    {
        SampleSearchCriteria criteria = new SampleSearchCriteria();
        criteria.withOrOperator();
        criteria.withId().thatEquals(new SampleIdentifier("/TEST-SPACE/CP-TEST-4"));
        criteria.withId().thatEquals(new SampleIdentifier("/CISD/CP-TEST-1"));
        criteria.withId().thatEquals(new SampleIdentifier("/CISD/3V-125"));

        String sessionToken = v3api.login(TEST_USER, PASSWORD);

        SampleFetchOptions fo = new SampleFetchOptions();

        fo.sortBy().identifier().asc();
        List<Sample> samples1 = searchSamples(sessionToken, criteria, fo);
        assertSampleIdentifiersInOrder(samples1, "/CISD/3V-125", "/CISD/CP-TEST-1", "/TEST-SPACE/CP-TEST-4");

        fo.sortBy().identifier().desc();
        List<Sample> samples2 = searchSamples(sessionToken, criteria, fo);
        assertSampleIdentifiersInOrder(samples2, "/TEST-SPACE/CP-TEST-4", "/CISD/CP-TEST-1", "/CISD/3V-125");

        v3api.logout(sessionToken);
    }

    @Test
    public void testSearchWithSortingByType()
    {
        SampleSearchCriteria criteria = new SampleSearchCriteria();
        criteria.withOrOperator();
        criteria.withId().thatEquals(new SampleIdentifier("/TEST-SPACE/CP-TEST-4"));
        criteria.withId().thatEquals(new SampleIdentifier("/CISD/CP-TEST-1"));
        criteria.withId().thatEquals(new SampleIdentifier("/CISD/3V-125"));

        String sessionToken = v3api.login(TEST_USER, PASSWORD);

        SampleFetchOptions fo = new SampleFetchOptions();
        fo.withType();

        fo.sortBy().type().asc();
        fo.sortBy().code().asc();
        List<Sample> samples1 = searchSamples(sessionToken, criteria, fo);
        assertSampleIdentifiersInOrder(samples1, "/CISD/CP-TEST-1", "/TEST-SPACE/CP-TEST-4", "/CISD/3V-125");

        fo.sortBy().type().desc();
        fo.sortBy().code().desc();
        List<Sample> samples2 = searchSamples(sessionToken, criteria, fo);
        assertSampleIdentifiersInOrder(samples2, "/CISD/3V-125", "/TEST-SPACE/CP-TEST-4", "/CISD/CP-TEST-1");

        v3api.logout(sessionToken);
    }

    @Test
    public void testSearchWithSortingByPropertyWithTextValues()
    {
        SampleSearchCriteria criteria = new SampleSearchCriteria();
        criteria.withOrOperator();
        criteria.withPermId().thatEquals("200902091219327-1025");
        criteria.withPermId().thatEquals("200902091225616-1027");
        criteria.withPermId().thatEquals("200902091250077-1026");

        String sessionToken = v3api.login(TEST_USER, PASSWORD);

        SampleFetchOptions fo = new SampleFetchOptions();
        fo.withProperties();

        fo.sortBy().property("COMMENT").asc();
        List<Sample> samples1 = searchSamples(sessionToken, criteria, fo);
        assertEquals(samples1.get(0).getProperty("COMMENT"), "extremely simple stuff");
        assertEquals(samples1.get(1).getProperty("COMMENT"), "stuff like others");
        assertEquals(samples1.get(2).getProperty("COMMENT"), "very advanced stuff");

        fo.sortBy().property("COMMENT").desc();
        List<Sample> samples2 = searchSamples(sessionToken, criteria, fo);
        assertEquals(samples2.get(0).getProperty("COMMENT"), "very advanced stuff");
        assertEquals(samples2.get(1).getProperty("COMMENT"), "stuff like others");
        assertEquals(samples2.get(2).getProperty("COMMENT"), "extremely simple stuff");

        v3api.logout(sessionToken);
    }

    @Test
    public void testSearchWithSortingByPropertyWithIntegerValues()
    {
        SampleSearchCriteria criteria = new SampleSearchCriteria();
        criteria.withOrOperator();
        criteria.withPermId().thatEquals("200902091219327-1025");
        criteria.withPermId().thatEquals("200902091225616-1027");
        criteria.withPermId().thatEquals("200902091250077-1026");
        criteria.withPermId().thatEquals("200811050946559-981");

        String sessionToken = v3api.login(TEST_USER, PASSWORD);

        SampleFetchOptions fo = new SampleFetchOptions();
        fo.withProperties();

        fo.sortBy().property("SIZE").asc();
        List<Sample> samples1 = searchSamples(sessionToken, criteria, fo);
        assertEquals(samples1.get(0).getProperty("SIZE"), "123");
        assertEquals(samples1.get(1).getProperty("SIZE"), "321");
        assertEquals(samples1.get(2).getProperty("SIZE"), "666");
        assertEquals(samples1.get(3).getProperty("SIZE"), "4711");

        fo.sortBy().property("SIZE").desc();
        List<Sample> samples2 = searchSamples(sessionToken, criteria, fo);
        assertEquals(samples2.get(0).getProperty("SIZE"), "4711");
        assertEquals(samples2.get(1).getProperty("SIZE"), "666");
        assertEquals(samples2.get(2).getProperty("SIZE"), "321");
        assertEquals(samples2.get(3).getProperty("SIZE"), "123");

        v3api.logout(sessionToken);
    }

    @Test
    public void testSearchWithSortingByRegistrationDate()
    {
        SampleSearchCriteria criteria = new SampleSearchCriteria();
        criteria.withOrOperator();
        criteria.withPermId().thatEquals("200811050924274-995");
        criteria.withPermId().thatEquals("200811050927630-1004");

        String sessionToken = v3api.login(TEST_USER, PASSWORD);

        SampleFetchOptions fo = new SampleFetchOptions();

        fo.sortBy().registrationDate().asc();
        List<Sample> samples1 = searchSamples(sessionToken, criteria, fo);
        assertSampleIdentifiersInOrder(samples1, "/CISD/B1B3:B01", "/CISD/MP1-MIXED:A01");

        fo.sortBy().registrationDate().desc();
        List<Sample> samples2 = searchSamples(sessionToken, criteria, fo);
        assertSampleIdentifiersInOrder(samples2, "/CISD/MP1-MIXED:A01", "/CISD/B1B3:B01");

        v3api.logout(sessionToken);
    }

    @Test
    public void testSearchWithSortingByModificationDate()
    {
        SampleSearchCriteria criteria = new SampleSearchCriteria();
        criteria.withOrOperator();
        criteria.withPermId().thatEquals("200902091219327-1053");
        criteria.withPermId().thatEquals("200811050928301-1012");

        String sessionToken = v3api.login(TEST_USER, PASSWORD);

        SampleFetchOptions fo = new SampleFetchOptions();

        fo.sortBy().modificationDate().asc();
        List<Sample> samples1 = searchSamples(sessionToken, criteria, fo);
        assertSampleIdentifiersInOrder(samples1, "/CISD/MP2-NO-CL:B02", "/CISD/DYNA-TEST-1");

        fo.sortBy().modificationDate().desc();
        List<Sample> samples2 = searchSamples(sessionToken, criteria, fo);
        assertSampleIdentifiersInOrder(samples2, "/CISD/DYNA-TEST-1", "/CISD/MP2-NO-CL:B02");

        v3api.logout(sessionToken);
    }

    @Test
    public void testSearchWithSortingByMultipleFields()
    {
        SampleSearchCriteria criteria = new SampleSearchCriteria();
        criteria.withOrOperator();
        criteria.withPermId().thatEquals("200811050919915-9");
        criteria.withPermId().thatEquals("200811050944030-974");
        criteria.withPermId().thatEquals("200811050924274-995");

        String sessionToken = v3api.login(TEST_USER, PASSWORD);

        SampleFetchOptions fo = new SampleFetchOptions();

        fo.sortBy().code().asc();
        fo.sortBy().registrationDate().asc();
        List<Sample> samples1 = searchSamples(sessionToken, criteria, fo);
        assertSampleIdentifiersInOrder(samples1, "/CISD/CL1:A01", "/CISD/CL-3V:A01", "/CISD/B1B3:B01");

        fo.sortBy().code().asc();
        fo.sortBy().registrationDate().desc();
        List<Sample> samples2 = searchSamples(sessionToken, criteria, fo);
        assertSampleIdentifiersInOrder(samples2, "/CISD/CL-3V:A01", "/CISD/CL1:A01", "/CISD/B1B3:B01");

        v3api.logout(sessionToken);
    }

    @Test
    public void testSearchWithSortingTopLevel()
    {
        SampleSearchCriteria criteria = new SampleSearchCriteria();
        criteria.withOrOperator();
        criteria.withPermId().thatEquals("200902091219327-1025");
        criteria.withPermId().thatEquals("200902091225616-1027");
        criteria.withPermId().thatEquals("200902091250077-1026");

        String sessionToken = v3api.login(TEST_USER, PASSWORD);

        SampleFetchOptions fo = new SampleFetchOptions();

        fo.sortBy().code().asc();
        List<Sample> samples1 = searchSamples(sessionToken, criteria, fo);

        assertSampleIdentifiersInOrder(samples1, "/CISD/CP-TEST-1", "/CISD/CP-TEST-2", "/CISD/CP-TEST-3");

        fo.sortBy().code().desc();
        List<Sample> samples2 = searchSamples(sessionToken, criteria, fo);

        assertSampleIdentifiersInOrder(samples2, "/CISD/CP-TEST-3", "/CISD/CP-TEST-2", "/CISD/CP-TEST-1");

        v3api.logout(sessionToken);
    }

    @Test
    public void testSearchWithSortingSubLevel()
    {
        SampleSearchCriteria criteria = new SampleSearchCriteria();
        criteria.withOrOperator();
        criteria.withPermId().thatEquals("200811050945092-976");
        criteria.withPermId().thatEquals("200811050927630-1003");

        String sessionToken = v3api.login(TEST_USER, PASSWORD);

        SampleFetchOptions fo = new SampleFetchOptions();
        fo.sortBy().code().asc();
        fo.withChildren().sortBy().code().asc();

        List<Sample> samples1 = searchSamples(sessionToken, criteria, fo);

        assertSampleIdentifiersInOrder(samples1, "/CISD/3V-125", "/CISD/MP1-MIXED");
        assertSampleIdentifiersInOrder(samples1.get(0).getChildren(), "/CISD/3VCP5", "/CISD/3VCP6", "/CISD/3VCP7", "/CISD/3VCP8");
        assertSampleIdentifiersInOrder(samples1.get(1).getChildren(), "/CISD/DP1-A", "/CISD/DP1-B");

        fo.withChildren().sortBy().code().desc();
        List<Sample> samples2 = searchSamples(sessionToken, criteria, fo);

        assertSampleIdentifiersInOrder(samples2, "/CISD/3V-125", "/CISD/MP1-MIXED");
        assertSampleIdentifiersInOrder(samples2.get(0).getChildren(), "/CISD/3VCP8", "/CISD/3VCP7", "/CISD/3VCP6", "/CISD/3VCP5");
        assertSampleIdentifiersInOrder(samples2.get(1).getChildren(), "/CISD/DP1-B", "/CISD/DP1-A");

        v3api.logout(sessionToken);
    }

    @Test
    public void testSearchWithPagingTopLevel()
    {
        SampleSearchCriteria criteria = new SampleSearchCriteria();
        criteria.withOrOperator();
        criteria.withPermId().thatEquals("200902091219327-1025");
        criteria.withPermId().thatEquals("200902091225616-1027");
        criteria.withPermId().thatEquals("200902091250077-1026");

        String sessionToken = v3api.login(TEST_USER, PASSWORD);

        SampleFetchOptions fo = new SampleFetchOptions();
        fo.sortBy().code().asc();

        fo.from(0).count(1);
        final SearchResult<Sample> searchResult1 = v3api.searchSamples(sessionToken, criteria, fo);
        assertEquals(searchResult1.getTotalCount(), 3);
        assertSampleIdentifiersInOrder(searchResult1.getObjects(), "/CISD/CP-TEST-1");

        fo.from(1).count(1);
        final SearchResult<Sample> searchResult2 = v3api.searchSamples(sessionToken, criteria, fo);
        assertEquals(searchResult2.getTotalCount(), 3);
        assertSampleIdentifiersInOrder(searchResult2.getObjects(), "/CISD/CP-TEST-2");

        fo.from(2).count(1);
        final SearchResult<Sample> searchResult3 = v3api.searchSamples(sessionToken, criteria, fo);
        assertEquals(searchResult3.getTotalCount(), 3);
        assertSampleIdentifiersInOrder(searchResult3.getObjects(), "/CISD/CP-TEST-3");

        v3api.logout(sessionToken);
    }

    @Test
    public void testSearchWithPagingSubLevel()
    {
        SampleSearchCriteria criteria = new SampleSearchCriteria();
        criteria.withOrOperator();
        criteria.withPermId().thatEquals("200811050945092-976");
        criteria.withPermId().thatEquals("200811050927630-1003");

        String sessionToken = v3api.login(TEST_USER, PASSWORD);

        SampleFetchOptions fo = new SampleFetchOptions();
        fo.sortBy().code().asc();
        fo.withChildren().sortBy().code().asc();

        fo.withChildren().from(0).count(1);
        List<Sample> samples1 = searchSamples(sessionToken, criteria, fo);

        assertSampleIdentifiersInOrder(samples1, "/CISD/3V-125", "/CISD/MP1-MIXED");
        assertSampleIdentifiersInOrder(samples1.get(0).getChildren(), "/CISD/3VCP5");
        assertSampleIdentifiersInOrder(samples1.get(1).getChildren(), "/CISD/DP1-A");

        fo.withChildren().from(1).count(1);
        List<Sample> samples2 = searchSamples(sessionToken, criteria, fo);

        assertSampleIdentifiersInOrder(samples2, "/CISD/3V-125", "/CISD/MP1-MIXED");
        assertSampleIdentifiersInOrder(samples2.get(0).getChildren(), "/CISD/3VCP6");
        assertSampleIdentifiersInOrder(samples2.get(1).getChildren(), "/CISD/DP1-B");

        v3api.logout(sessionToken);
    }

    @Test
    public void testSearchWithPagingTopAndSubLevel()
    {
        SampleSearchCriteria criteria = new SampleSearchCriteria();
        criteria.withOrOperator();
        criteria.withPermId().thatEquals("200811050945092-976");
        criteria.withPermId().thatEquals("200811050927630-1003");

        String sessionToken = v3api.login(TEST_USER, PASSWORD);

        SampleFetchOptions fo = new SampleFetchOptions();
        fo.sortBy().code().asc();
        fo.withChildren().sortBy().code().asc();

        fo.from(0).count(1);
        fo.withChildren().from(0).count(1);
        List<Sample> samples1 = searchSamples(sessionToken, criteria, fo);

        assertSampleIdentifiersInOrder(samples1, "/CISD/3V-125");
        assertSampleIdentifiersInOrder(samples1.get(0).getChildren(), "/CISD/3VCP5");

        fo.from(1).count(1);
        fo.withChildren().from(1).count(1);
        List<Sample> samples2 = searchSamples(sessionToken, criteria, fo);

        assertSampleIdentifiersInOrder(samples2, "/CISD/MP1-MIXED");
        assertSampleIdentifiersInOrder(samples2.get(0).getChildren(), "/CISD/DP1-B");

        v3api.logout(sessionToken);
    }

    @Test
    public void testSearchNumeric()
    {
        // SIZE: 4711 CODE: 3VCP7
        // SIZE: 123 CODE: CP-TEST-1
        // SIZE: 321 CODE: CP-TEST-2
        // SIZE: 666 CODE: CP-TEST-3

        String sessionToken = v3api.login(TEST_USER, PASSWORD);
        SampleFetchOptions sortByCodeFO = new SampleFetchOptions();
        sortByCodeFO.sortBy().code().asc();
        sortByCodeFO.withProperties();

        // Greater or Equals - Giving integer as real
        SampleSearchCriteria criteriaGOE = new SampleSearchCriteria();
        criteriaGOE.withNumberProperty("SIZE").thatIsGreaterThanOrEqualTo(321.0);
        List<Sample> samplesGOE = searchSamples(sessionToken, criteriaGOE, sortByCodeFO);
        assertSampleIdentifiersInOrder(samplesGOE, "/CISD/3VCP7", "/CISD/CP-TEST-2", "/CISD/CP-TEST-3");

        // Greater - Giving integer as real
        SampleSearchCriteria criteriaG = new SampleSearchCriteria();
        criteriaG.withNumberProperty("SIZE").thatIsGreaterThan(321.0);
        List<Sample> samplesG = searchSamples(sessionToken, criteriaG, sortByCodeFO);
        assertSampleIdentifiersInOrder(samplesG, "/CISD/3VCP7", "/CISD/CP-TEST-3");

        // Equals As Text - Real
        SampleSearchCriteria criteriaETxt2 = new SampleSearchCriteria();
        criteriaETxt2.withProperty("SIZE").thatEquals("666.0");
        List<Sample> samplesETxt2 = searchSamples(sessionToken, criteriaETxt2, sortByCodeFO);
        assertSampleIdentifiersInOrder(samplesETxt2, "/CISD/CP-TEST-3");

        // Equals As Text - Integer
        SampleSearchCriteria criteriaETxt = new SampleSearchCriteria();
        criteriaETxt.withProperty("SIZE").thatEquals("666");
        List<Sample> samplesETxt = searchSamples(sessionToken, criteriaETxt, sortByCodeFO);
        assertSampleIdentifiersInOrder(samplesETxt, "/CISD/CP-TEST-3");

        // Equals
        SampleSearchCriteria criteriaE = new SampleSearchCriteria();
        criteriaE.withNumberProperty("SIZE").thatEquals(666);
        List<Sample> samplesE = searchSamples(sessionToken, criteriaE, sortByCodeFO);
        assertSampleIdentifiersInOrder(samplesE, "/CISD/CP-TEST-3");

        // Less
        SampleSearchCriteria criteriaL = new SampleSearchCriteria();
        criteriaL.withNumberProperty("SIZE").thatIsLessThan(666);
        List<Sample> samplesL = searchSamples(sessionToken, criteriaL, sortByCodeFO);
        assertSampleIdentifiersInOrder(samplesL, "/CISD/CP-TEST-1", "/CISD/CP-TEST-2");

        // Less or Equals
        SampleSearchCriteria criteriaLOE = new SampleSearchCriteria();
        criteriaLOE.withNumberProperty("SIZE").thatIsLessThanOrEqualTo(321);
        List<Sample> samplesLOE = searchSamples(sessionToken, criteriaLOE, sortByCodeFO);
        assertSampleIdentifiersInOrder(samplesLOE, "/CISD/CP-TEST-1", "/CISD/CP-TEST-2");

        v3api.logout(sessionToken);
    }

    @Test
    public void testSearchListableOnlyShouldNotFindUnlistable()
    {
        String sessionToken = v3api.login(TEST_USER, PASSWORD);
        SampleFetchOptions fo = new SampleFetchOptions();
        SampleSearchCriteria criteria = new SampleSearchCriteria();
        criteria.withCode().thatStartsWith("EV");
        List<Sample> samples = searchSamples(sessionToken, criteria, fo);
        List<String> identifiers = extractIndentifiers(samples);
        Collections.sort(identifiers);
        assertEquals(identifiers.toString(), "[/TEST-SPACE/EV-INVALID, /TEST-SPACE/EV-NOT_INVALID, "
                + "/TEST-SPACE/EV-PARENT, /TEST-SPACE/EV-PARENT-NORMAL, /TEST-SPACE/EV-TEST]");
        criteria.withType().withListable().thatEquals(true);

        samples = searchSamples(sessionToken, criteria, fo);

        identifiers = extractIndentifiers(samples);
        Collections.sort(identifiers);
        assertEquals(identifiers.toString(), "[/TEST-SPACE/EV-INVALID, /TEST-SPACE/EV-PARENT, "
                + "/TEST-SPACE/EV-PARENT-NORMAL, /TEST-SPACE/EV-TEST]");
    }

    @Test
    public void testSearchUnlistableOnlyShouldFindListable()
    {
        String sessionToken = v3api.login(TEST_USER, PASSWORD);
        SampleFetchOptions fo = new SampleFetchOptions();
        SampleSearchCriteria criteria = new SampleSearchCriteria();
        criteria.withCode().thatStartsWith("EV");
        List<Sample> samples = searchSamples(sessionToken, criteria, fo);
        List<String> identifiers = extractIndentifiers(samples);
        Collections.sort(identifiers);
        assertEquals(identifiers.toString(), "[/TEST-SPACE/EV-INVALID, /TEST-SPACE/EV-NOT_INVALID, "
                + "/TEST-SPACE/EV-PARENT, /TEST-SPACE/EV-PARENT-NORMAL, /TEST-SPACE/EV-TEST]");
        criteria.withType().withListable().thatEquals(false);

        samples = searchSamples(sessionToken, criteria, fo);

        identifiers = extractIndentifiers(samples);
        Collections.sort(identifiers);
        assertEquals(identifiers.toString(), "[/TEST-SPACE/EV-NOT_INVALID]");
    }

    @Test(dataProviderClass = ProjectAuthorizationUser.class, dataProvider = ProjectAuthorizationUser.PROVIDER_WITH_ETL)
    public void testSearchWithProjectAuthorization(ProjectAuthorizationUser user)
    {
        SampleSearchCriteria criteria = new SampleSearchCriteria();
        criteria.withId().thatEquals(new SampleIdentifier("/TEST-SPACE/EV-TEST"));

        if (user.isInstanceUserOrTestSpaceUserOrEnabledTestProjectUser())
        {
            testSearch(user.getUserId(), criteria, "/TEST-SPACE/EV-TEST");
        } else
        {
            testSearch(user.getUserId(), criteria);
        }
    }

    @Test
    public void testSearchWithAnyFieldMatchingSampleProperty()
    {
        final String sessionToken = v3api.login(TEST_USER, PASSWORD);
        final PropertyTypePermId propertyType = createASamplePropertyType(sessionToken, null);
        final EntityTypePermId sampleType = createASampleType(sessionToken, false, propertyType);
        final SampleCreation sampleCreation = new SampleCreation();
        sampleCreation.setAutoGeneratedCode(true);
        sampleCreation.setTypeId(sampleType);
        sampleCreation.setProperty(propertyType.getPermId(), "/CISD/CL1");
        v3api.createSamples(sessionToken, Arrays.asList(sampleCreation));

        final SampleSearchCriteria criteria = new SampleSearchCriteria();
        criteria.withOrOperator();
        criteria.withAnyField().thatEquals("/CISD/CL1");

        testSearch(TEST_USER, criteria, 2);

        v3api.logout(sessionToken);
    }

    @Test
    public void testSearchWithAnyPropertyMatchingSampleProperty()
    {
        final String sessionToken = v3api.login(TEST_USER, PASSWORD);
        final PropertyTypePermId propertyType = createASamplePropertyType(sessionToken, null);
        final EntityTypePermId sampleType = createASampleType(sessionToken, false, propertyType);
        final SampleCreation sampleCreation = new SampleCreation();
        sampleCreation.setAutoGeneratedCode(true);
        sampleCreation.setTypeId(sampleType);
        sampleCreation.setProperty(propertyType.getPermId(), "/CISD/CL1");
        v3api.createSamples(sessionToken, Collections.singletonList(sampleCreation));

        final SampleSearchCriteria criteria = new SampleSearchCriteria();
        criteria.withOrOperator();
        criteria.withAnyProperty().thatEquals("/CISD/CL1");

        testSearch(TEST_USER, criteria, 1);

        v3api.logout(sessionToken);
    }

    @Test
    public void testSearchWithDateDatePropertyThatEquals()
    {
        // Given
        String sessionToken = v3api.login(TEST_USER, PASSWORD);
        PropertyTypePermId propertyType = createAPropertyType(sessionToken, DataType.DATE);
        EntityTypePermId sampleType = createASampleType(sessionToken, true, propertyType);
        SampleCreation creation = new SampleCreation();
        creation.setCode("SAMPLE_WITH_DATE_PROPERTY");
        creation.setTypeId(sampleType);
        creation.setSpaceId(new SpacePermId("CISD"));
        creation.setProperty(propertyType.getPermId(), "2/17/20");
        v3api.createSamples(sessionToken, Arrays.asList(creation));

        final SampleSearchCriteria criteria1 = new SampleSearchCriteria();
        criteria1.withDateProperty(propertyType.getPermId()).thatEquals("20-2-17");

        // When
        final List<Sample> samples1 = v3api.searchSamples(sessionToken, criteria1, new SampleFetchOptions())
                .getObjects();

        // Then
        assertSampleIdentifiers(samples1, "/CISD/SAMPLE_WITH_DATE_PROPERTY");

        final SampleSearchCriteria criteria2 = new SampleSearchCriteria();
        criteria2.withProperty(propertyType.getPermId()).thatEquals("20-2-17");

        // When
        final List<Sample> samples2 = v3api.searchSamples(sessionToken, criteria2, new SampleFetchOptions())
                .getObjects();

        // Then
        assertSampleIdentifiers(samples2, "/CISD/SAMPLE_WITH_DATE_PROPERTY");
    }

    @Test
    public void testSearchWithDateDatePropertyWithInvalidCriteria()
    {
        // Given
        String sessionToken = v3api.login(TEST_USER, PASSWORD);
        PropertyTypePermId propertyType = createAPropertyType(sessionToken, DataType.DATE);
        EntityTypePermId sampleType = createASampleType(sessionToken, true, propertyType);
        SampleCreation creation = new SampleCreation();
        creation.setCode("SAMPLE_WITH_DATE_PROPERTY");
        creation.setTypeId(sampleType);
        creation.setSpaceId(new SpacePermId("CISD"));
        creation.setProperty(propertyType.getPermId(), "2/17/20");
        v3api.createSamples(sessionToken, Arrays.asList(creation));

        SampleSearchCriteria criteria = new SampleSearchCriteria();
        try
        {
            // When
            criteria.withDateProperty(propertyType.getPermId()).thatIsLaterThanOrEqualTo("20-2-37");
            fail("IllegalArgumentException expected");
        } catch (IllegalArgumentException e)
        {
            // Then
            assertEquals(e.getMessage(), "Date value: later than or equal to '20-2-37' "
                    + "does not match any of the supported formats: [y-M-d HH:mm:ss, y-M-d HH:mm, y-M-d]");
        }
    }

    @Test
    public void testSearchWithDateDatePropertyThatIsLater()
    {
        // Given
        String sessionToken = v3api.login(TEST_USER, PASSWORD);
        PropertyTypePermId propertyType = createAPropertyType(sessionToken, DataType.DATE);
        EntityTypePermId sampleType = createASampleType(sessionToken, true, propertyType);
        SampleCreation creation = new SampleCreation();
        creation.setCode("SAMPLE_WITH_DATE_PROPERTY");
        creation.setTypeId(sampleType);
        creation.setSpaceId(new SpacePermId("CISD"));
        creation.setProperty(propertyType.getPermId(), "2/17/20");
        v3api.createSamples(sessionToken, Arrays.asList(creation));

        final SampleSearchCriteria criteria1 = new SampleSearchCriteria();
        criteria1.withDateProperty(propertyType.getPermId()).thatIsLaterThanOrEqualTo("2020-02-16");

        // When
        final List<Sample> samples1 = v3api.searchSamples(sessionToken, criteria1, new SampleFetchOptions())
                .getObjects();

        // Then
        assertEquals(samples1.get(0).getIdentifier().getIdentifier(), "/CISD/SAMPLE_WITH_DATE_PROPERTY");
        assertEquals(samples1.size(), 1);

        final SampleSearchCriteria criteria2 = new SampleSearchCriteria();
        criteria2.withDateProperty(propertyType.getPermId()).thatIsLaterThanOrEqualTo("2020-02-16");

        // When
        final List<Sample> samples2 = v3api.searchSamples(sessionToken, criteria2, new SampleFetchOptions())
                .getObjects();

        // Then
        assertEquals(samples2.get(0).getIdentifier().getIdentifier(), "/CISD/SAMPLE_WITH_DATE_PROPERTY");
        assertEquals(samples2.size(), 1);
    }

    @Test
    public void testSearchWithDateDatePropertyThatIsLaterOrEqual()
    {
        // Given
        String sessionToken = v3api.login(TEST_USER, PASSWORD);
        PropertyTypePermId propertyType = createAPropertyType(sessionToken, DataType.DATE);
        EntityTypePermId sampleType = createASampleType(sessionToken, true, propertyType);
        SampleCreation creation1 = new SampleCreation();
        creation1.setCode("SAMPLE_WITH_DATE_PROPERTY1");
        creation1.setTypeId(sampleType);
        creation1.setSpaceId(new SpacePermId("CISD"));
        creation1.setProperty(propertyType.getPermId(), "2/17/20");
        SampleCreation creation2 = new SampleCreation();
        creation2.setCode("SAMPLE_WITH_DATE_PROPERTY2");
        creation2.setTypeId(sampleType);
        creation2.setSpaceId(new SpacePermId("CISD"));
        creation2.setProperty(propertyType.getPermId(), "2020-02-16");
        v3api.createSamples(sessionToken, Arrays.asList(creation1, creation2));

        final SampleSearchCriteria criteria1 = new SampleSearchCriteria();
        criteria1.withDateProperty(propertyType.getPermId()).thatIsLaterThanOrEqualTo("2020-02-16");

        // When
        final List<Sample> samples1 = v3api.searchSamples(sessionToken, criteria1, new SampleFetchOptions())
                .getObjects();

        // Then
        assertSampleIdentifiers(samples1, "/CISD/SAMPLE_WITH_DATE_PROPERTY1", "/CISD/SAMPLE_WITH_DATE_PROPERTY2");

        final SampleSearchCriteria criteria2 = new SampleSearchCriteria();
        criteria2.withProperty(propertyType.getPermId()).thatIsGreaterThanOrEqualTo("2020-02-16");

        // When
        final List<Sample> samples2 = v3api.searchSamples(sessionToken, criteria2, new SampleFetchOptions())
                .getObjects();

        // Then
        assertSampleIdentifiers(samples2, "/CISD/SAMPLE_WITH_DATE_PROPERTY1", "/CISD/SAMPLE_WITH_DATE_PROPERTY2");
    }

    @Test
    public void testSearchWithDateDatePropertyThatIsEarlier()
    {
        // Given
        String sessionToken = v3api.login(TEST_USER, PASSWORD);
        PropertyTypePermId propertyType = createAPropertyType(sessionToken, DataType.DATE);
        EntityTypePermId sampleType = createASampleType(sessionToken, true, propertyType);
        SampleCreation creation = new SampleCreation();
        creation.setCode("SAMPLE_WITH_DATE_PROPERTY");
        creation.setTypeId(sampleType);
        creation.setSpaceId(new SpacePermId("CISD"));
        creation.setProperty(propertyType.getPermId(), "1990-11-09");
        v3api.createSamples(sessionToken, Arrays.asList(creation));

        final SampleSearchCriteria criteria1 = new SampleSearchCriteria();
        criteria1.withDateProperty(propertyType.getPermId()).thatIsEarlierThanOrEqualTo("1990-11-10");

        // When
        final List<Sample> samples1 = v3api.searchSamples(sessionToken, criteria1, new SampleFetchOptions())
                .getObjects();

        // Then
        assertEquals(samples1.get(0).getIdentifier().getIdentifier(), "/CISD/SAMPLE_WITH_DATE_PROPERTY");
        assertEquals(samples1.size(), 1);

        final SampleSearchCriteria criteria2 = new SampleSearchCriteria();
        criteria2.withProperty(propertyType.getPermId()).thatIsLessThanOrEqualTo("1990-11-10");

        // When
        final List<Sample> samples2 = v3api.searchSamples(sessionToken, criteria2, new SampleFetchOptions())
                .getObjects();

        // Then
        assertEquals(samples2.get(0).getIdentifier().getIdentifier(), "/CISD/SAMPLE_WITH_DATE_PROPERTY");
        assertEquals(samples2.size(), 1);
    }

    @Test
    public void testSearchWithDateDatePropertyThatIsEarlierWithTimezone()
    {
        // Given
        String sessionToken = v3api.login(TEST_USER, PASSWORD);
        PropertyTypePermId propertyType = createAPropertyType(sessionToken, DataType.DATE);
        EntityTypePermId sampleType = createASampleType(sessionToken, true, propertyType);
        SampleCreation creation = new SampleCreation();
        creation.setCode("SAMPLE_WITH_DATE_PROPERTY");
        creation.setTypeId(sampleType);
        creation.setSpaceId(new SpacePermId("CISD"));
        creation.setProperty(propertyType.getPermId(), "1990-11-09");
        v3api.createSamples(sessionToken, Arrays.asList(creation));

        SampleSearchCriteria criteria = new SampleSearchCriteria();
        DatePropertySearchCriteria datePropertySearchCriteria = criteria.withDateProperty(propertyType.getPermId());
        datePropertySearchCriteria.withTimeZone(6);
        datePropertySearchCriteria.thatIsEarlierThanOrEqualTo("1990-11-09");

        // When
        assertUserFailureException(Void -> v3api.searchSamples(sessionToken, criteria, new SampleFetchOptions()),
                // Then
                "Search criteria with time zone doesn't make sense for property " + propertyType.getPermId()
                        + " of data type " + DataType.DATE);
    }

    @Test
    public void testSearchWithDateDatePropertyThatIsEarlierWithInvalidDate()
    {
        // Given
        String sessionToken = v3api.login(TEST_USER, PASSWORD);
        PropertyTypePermId propertyType = createAPropertyType(sessionToken, DataType.DATE);
        EntityTypePermId sampleType = createASampleType(sessionToken, true, propertyType);
        SampleCreation creation = new SampleCreation();
        creation.setCode("SAMPLE_WITH_DATE_PROPERTY");
        creation.setTypeId(sampleType);
        creation.setSpaceId(new SpacePermId("CISD"));
        creation.setProperty(propertyType.getPermId(), "1990-11-09");
        v3api.createSamples(sessionToken, Arrays.asList(creation));

        final SampleSearchCriteria criteria1 = new SampleSearchCriteria();
        final DatePropertySearchCriteria datePropertySearchCriteria1 = criteria1.withDateProperty(
                propertyType.getPermId());
        datePropertySearchCriteria1.thatIsEarlierThanOrEqualTo("1990-11-09 01:22:33");

        // When
        assertUserFailureException(Void -> v3api.searchSamples(sessionToken, criteria1, new SampleFetchOptions()),
                // Then
                "Search criteria with time stamp doesn't make sense for property " + propertyType.getPermId()
                        + " of data type " + DataType.DATE);

        final SampleSearchCriteria criteria2 = new SampleSearchCriteria();
        final DatePropertySearchCriteria datePropertySearchCriteria2 = criteria2.withDateProperty(
                propertyType.getPermId());
        datePropertySearchCriteria2.thatIsEarlierThanOrEqualTo("1990-11-09 01:22:33");

        // When
        assertUserFailureException(Void -> v3api.searchSamples(sessionToken, criteria2, new SampleFetchOptions()),
                // Then
                "Search criteria with time stamp doesn't make sense for property " + propertyType.getPermId()
                        + " of data type " + DataType.DATE);
    }

    @Test
    public void testSearchWithAnyPropertyThatIsEarlier()
    {
        // Given
        String sessionToken = v3api.login(TEST_USER, PASSWORD);
        PropertyTypePermId propertyType = createAPropertyType(sessionToken, DataType.DATE);
        EntityTypePermId sampleType = createASampleType(sessionToken, true, propertyType);
        SampleCreation creation = new SampleCreation();
        creation.setCode("SAMPLE_WITH_DATE_PROPERTY");
        creation.setTypeId(sampleType);
        creation.setSpaceId(new SpacePermId("CISD"));
        creation.setProperty(propertyType.getPermId(), "1990-11-09");
        v3api.createSamples(sessionToken, Arrays.asList(creation));

        SampleSearchCriteria criteria = new SampleSearchCriteria();
        criteria.withAnyProperty().thatIsLessThanOrEqualTo("2009-02-10");

        // When
        List<Sample> samples = v3api.searchSamples(sessionToken, criteria, new SampleFetchOptions()).getObjects();

        // Then
        assertSampleIdentifiers(samples, "/CISD/CP-TEST-1", "/CISD/SAMPLE_WITH_DATE_PROPERTY");
        assertEquals(samples.size(), 2);
    }

    @Test
    public void testSearchWithAnyPropertyThatIsLater()
    {
        // Given
        String sessionToken = v3api.login(TEST_USER, PASSWORD);
        PropertyTypePermId propertyType = createAPropertyType(sessionToken, DataType.DATE);
        EntityTypePermId sampleType = createASampleType(sessionToken, true, propertyType);
        SampleCreation creation = new SampleCreation();
        creation.setCode("SAMPLE_WITH_DATE_PROPERTY");
        creation.setTypeId(sampleType);
        creation.setSpaceId(new SpacePermId("CISD"));
        creation.setProperty(propertyType.getPermId(), "4009-02-10");
        v3api.createSamples(sessionToken, Arrays.asList(creation));

        SampleSearchCriteria criteria = new SampleSearchCriteria();
        criteria.withAndOperator();
        criteria.withAnyProperty().thatIsGreaterThanOrEqualTo("4009-02-10");
        criteria.withSpace().withCode().thatEquals("CISD");

        // When
        List<Sample> samples = v3api.searchSamples(sessionToken, criteria, new SampleFetchOptions()).getObjects();

        // Then
        List<String> identifiers = extractIndentifiers(samples);
        Collections.sort(identifiers);
        assertEquals(identifiers.toString(), "[/CISD/3V-125, /CISD/3V-126, /CISD/3VCP7, /CISD/CL1, /CISD/CP-TEST-1, "
                + "/CISD/CP-TEST-2, /CISD/CP-TEST-3, /CISD/DP1-A, /CISD/DP1-B, /CISD/DP2-A, "
                + "/CISD/SAMPLE_WITH_DATE_PROPERTY]");
    }

    @Test
    public void testSearchWithDateDatePropertyWithTimezone()
    {
        // Given
        String sessionToken = v3api.login(TEST_USER, PASSWORD);
        PropertyTypePermId propertyType = createAPropertyType(sessionToken, DataType.DATE);
        EntityTypePermId sampleType = createASampleType(sessionToken, true, propertyType);
        SampleCreation creation = new SampleCreation();
        creation.setCode("SAMPLE_WITH_DATE_PROPERTY");
        creation.setTypeId(sampleType);
        creation.setSpaceId(new SpacePermId("CISD"));
        creation.setProperty(propertyType.getPermId(), "2/17/20");
        v3api.createSamples(sessionToken, Arrays.asList(creation));

        SampleSearchCriteria criteria = new SampleSearchCriteria();
        DatePropertySearchCriteria datePropertySearchCriteria = criteria.withDateProperty(propertyType.getPermId());
        datePropertySearchCriteria.withTimeZone(-4);
        datePropertySearchCriteria.thatEquals("2020-02-17");

        // When
        assertUserFailureException(Void -> v3api.searchSamples(sessionToken, criteria, new SampleFetchOptions()),
                // Then
                "Search criteria with time zone doesn't make sense for property " + propertyType.getPermId()
                        + " of data type " + DataType.DATE);
    }

    @Test
<<<<<<< HEAD
    public void testSearchForSampleWithIntegerPropertyMatchingSubstring()
    {
        final String sessionToken = v3api.login(TEST_USER, PASSWORD);

        final PropertyTypePermId propertyType = createAnIntegerPropertyType(sessionToken, "INT_NUMBER");
        final EntityTypePermId sampleType = createASampleType(sessionToken, false, propertyType);

        final SampleCreation sampleCreation = new SampleCreation();
        sampleCreation.setCode("INTEGER_PROPERTY_TEST");
        sampleCreation.setTypeId(sampleType);
        sampleCreation.setSpaceId(new SpacePermId("CISD"));
        sampleCreation.setProperty("INT_NUMBER", "123");

        v3api.createSamples(sessionToken, Collections.singletonList(sampleCreation));

        final SampleSearchCriteria criteriaStartsWithMatch = new SampleSearchCriteria();
        criteriaStartsWithMatch.withProperty("INT_NUMBER").thatStartsWith("12");
        assertUserFailureException(
                Void -> searchSamples(sessionToken, criteriaStartsWithMatch, new SampleFetchOptions()),
                String.format("Operator %s undefined for datatype %s.", "StartsWith", "INTEGER"));

        final SampleSearchCriteria criteriaEndsWithMatch = new SampleSearchCriteria();
        criteriaEndsWithMatch.withProperty("INT_NUMBER").thatEndsWith("23");
        assertUserFailureException(
                Void -> searchSamples(sessionToken, criteriaEndsWithMatch, new SampleFetchOptions()),
                String.format("Operator %s undefined for datatype %s.", "EndsWith", "INTEGER"));

        final SampleSearchCriteria criteriaContainsMatch = new SampleSearchCriteria();
        criteriaContainsMatch.withProperty("INT_NUMBER").thatContains("23");
        assertUserFailureException(
                Void -> searchSamples(sessionToken, criteriaContainsMatch, new SampleFetchOptions()),
                String.format("Operator %s undefined for datatype %s.", "Contains", "INTEGER"));
    }

    @Test
    public void testSearchForSampleWithRealPropertyMatchingSubstring()
    {
        final String sessionToken = v3api.login(TEST_USER, PASSWORD);

        final PropertyTypePermId propertyType = createARealPropertyType(sessionToken, "REAL_NUMBER");
        final EntityTypePermId sampleType = createASampleType(sessionToken, false, propertyType);

        final SampleCreation sampleCreation = new SampleCreation();
        sampleCreation.setCode("REAL_PROPERTY_TEST");
        sampleCreation.setTypeId(sampleType);
        sampleCreation.setSpaceId(new SpacePermId("CISD"));
        sampleCreation.setProperty("REAL_NUMBER", "1.23");

        v3api.createSamples(sessionToken, Collections.singletonList(sampleCreation));

        final SampleSearchCriteria criteriaStartsWithMatch = new SampleSearchCriteria();
        criteriaStartsWithMatch.withProperty("REAL_NUMBER").thatStartsWith("1.2");
        assertUserFailureException(
                Void -> searchSamples(sessionToken, criteriaStartsWithMatch, new SampleFetchOptions()),
                String.format("Operator %s undefined for datatype %s.", "StartsWith", "REAL"));

        final SampleSearchCriteria criteriaEndsWithMatch = new SampleSearchCriteria();
        criteriaEndsWithMatch.withProperty("REAL_NUMBER").thatEndsWith("23");
        assertUserFailureException(
                Void -> searchSamples(sessionToken, criteriaEndsWithMatch, new SampleFetchOptions()),
                String.format("Operator %s undefined for datatype %s.", "EndsWith", "REAL"));

        final SampleSearchCriteria criteriaContainsMatch = new SampleSearchCriteria();
        criteriaContainsMatch.withProperty("REAL_NUMBER").thatContains(".2");
        assertUserFailureException(
                Void -> searchSamples(sessionToken, criteriaContainsMatch, new SampleFetchOptions()),
                String.format("Operator %s undefined for datatype %s.", "Contains", "REAL"));
    }

    @Test
    public void testSearchForSampleWithDatePropertyMatchingSubstring()
    {
        final String sessionToken = v3api.login(TEST_USER, PASSWORD);

        final PropertyTypePermId propertyType = createADatePropertyType(sessionToken, "DATE");
        final EntityTypePermId sampleType = createASampleType(sessionToken, false, propertyType);

        final SampleCreation sampleCreation = new SampleCreation();
        sampleCreation.setCode("DATE_PROPERTY_TEST");
        sampleCreation.setTypeId(sampleType);
        sampleCreation.setSpaceId(new SpacePermId("CISD"));
        sampleCreation.setProperty("DATE", "2020-02-09");

        v3api.createSamples(sessionToken, Collections.singletonList(sampleCreation));

        final SampleSearchCriteria criteriaContainsMatch = new SampleSearchCriteria();
        criteriaContainsMatch.withProperty("DATE").thatContains("02");
        assertUserFailureException(
                Void -> searchSamples(sessionToken, criteriaContainsMatch, new SampleFetchOptions()),
                String.format("Operator %s undefined for datatype %s.", "Contains", "DATE"));

        final SampleSearchCriteria criteriaStartsWithMatch = new SampleSearchCriteria();
        criteriaStartsWithMatch.withProperty("DATE").thatStartsWith("2020");
        assertUserFailureException(
                Void -> searchSamples(sessionToken, criteriaStartsWithMatch, new SampleFetchOptions()),
                String.format("Operator %s undefined for datatype %s.", "StartsWith", "DATE"));

        final SampleSearchCriteria criteriaEndsWithMatch = new SampleSearchCriteria();
        criteriaEndsWithMatch.withProperty("DATE").thatEndsWith("09");
        assertUserFailureException(
                Void -> searchSamples(sessionToken, criteriaEndsWithMatch, new SampleFetchOptions()),
                String.format("Operator %s undefined for datatype %s.", "EndsWith", "DATE"));
    }

    @Test
    public void testSearchForSampleWithTimestampPropertyMatchingSubstring()
    {
        final String sessionToken = v3api.login(TEST_USER, PASSWORD);

        final PropertyTypePermId propertyType = createATimestampPropertyType(sessionToken, "TIMESTAMP");
        final EntityTypePermId sampleType = createASampleType(sessionToken, false, propertyType);

        final SampleCreation sampleCreation = new SampleCreation();
        sampleCreation.setCode("TIMESTAMP_PROPERTY_TEST");
        sampleCreation.setTypeId(sampleType);
        sampleCreation.setSpaceId(new SpacePermId("CISD"));
        sampleCreation.setProperty("TIMESTAMP", "2020-02-09 10:00:00 +0100");

        v3api.createSamples(sessionToken, Collections.singletonList(sampleCreation));

        final SampleSearchCriteria criteriaContainsMatch = new SampleSearchCriteria();
        criteriaContainsMatch.withProperty("TIMESTAMP").thatContains("20");
        assertUserFailureException(
                Void -> searchSamples(sessionToken, criteriaContainsMatch, new SampleFetchOptions()),
                String.format("Operator %s undefined for datatype %s.", "Contains", "TIMESTAMP"));

        final SampleSearchCriteria criteriaStartsWithMatch = new SampleSearchCriteria();
        criteriaStartsWithMatch.withProperty("TIMESTAMP").thatStartsWith("2020");
        assertUserFailureException(
                Void -> searchSamples(sessionToken, criteriaStartsWithMatch, new SampleFetchOptions()),
                String.format("Operator %s undefined for datatype %s.", "StartsWith", "TIMESTAMP"));

        final SampleSearchCriteria criteriaEndsWithMatch = new SampleSearchCriteria();
        criteriaEndsWithMatch.withProperty("TIMESTAMP").thatEndsWith("0100");
        assertUserFailureException(
                Void -> searchSamples(sessionToken, criteriaEndsWithMatch, new SampleFetchOptions()),
                String.format("Operator %s undefined for datatype %s.", "EndsWith", "TIMESTAMP"));

//        final SampleSearchCriteria criteriaLTMatch = new SampleSearchCriteria();
//        criteriaLTMatch.withProperty("TIMESTAMP").thatIsLessThan("2020-02-09 11:00:00 +0100");
//        final List<Sample> samplesLT = searchSamples(sessionToken, criteriaLTMatch, new SampleFetchOptions());
//        assertSampleIdentifiers(samplesLT, "/CISD/TIMESTAMP_PROPERTY_TEST");
//
//        final SampleSearchCriteria criteriaLEMatch = new SampleSearchCriteria();
//        criteriaLEMatch.withProperty("TIMESTAMP").thatIsLessThanOrEqualTo("2020-02-09 11:00:00 +0100");
//        final List<Sample> samplesLE = searchSamples(sessionToken, criteriaLEMatch, new SampleFetchOptions());
//        assertSampleIdentifiers(samplesLE, "/CISD/TIMESTAMP_PROPERTY_TEST");
//
//        final SampleSearchCriteria criteriaGTMatch = new SampleSearchCriteria();
//        criteriaGTMatch.withProperty("TIMESTAMP").thatIsGreaterThan("2020-02-09 10:00:00 +0100");
//        final List<Sample> samplesGT = searchSamples(sessionToken, criteriaGTMatch, new SampleFetchOptions());
//        assertSampleIdentifiers(samplesGT);
//
//        final SampleSearchCriteria criteriaGEMatch = new SampleSearchCriteria();
//        criteriaGEMatch.withProperty("TIMESTAMP").thatIsGreaterThanOrEqualTo("2020-02-09 10:00:00 +0100");
//        final List<Sample> samplesGE = searchSamples(sessionToken, criteriaGEMatch, new SampleFetchOptions());
//        assertSampleIdentifiers(samplesGE, "/CISD/TIMESTAMP_PROPERTY_TEST");
    }

    @Test
    public void testSearchForSampleWithBooleanPropertyUnsupportedMatching()
    {
        final String sessionToken = v3api.login(TEST_USER, PASSWORD);

        final PropertyTypePermId propertyType = createABooleanPropertyType(sessionToken, "BOOLEAN");
        final EntityTypePermId sampleType = createASampleType(sessionToken, false, propertyType);

        final SampleCreation sampleCreation = new SampleCreation();
        sampleCreation.setCode("BOOLEAN_PROPERTY_TEST");
        sampleCreation.setTypeId(sampleType);
        sampleCreation.setSpaceId(new SpacePermId("CISD"));
        sampleCreation.setProperty("BOOLEAN", "false");

        v3api.createSamples(sessionToken, Collections.singletonList(sampleCreation));

        final SampleSearchCriteria criteriaStartsWithMatch = new SampleSearchCriteria();
        criteriaStartsWithMatch.withProperty("BOOLEAN").thatStartsWith("fa");
        assertUserFailureException(
                Void -> searchSamples(sessionToken, criteriaStartsWithMatch, new SampleFetchOptions()),
                String.format("Operator %s undefined for datatype %s.", "StartsWith", "BOOLEAN"));

        final SampleSearchCriteria criteriaEndsWithMatch = new SampleSearchCriteria();
        criteriaEndsWithMatch.withProperty("BOOLEAN").thatEndsWith("se");
        assertUserFailureException(
                Void -> searchSamples(sessionToken, criteriaEndsWithMatch, new SampleFetchOptions()),
                String.format("Operator %s undefined for datatype %s.", "EndsWith", "BOOLEAN"));

        final SampleSearchCriteria criteriaContainsMatch = new SampleSearchCriteria();
        criteriaContainsMatch.withProperty("BOOLEAN").thatContains("ls");
        assertUserFailureException(
                Void -> searchSamples(sessionToken, criteriaContainsMatch, new SampleFetchOptions()),
                String.format("Operator %s undefined for datatype %s.", "Contains", "BOOLEAN"));

        final SampleSearchCriteria criteriaGTMatch = new SampleSearchCriteria();
        criteriaGTMatch.withProperty("BOOLEAN").thatIsGreaterThan("false");
        assertUserFailureException(
                Void -> searchSamples(sessionToken, criteriaGTMatch, new SampleFetchOptions()),
                String.format("Operator %s undefined for datatype %s.", "GreaterThan", "BOOLEAN"));

        final SampleSearchCriteria criteriaGEMatch = new SampleSearchCriteria();
        criteriaGEMatch.withProperty("BOOLEAN").thatIsGreaterThanOrEqualTo("false");
        assertUserFailureException(
                Void -> searchSamples(sessionToken, criteriaGEMatch, new SampleFetchOptions()),
                String.format("Operator %s undefined for datatype %s.", "GreaterThanOrEqualTo", "BOOLEAN"));

        final SampleSearchCriteria criteriaLTMatch = new SampleSearchCriteria();
        criteriaLTMatch.withProperty("BOOLEAN").thatIsLessThan("true");
        assertUserFailureException(
                Void -> searchSamples(sessionToken, criteriaLTMatch, new SampleFetchOptions()),
                String.format("Operator %s undefined for datatype %s.", "LessThan", "BOOLEAN"));

        final SampleSearchCriteria criteriaLEMatch = new SampleSearchCriteria();
        criteriaLEMatch.withProperty("BOOLEAN").thatIsLessThanOrEqualTo("true");
        assertUserFailureException(
                Void -> searchSamples(sessionToken, criteriaLEMatch, new SampleFetchOptions()),
                String.format("Operator %s undefined for datatype %s.", "LessThanOrEqualTo", "BOOLEAN"));
=======
    public void testSearchWithPropertyAndAttribute()
    {
        // Given
        final String sessionToken = v3api.login(TEST_USER, PASSWORD);

        final SampleSearchCriteria criteria = new SampleSearchCriteria().withOrOperator();
        criteria.withProperty("$NAME").thatContains("P1-A2");
        criteria.withCode().thatContains("P1-A2");

        final SampleFetchOptions fetchOptions = new SampleFetchOptions();
        fetchOptions.withType();
        fetchOptions.withExperiment().withProperties();
        fetchOptions.withProperties();

        // When
        final List<Sample> samples = v3api.searchSamples(sessionToken, criteria, fetchOptions).getObjects();

        // Then
        assertSampleIdentifiers(samples, "/CISD/CP1-A2", "/CISD/RP1-A2X");
>>>>>>> 252076c7
    }

    @Test
    public void testLogging()
    {
        String sessionToken = v3api.login(TEST_USER, PASSWORD);

        SampleSearchCriteria c = new SampleSearchCriteria();
        c.withCode().thatEquals("RP1-A2X");

        SampleFetchOptions fo = new SampleFetchOptions();
        fo.withSpace();
        fo.withProject();

        v3api.searchSamples(sessionToken, c, fo);

        assertAccessLog(
                "search-samples  SEARCH_CRITERIA:\n'SAMPLE\n    with attribute 'code' equal to 'RP1-A2X'\n'\nFETCH_OPTIONS:\n'Sample\n    with Project\n    with Space\n'");
    }

    private void testSearch(String user, SampleSearchCriteria criteria, String... expectedIdentifiers)
    {
        String sessionToken = v3api.login(user, PASSWORD);
        List<Sample> samples = searchSamples(sessionToken, criteria, new SampleFetchOptions());
        assertSampleIdentifiers(samples, expectedIdentifiers);
        v3api.logout(sessionToken);
    }

    private void testSearch(String user, SampleSearchCriteria criteria, int expectedCount)
    {
        String sessionToken = v3api.login(user, PASSWORD);
        List<Sample> samples = searchSamples(sessionToken, criteria, new SampleFetchOptions());
        assertEquals(samples.size(), expectedCount);
        v3api.logout(sessionToken);
    }

    private List<Sample> searchSamples(String sessionToken, SampleSearchCriteria criteria, SampleFetchOptions fetchOptions)
    {
        SearchResult<Sample> searchResult =
                v3api.searchSamples(sessionToken, criteria, fetchOptions);
        return searchResult.getObjects();
    }

    private List<String> extractIndentifiers(List<Sample> samples)
    {
        List<String> identifiers = new ArrayList<>();
        for (Sample sample : samples)
        {
            identifiers.add(sample.getIdentifier().getIdentifier());
        }
        return identifiers;
    }

}<|MERGE_RESOLUTION|>--- conflicted
+++ resolved
@@ -2115,7 +2115,6 @@
     }
 
     @Test
-<<<<<<< HEAD
     public void testSearchForSampleWithIntegerPropertyMatchingSubstring()
     {
         final String sessionToken = v3api.login(TEST_USER, PASSWORD);
@@ -2332,7 +2331,9 @@
         assertUserFailureException(
                 Void -> searchSamples(sessionToken, criteriaLEMatch, new SampleFetchOptions()),
                 String.format("Operator %s undefined for datatype %s.", "LessThanOrEqualTo", "BOOLEAN"));
-=======
+    }
+
+    @Test
     public void testSearchWithPropertyAndAttribute()
     {
         // Given
@@ -2352,7 +2353,6 @@
 
         // Then
         assertSampleIdentifiers(samples, "/CISD/CP1-A2", "/CISD/RP1-A2X");
->>>>>>> 252076c7
     }
 
     @Test
