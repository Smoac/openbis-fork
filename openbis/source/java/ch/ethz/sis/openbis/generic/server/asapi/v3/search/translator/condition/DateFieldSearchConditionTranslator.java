--- conflicted
+++ resolved
@@ -132,14 +132,6 @@
                             null, bareDateValue, propertyName, internalProperty, entityTypesSubTableAlias);
                 } else if (DataType.TIMESTAMP.toString().equals(casting))
                 {
-<<<<<<< HEAD
-                    if (bareDateValue)
-                    {
-                        throw new UserFailureException("Search criteria with date doesn't make sense for property "
-                                + propertyName + " of data type " + DataType.TIMESTAMP + ".");
-                    }
-=======
->>>>>>> 6c290c1d
                     appendWhenForDateOrTimestampProperties(sqlBuilder, args, DataType.TIMESTAMP, tableMapper, value,
                             aliases, timeZone, bareDateValue, propertyName, internalProperty, entityTypesSubTableAlias);
                 } else
