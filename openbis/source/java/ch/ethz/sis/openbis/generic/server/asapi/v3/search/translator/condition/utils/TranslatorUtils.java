/*
 * Copyright 2011 ETH Zuerich, CISD
 *
 * Licensed under the Apache License, Version 2.0 (the "License");
 * you may not use this file except in compliance with the License.
 * You may obtain a copy of the License at
 *
 *      http://www.apache.org/licenses/LICENSE-2.0
 *
 * Unless required by applicable law or agreed to in writing, software
 * distributed under the License is distributed on an "AS IS" BASIS,
 * WITHOUT WARRANTIES OR CONDITIONS OF ANY KIND, either express or implied.
 * See the License for the specific language governing permissions and
 * limitations under the License.
 */

package ch.ethz.sis.openbis.generic.server.asapi.v3.search.translator.condition.utils;

import ch.ethz.sis.openbis.generic.asapi.v3.dto.common.fetchoptions.EntityWithPropertiesSortOptions;
import ch.ethz.sis.openbis.generic.asapi.v3.dto.common.search.*;
import ch.ethz.sis.openbis.generic.server.asapi.v3.search.PSQLTypes;
import ch.ethz.sis.openbis.generic.server.asapi.v3.search.mapper.TableMapper;
import ch.ethz.sis.openbis.generic.server.asapi.v3.search.translator.SearchCriteriaTranslator;
import ch.ethz.sis.openbis.generic.server.asapi.v3.search.translator.condition.IAliasFactory;
import ch.systemsx.cisd.openbis.generic.shared.dto.ColumnNames;
import ch.systemsx.cisd.openbis.generic.shared.dto.TableNames;

import java.text.ParseException;
import java.time.ZoneId;
import java.time.ZoneOffset;
import java.time.format.DateTimeFormatter;
import java.time.format.DateTimeParseException;
import java.util.Date;
import java.util.LinkedHashMap;
import java.util.List;
import java.util.Map;
import java.util.concurrent.atomic.AtomicInteger;

import static ch.ethz.sis.openbis.generic.server.asapi.v3.search.PSQLTypes.DATE;
import static ch.ethz.sis.openbis.generic.server.asapi.v3.search.PSQLTypes.TIMESTAMP_WITHOUT_TZ;
import static ch.ethz.sis.openbis.generic.server.asapi.v3.search.mapper.TableMapper.DATA_SET;
import static ch.ethz.sis.openbis.generic.server.asapi.v3.search.mapper.TableMapper.EXPERIMENT;
import static ch.ethz.sis.openbis.generic.server.asapi.v3.search.mapper.TableMapper.SAMPLE;
import static ch.ethz.sis.openbis.generic.server.asapi.v3.search.translator.GlobalSearchCriteriaTranslator.toTsQueryText;
import static ch.ethz.sis.openbis.generic.server.asapi.v3.search.translator.SQLLexemes.*;
import static ch.ethz.sis.openbis.generic.server.asapi.v3.search.translator.SearchCriteriaTranslator.*;
import static ch.systemsx.cisd.openbis.generic.shared.dto.ColumnNames.*;
import static ch.systemsx.cisd.openbis.generic.shared.dto.TableNames.*;

public class TranslatorUtils
{

    public static final String REGISTRATOR_JOIN_INFORMATION_KEY = "registrator";

    public static final String MODIFIER_JOIN_INFORMATION_KEY = "modifier";

    public static final String ENTITY_TYPE_JOIN_INFORMATION_KEY = "entity_type";

    public static final String DATA_TYPE_ALIAS = "dt";

    public static final String PROPERTY_TYPE_ALIAS = "pt";

    public static final String ENTITY_TYPE_PROPERTY_TYPE_ALIAS = "etpt";

    public static final DateTimeFormatter DATE_WITHOUT_TIME_FORMATTER =
            DateTimeFormatter.ofPattern(new ShortDateFormat().getFormat());

    public static final DateTimeFormatter DATE_WITH_SHORT_TIME_FORMATTER =
            DateTimeFormatter.ofPattern(new NormalDateFormat().getFormat());

    public static final DateTimeFormatter DATE_WITHOUT_TIMEZONE_FORMATTER =
            DateTimeFormatter.ofPattern(new LongDateFormat().getFormat());

    /** Indicator that the property is internal. */
    private static final String INTERNAL_PROPERTY_PREFIX = "$";

    private TranslatorUtils()
    {
        throw new UnsupportedOperationException("Utility class cannot be instantiated");
    }

    public static void translateStringComparison(final String tableAlias, final String columnName,
            final AbstractStringValue value, final boolean useWildcards, final PSQLTypes casting,
            final StringBuilder sqlBuilder, final List<Object> args)
    {
<<<<<<< HEAD
        sqlBuilder.append(LOWER).append(LP);
        if (tableAlias != null)
        {
            sqlBuilder.append(tableAlias).append(PERIOD);
        }
        sqlBuilder.append(columnName).append(RP);
=======
        sqlBuilder.append(tableAlias).append(PERIOD).append(columnName);
>>>>>>> a91e7e9b
        if (casting != null)
        {
            sqlBuilder.append(DOUBLE_COLON).append(casting);
        }

        appendStringComparatorOp(value.getClass(), TranslatorUtils.stripQuotationMarks(value.getValue()), useWildcards,
                sqlBuilder, args);
    }

    public static void appendStringComparatorOp(final AbstractStringValue value, final boolean useWildcards,
            final StringBuilder sqlBuilder, final List<Object> args)
    {
        appendStringComparatorOp(value.getClass(), value.getValue(), useWildcards, sqlBuilder, args);
    }

    public static void appendStringComparatorOp(final Class<?> valueClass, final String finalValue,
            final boolean useWildcards, final StringBuilder sqlBuilder, final List<Object> args)
    {
        sqlBuilder.append(SP);
        if (valueClass == StringEqualToValue.class)
        {
            if (useWildcards && containsWildcards(finalValue))
            {
                sqlBuilder.append(ILIKE).append(SP).append(QU);
                args.add(toPSQLWildcards(finalValue));
            } else
            {
                sqlBuilder.append(EQ).append(SP).append(QU);
                args.add(finalValue);
            }
        } else if (valueClass == StringLessThanValue.class)
        {
            sqlBuilder.append(LT).append(SP).append(QU);
            args.add(finalValue);
        } else if (valueClass == StringLessThanOrEqualToValue.class)
        {
            sqlBuilder.append(LE).append(SP).append(QU);
            args.add(finalValue);
        } else if (valueClass == StringGreaterThanValue.class)
        {
            sqlBuilder.append(GT).append(SP).append(QU);
            args.add(finalValue);
        } else if (valueClass == StringGreaterThanOrEqualToValue.class)
        {
            sqlBuilder.append(GE).append(SP).append(QU);
            args.add(finalValue);
        } else if (valueClass == StringStartsWithValue.class)
        {
            sqlBuilder.append(ILIKE).append(SP).append(QU);
            args.add((useWildcards ? toPSQLWildcards(finalValue) : escapePSQLWildcards(finalValue)) + PERCENT);
        } else if (valueClass == StringEndsWithValue.class)
        {
            sqlBuilder.append(ILIKE).append(SP).append(QU);
            args.add(PERCENT + (useWildcards ? toPSQLWildcards(finalValue) : escapePSQLWildcards(finalValue)));
        } else if (valueClass == StringContainsValue.class || valueClass == StringContainsExactlyValue.class)
        {
            sqlBuilder.append(ILIKE).append(SP).append(QU);
            args.add(PERCENT + (useWildcards ? toPSQLWildcards(finalValue) : escapePSQLWildcards(finalValue)) + PERCENT);
        } else if (valueClass == AnyStringValue.class)
        {
            sqlBuilder.append(IS_NOT_NULL);
        } else
        {
            throw new IllegalArgumentException("Unsupported AbstractStringValue type: " + valueClass.getSimpleName());
        }
    }

    /**
     * Determines whether the string contains search wildcards.
     *
     * @param str string to be checked.
     * @return {@code true} if the string contains '*' or '?'.
     */
    private static boolean containsWildcards(final String str)
    {
        return str.matches(".*[*?].*");
    }

    /**
     * Changes '*' -> '%' and '?' -> '_' to match PSQL pattern matching standards. Escapes already existing '%', '_' and '\' characters with '\'.
     *
     * @param str string to be converted.
     * @return string that corresponds to the PSQL standard.
     */
    private static String toPSQLWildcards(final String str)
    {
        final StringBuilder sb = new StringBuilder();
        final char[] chars = str.toCharArray();
        for (int i = 0; i < chars.length; i++)
        {
            final char ch = chars[i];
            if (i > 0 && chars[i - 1] == BACKSLASH)
            {
                sb.append(ch);
            } else
            {
                switch (ch)
                {
                    case UNDERSCORE:
                        // Fall through.
                    case PERCENT:
                    {
                        sb.append(BACKSLASH).append(ch);
                        break;
                    }
                    case BACKSLASH:
                    {
                        break;
                    }
                    case ASTERISK:
                    {
                        sb.append(PERCENT);
                        break;
                    }
                    case QU:
                    {
                        sb.append(UNDERSCORE);
                        break;
                    }
                    default:
                    {
                        sb.append(ch);
                        break;
                    }
                }
            }
        }

        return sb.toString();
    }

    /**
     * Escapes already existing '%', '_' and '\' characters with '\'.
     *
     * @param str string to be converted.
     * @return string that corresponds to the PSQL standard.
     */
    private static String escapePSQLWildcards(final String str)
    {
        final StringBuilder sb = new StringBuilder();
        final char[] chars = str.toCharArray();
        for (final char ch : chars)
        {
            switch (ch)
            {
                case UNDERSCORE:
                    // Fall through.
                case PERCENT:
                {
                    sb.append(BACKSLASH).append(ch);
                    break;
                }
                case BACKSLASH:
                {
                    break;
                }
                default:
                {
                    sb.append(ch);
                    break;
                }
            }
        }

        return sb.toString();
    }

    public static void appendNumberComparatorOp(final AbstractNumberValue value, final StringBuilder sqlBuilder)
    {
        if (value.getClass() == NumberEqualToValue.class)
        {
            sqlBuilder.append(EQ);
        } else if (value.getClass() == NumberLessThanValue.class)
        {
            sqlBuilder.append(LT);
        } else if (value.getClass() == NumberLessThanOrEqualToValue.class)
        {
            sqlBuilder.append(LE);
        } else if (value.getClass() == NumberGreaterThanValue.class)
        {
            sqlBuilder.append(GT);
        } else if (value.getClass() == NumberGreaterThanOrEqualToValue.class)
        {
            sqlBuilder.append(GE);
        } else
        {
            throw new IllegalArgumentException("Unsupported AbstractNumberValue type: " + value.getClass().getSimpleName());
        }
        sqlBuilder.append(SP).append(QU);
    }

    public static Map<String, JoinInformation> getPropertyJoinInformationMap(final TableMapper tableMapper,
            final IAliasFactory aliasFactory)
    {
        final Map<String, JoinInformation> result = new LinkedHashMap<>();
        final String valuesTableAlias = aliasFactory.createAlias();

        final JoinInformation joinInformation1 = new JoinInformation();
        joinInformation1.setJoinType(JoinType.LEFT);
        joinInformation1.setMainTable(tableMapper.getEntitiesTable());
        joinInformation1.setMainTableAlias(SearchCriteriaTranslator.MAIN_TABLE_ALIAS);
        joinInformation1.setMainTableIdField(ID_COLUMN);
        joinInformation1.setSubTable(tableMapper.getValuesTable());
        joinInformation1.setSubTableAlias(valuesTableAlias);
        joinInformation1.setSubTableIdField(tableMapper.getValuesTableEntityIdField());
        result.put(tableMapper.getValuesTable(), joinInformation1);

        return result;
    }

    public static Map<String, JoinInformation> getPropertyJoinInformationMapForOrder(final TableMapper tableMapper,
            final IAliasFactory aliasFactory)
    {
        final Map<String, JoinInformation> result = new LinkedHashMap<>();
        final String valuesTableAlias = aliasFactory.createAlias();
        final String entityTypesAttributeTypesTableAlias = aliasFactory.createAlias();
        final String attributeTypesTableAlias = aliasFactory.createAlias();

        final JoinInformation joinInformation1 = new JoinInformation();
        joinInformation1.setJoinType(JoinType.LEFT);
        joinInformation1.setMainTable(tableMapper.getEntitiesTable());
        joinInformation1.setMainTableAlias(SearchCriteriaTranslator.MAIN_TABLE_ALIAS);
        joinInformation1.setMainTableIdField(ID_COLUMN);
        joinInformation1.setSubTable(tableMapper.getValuesTable());
        joinInformation1.setSubTableAlias(valuesTableAlias);
        joinInformation1.setSubTableIdField(tableMapper.getValuesTableEntityIdField());
        result.put(tableMapper.getValuesTable(), joinInformation1);

        final JoinInformation joinInformation2 = new JoinInformation();
        joinInformation2.setJoinType(JoinType.LEFT);
        joinInformation2.setMainTable(tableMapper.getValuesTable());
        joinInformation2.setMainTableAlias(valuesTableAlias);
        joinInformation2.setMainTableIdField(tableMapper.getValuesTableEntityTypeAttributeTypeIdField());
        joinInformation2.setSubTable(tableMapper.getEntityTypesAttributeTypesTable());
        joinInformation2.setSubTableAlias(entityTypesAttributeTypesTableAlias);
        joinInformation2.setSubTableIdField(ID_COLUMN);
        result.put(tableMapper.getEntityTypesAttributeTypesTable(), joinInformation2);

        final JoinInformation joinInformation3 = new JoinInformation();
        joinInformation3.setJoinType(JoinType.LEFT);
        joinInformation3.setMainTable(tableMapper.getEntityTypesAttributeTypesTable());
        joinInformation3.setMainTableAlias(entityTypesAttributeTypesTableAlias);
        joinInformation3.setMainTableIdField(tableMapper.getEntityTypesAttributeTypesTableAttributeTypeIdField());
        joinInformation3.setSubTable(tableMapper.getAttributeTypesTable());
        joinInformation3.setSubTableAlias(attributeTypesTableAlias);
        joinInformation3.setSubTableIdField(ID_COLUMN);
        result.put(tableMapper.getAttributeTypesTable(), joinInformation3);

        final JoinInformation joinInformation4 = new JoinInformation();
        joinInformation4.setJoinType(JoinType.LEFT);
        joinInformation4.setMainTable(tableMapper.getAttributeTypesTable());
        joinInformation4.setMainTableAlias(attributeTypesTableAlias);
        joinInformation4.setMainTableIdField(tableMapper.getAttributeTypesTableDataTypeIdField());
        joinInformation4.setSubTable(TableNames.DATA_TYPES_TABLE);
        joinInformation4.setSubTableAlias(aliasFactory.createAlias());
        joinInformation4.setSubTableIdField(ColumnNames.ID_COLUMN);
        result.put(TableNames.DATA_TYPES_TABLE, joinInformation4);

        final JoinInformation joinInformation5 = new JoinInformation();
        joinInformation5.setJoinType(JoinType.LEFT);
        joinInformation5.setMainTable(tableMapper.getValuesTable());
        joinInformation5.setMainTableAlias(valuesTableAlias);
        joinInformation5.setMainTableIdField(VOCABULARY_TERM_COLUMN);
        joinInformation5.setSubTable(CONTROLLED_VOCABULARY_TERM_TABLE);
        joinInformation5.setSubTableAlias(aliasFactory.createAlias());
        joinInformation5.setSubTableIdField(ColumnNames.ID_COLUMN);
        result.put(CONTROLLED_VOCABULARY_TERM_TABLE, joinInformation5);

        final JoinInformation joinInformation6 = new JoinInformation();
        joinInformation6.setJoinType(JoinType.LEFT);
        joinInformation6.setMainTable(tableMapper.getValuesTable());
        joinInformation6.setMainTableAlias(valuesTableAlias);
        joinInformation6.setMainTableIdField(MATERIAL_PROP_COLUMN);
        joinInformation6.setSubTable(TableMapper.MATERIAL.getEntitiesTable());
        joinInformation6.setSubTableAlias(aliasFactory.createAlias());
        joinInformation6.setSubTableIdField(ColumnNames.ID_COLUMN);
        result.put(TableMapper.MATERIAL.getEntitiesTable(), joinInformation6);

        if (tableMapper == TableMapper.SAMPLE || tableMapper == TableMapper.EXPERIMENT
                || tableMapper == TableMapper.DATA_SET)
        {
            final String samplePropertyAlias = aliasFactory.createAlias();
            final JoinInformation joinInformation7 = new JoinInformation();
            joinInformation7.setJoinType(JoinType.LEFT);
            joinInformation7.setMainTable(TableMapper.SAMPLE.getValuesTable());
            joinInformation7.setMainTableAlias(valuesTableAlias);
            joinInformation7.setMainTableIdField(SAMPLE_PROP_COLUMN);
            joinInformation7.setSubTable(TableMapper.SAMPLE.getEntitiesTable());
            joinInformation7.setSubTableAlias(samplePropertyAlias);
            joinInformation7.setSubTableIdField(ColumnNames.ID_COLUMN);
            result.put(SAMPLE_PROP_COLUMN, joinInformation7);
        }

        return result;
    }

    public static Map<String, JoinInformation> getTypeJoinInformationMap(final TableMapper tableMapper, final IAliasFactory aliasFactory)
    {
        final Map<String, JoinInformation> result = new LinkedHashMap<>();

        final JoinInformation joinInformation = new JoinInformation();
        joinInformation.setJoinType(JoinType.LEFT);
        joinInformation.setMainTable(tableMapper.getEntitiesTable());
        joinInformation.setMainTableAlias(SearchCriteriaTranslator.MAIN_TABLE_ALIAS);
        joinInformation.setMainTableIdField(tableMapper.getEntitiesTableEntityTypeIdField());
        joinInformation.setSubTable(tableMapper.getEntityTypesTable());
        joinInformation.setSubTableAlias(aliasFactory.createAlias());
        joinInformation.setSubTableIdField(ID_COLUMN);
        result.put(tableMapper.getEntityTypesTable(), joinInformation);

        return result;
    }

    public static Map<String, JoinInformation> getRelationshipsJoinInformationMap(final TableMapper tableMapper, final IAliasFactory aliasFactory)
    {
        final Map<String, JoinInformation> result = new LinkedHashMap<>();
        final String relationshipsTableAlias = aliasFactory.createAlias();

        final JoinInformation joinInformation1 = new JoinInformation();
        joinInformation1.setJoinType(JoinType.LEFT);
        joinInformation1.setMainTable(tableMapper.getEntitiesTable());
        joinInformation1.setMainTableAlias(SearchCriteriaTranslator.MAIN_TABLE_ALIAS);
        joinInformation1.setMainTableIdField(ID_COLUMN);
        joinInformation1.setSubTable(tableMapper.getRelationshipsTable());
        joinInformation1.setSubTableAlias(relationshipsTableAlias);
        joinInformation1.setSubTableIdField(tableMapper.getRelationshipsTableParentIdField());
        result.put(tableMapper.getRelationshipsTable(), joinInformation1);

        final JoinInformation joinInformation2 = new JoinInformation();
        joinInformation2.setJoinType(JoinType.LEFT);
        joinInformation2.setMainTable(tableMapper.getRelationshipsTable());
        joinInformation2.setMainTableAlias(relationshipsTableAlias);
        joinInformation2.setMainTableIdField(tableMapper.getRelationshipsTableChildIdField());
        joinInformation2.setSubTable(tableMapper.getEntitiesTable());
        joinInformation2.setSubTableAlias(aliasFactory.createAlias());
        joinInformation2.setSubTableIdField(ID_COLUMN);
        result.put(tableMapper.getEntitiesTable(), joinInformation2);

        final JoinInformation joinInformation3 = new JoinInformation();
        joinInformation3.setJoinType(JoinType.LEFT);
        joinInformation3.setMainTable(tableMapper.getRelationshipsTable());
        joinInformation3.setMainTableAlias(relationshipsTableAlias);
        joinInformation3.setMainTableIdField(RELATIONSHIP_COLUMN);
        joinInformation3.setSubTable(RELATIONSHIP_TYPES_TABLE);
        joinInformation3.setSubTableAlias(aliasFactory.createAlias());
        joinInformation3.setSubTableIdField(ID_COLUMN);
        result.put(RELATIONSHIP_TYPES_TABLE, joinInformation3);

        return result;
    }

    public static void appendCastedTimestamp(final StringBuilder sqlBuilder, final String columnName, final IDate fieldValue)
    {
        sqlBuilder.append(columnName);
        if (fieldValue instanceof AbstractDateValue)
        {
            // String type date value.
            final String dateString = ((AbstractDateValue) fieldValue).getValue();
            try
            {
                DATE_WITHOUT_TIMEZONE_FORMATTER.parse(dateString);
            } catch (final DateTimeParseException e1)
            {
                try
                {
                    DATE_WITH_SHORT_TIME_FORMATTER.parse(dateString);
                } catch (final DateTimeParseException e2)
                {
                    try
                    {
                        DATE_WITHOUT_TIME_FORMATTER.parse(dateString);
                        sqlBuilder.append(DOUBLE_COLON).append(DATE);
                    } catch (final DateTimeParseException e3)
                    {
                        throw new IllegalArgumentException("Illegal date [dateString='" + dateString + "']", e3);
                    }
                }
            }
        }
    }

    public static void appendTimeZoneConversion(final IDate fieldValue, final StringBuilder sqlBuilder, final ITimeZone timeZone)
    {
        if (fieldValue instanceof AbstractDateValue && timeZone instanceof TimeZone)
        {
            final TimeZone timeZoneImpl = (TimeZone) timeZone;
            final ZoneId zoneId = ZoneId.ofOffset("UTC", ZoneOffset.ofHours(-timeZoneImpl.getHourOffset()));

            sqlBuilder.append(SP).append(AT_TIME_ZONE).append(SP).append(SQ).append(zoneId.getId()).append(SQ);
        }
    }

    public static void addDateValueToArgs(final IDate fieldValue, final List<Object> args)
    {
        if (fieldValue instanceof AbstractDateValue)
        {
            // String type date value.
            args.add(parseDate(((AbstractDateValue) fieldValue).getValue()));
        } else
        {
            // Date type date value.
            args.add(((AbstractDateObjectValue) fieldValue).getValue());
        }
    }

    public static Date parseDate(final String dateString)
    {
        try
        {
            return DATE_HOURS_MINUTES_SECONDS_FORMAT.parse(dateString);
        } catch (final ParseException e1)
        {
            try
            {
                return DATE_HOURS_MINUTES_FORMAT.parse(dateString);
            } catch (ParseException e2)
            {
                try
                {
                    return DATE_FORMAT.parse(dateString);
                } catch (final ParseException e3)
                {
                    throw new IllegalArgumentException("Illegal date [dateString='" + dateString + "']", e3);
                }
            }
        }
    }

    public static boolean isDateWithoutTime(final String dateString)
    {
        try
        {
            DATE_WITHOUT_TIME_FORMATTER.parse(dateString);
            return true;
        } catch (final DateTimeParseException e)
        {
            return false;
        }
    }

    public static void appendDateComparatorOp(final IDate fieldValue, final StringBuilder sqlBuilder,
            final List<Object> args, final boolean castToDate)
    {
        if (fieldValue instanceof DateEqualToValue || fieldValue instanceof DateObjectEqualToValue)
        {
            sqlBuilder.append(EQ);
        } else if (fieldValue instanceof DateEarlierThanOrEqualToValue
                || fieldValue instanceof DateObjectEarlierThanOrEqualToValue)
        {
            sqlBuilder.append(LE);
        } else if (fieldValue instanceof DateLaterThanOrEqualToValue
                || fieldValue instanceof DateObjectLaterThanOrEqualToValue)
        {
            sqlBuilder.append(GE);
        } else if (fieldValue instanceof DateEarlierThanValue
                || fieldValue instanceof DateObjectEarlierThanValue)
        {
            sqlBuilder.append(LT);
        } else if (fieldValue instanceof DateLaterThanValue
                || fieldValue instanceof DateObjectLaterThanValue)
        {
            sqlBuilder.append(GT);
        } else
        {
            throw new IllegalArgumentException("Unsupported field value: " + fieldValue.getClass().getSimpleName());
        }
        sqlBuilder.append(SP);

        if (castToDate)
        {
            sqlBuilder.append(LP);
        }

        sqlBuilder.append(QU).append(DOUBLE_COLON).append(TIMESTAMP_WITHOUT_TZ.toString());

        if (castToDate)
        {
            sqlBuilder.append(RP).append(DOUBLE_COLON).append(DATE);
        }

        TranslatorUtils.addDateValueToArgs(fieldValue, args);
    }

    public static boolean isPropertyInternal(final String propertyName)
    {
        return propertyName.startsWith(INTERNAL_PROPERTY_PREFIX);
    }

    public static String normalisePropertyName(final String propertyName)
    {
        return isPropertyInternal(propertyName) ? propertyName.substring(INTERNAL_PROPERTY_PREFIX.length()) : propertyName;
    }

    public static void appendJoin(final StringBuilder sqlBuilder, final JoinInformation joinInformation)
    {
        if (joinInformation.getSubTable() != null)
        {
            sqlBuilder.append(NL).append(joinInformation.getJoinType()).append(SP).append(JOIN).append(SP).append(joinInformation.getSubTable())
                    .append(SP).append(joinInformation.getSubTableAlias()).append(SP)
                    .append(ON).append(SP).append(joinInformation.getMainTableAlias())
                    .append(PERIOD).append(joinInformation.getMainTableIdField())
                    .append(SP)
                    .append(EQ).append(SP).append(joinInformation.getSubTableAlias()).append(PERIOD)
                    .append(joinInformation.getSubTableIdField());
        }
    }

    public static boolean isPropertySortingFieldName(final String sortingCriteriaFieldName)
    {
        return sortingCriteriaFieldName.startsWith(EntityWithPropertiesSortOptions.PROPERTY);
    }

    public static boolean isPropertyScoreSortingFieldName(final String sortingCriteriaFieldName)
    {
        return sortingCriteriaFieldName.startsWith(EntityWithPropertiesSortOptions.PROPERTY_SCORE);
    }

    public static boolean isAnyPropertyScoreSortingFieldName(final String sortingCriteriaFieldName)
    {
        return sortingCriteriaFieldName.startsWith(EntityWithPropertiesSortOptions.ANY_PROPERTY_SCORE);
    }

    public static Object convertStringToType(final String value, final Class<?> klass)
    {
        if (Boolean.class == klass)
        {
            return Boolean.parseBoolean(value);
        }
        if (Byte.class == klass)
        {
            final float decimalValue = Float.parseFloat(value);
            return (byte) decimalValue;
        }
        if (Short.class == klass)
        {
            final float decimalValue = Float.parseFloat(value);
            return (short) decimalValue;
        }
        // Integer numbers need to be converted from string to a real number first, because in text they can be presented with decimal point.
        if (Integer.class == klass)
        {
            final float decimalValue = Float.parseFloat(value);
            return (int) decimalValue;
        }
        if (Long.class == klass)
        {
            final double decimalValue = Double.parseDouble(value);
            return (long) decimalValue;
        }
        if (Float.class == klass)
        {
            return Float.parseFloat(value);
        }
        if (Double.class == klass)
        {
            return Double.parseDouble(value);
        }
        if (Date.class == klass)
        {
            return parseDate(value);
        }

        return value;
    }

    public static String stripQuotationMarks(final String value)
    {
        if (value.startsWith("\"") && value.endsWith("\""))
        {
            return value.substring(1, value.length() - 1);
        } else
        {
            return value;
        }
    }

    /**
     * Appends the following test to {@code sqlBuilder}.
     * <pre>
     *     t0.code || '(' || [entityTypesTableAlias].code || ')'
     * </pre>
     * @param sqlBuilder query builder.
     * @param entityTypesTableAlias alias of the entity type table.
     */
    public static void buildTypeCodeIdentifierConcatenationString(final StringBuilder sqlBuilder, final String entityTypesTableAlias)
    {
        sqlBuilder.append(MAIN_TABLE_ALIAS).append(PERIOD).append(CODE_COLUMN).append(SP).append(BARS).append(SP)
                .append(SQ).append(" (").append(SQ).append(SP).append(BARS).append(SP).append(entityTypesTableAlias).append(PERIOD)
                .append(CODE_COLUMN).append(SP).append(BARS).append(SP).append(SQ).append(")").append(SQ);
    }

    /**
     * Appends one of the the following texts to {@code sqlBuilder} depending on the value of {@code samplesTableAlias}. If it is {@code null} the second
     * version will be appended.
     * <pre>
     *     '/' || coalesce([spacesTableAlias].code || '/', '') || coalesce([projectsTableAlias].code || '/', '') || coalesce([samplesTableAlias].code || ':', '') || t0.code
     * </pre>
     * <pre>
     *     '/' || coalesce([spacesTableAlias].code || '/', '') || coalesce([projectsTableAlias].code || '/', '') || t0.code
     * </pre>
     *
     * @param sqlBuilder         query builder.
     * @param spacesTableAlias   alias of the spaces table.
     * @param projectsTableAlias alias of the projects table.
     * @param samplesTableAlias  alias of the samples table, {@code null} indicates that the table should not be included.
     */
    public static void buildFullIdentifierConcatenationString(final StringBuilder sqlBuilder, final String spacesTableAlias,
            final String projectsTableAlias, final String samplesTableAlias)
    {
        final String slash = "/";
        final String colon = ":";
        sqlBuilder.append(SQ).append(slash).append(SQ).append(SP).append(BARS);

        if (spacesTableAlias != null)
        {
            appendCoalesce(sqlBuilder, spacesTableAlias, slash);
        }
        if (projectsTableAlias != null)
        {
            appendCoalesce(sqlBuilder, projectsTableAlias, slash);
        }
        if (samplesTableAlias != null)
        {
            appendCoalesce(sqlBuilder, samplesTableAlias, colon);
        }

        sqlBuilder.append(MAIN_TABLE_ALIAS).append(PERIOD).append(CODE_COLUMN);
    }

    /**
     * Appends the following text to sqlBuilder.
     * <pre>
     *     coalesce([alias].code || '[separator]', '') ||
     * </pre>
     *
     * @param sqlBuilder query builder.
     * @param alias      alias of the table.
     * @param separator  string to be appender at the end in the first parameter.
     */
    private static void appendCoalesce(final StringBuilder sqlBuilder, final String alias, final String separator)
    {
        sqlBuilder.append(SP).append(COALESCE).append(LP).append(alias).append(PERIOD).append(CODE_COLUMN)
                .append(SP).append(BARS).append(SP)
                .append(SQ).append(separator).append(SQ).append(COMMA).append(SP).append(SQ).append(SQ).append(RP)
                .append(SP).append(BARS);
    }

    public static Map<String, JoinInformation> getIdentifierJoinInformationMap(final TableMapper tableMapper,
            final IAliasFactory aliasFactory, final String prefix)
    {
        final Map<String, JoinInformation> result = new LinkedHashMap<>();
        appendIdentifierJoinInformationMap(result, tableMapper, aliasFactory, prefix);
        return result;
    }

    public static void appendIdentifierJoinInformationMap(final Map<String, JoinInformation> result, final TableMapper tableMapper,
            final IAliasFactory aliasFactory, final String prefix)
    {
        final String entitiesTable = tableMapper.getEntitiesTable();
        final String samplesTableName = TableMapper.SAMPLE.getEntitiesTable();
        final String projectsTableName = TableMapper.PROJECT.getEntitiesTable();
        final String experimentsTableName = TableMapper.EXPERIMENT.getEntitiesTable();

        if (entitiesTable.equals(samplesTableName) || entitiesTable.equals(projectsTableName))
        {
            // Only samples and projects can have spaces.
            final JoinInformation spacesJoinInformation = createSpacesJoinInformation(aliasFactory, entitiesTable, MAIN_TABLE_ALIAS);
            result.put(prefix + SPACES_TABLE, spacesJoinInformation);
        }

        if (entitiesTable.equals(samplesTableName) || entitiesTable.equals(experimentsTableName)) {
            final String projectsTableAlias = aliasFactory.createAlias();
            final JoinInformation projectsJoinInformation = new JoinInformation();
            projectsJoinInformation.setJoinType(JoinType.LEFT);
            projectsJoinInformation.setMainTable(entitiesTable);
            projectsJoinInformation.setMainTableAlias(MAIN_TABLE_ALIAS);
            projectsJoinInformation.setMainTableIdField(PROJECT_COLUMN);
            projectsJoinInformation.setSubTable(PROJECTS_TABLE);
            projectsJoinInformation.setSubTableAlias(projectsTableAlias);
            projectsJoinInformation.setSubTableIdField(ID_COLUMN);
            result.put(prefix + PROJECTS_TABLE, projectsJoinInformation);

            if (entitiesTable.equals(experimentsTableName)) {
                // Experiments link to spaces via projects.
                final JoinInformation experimentsSpacesJoinInformation = createSpacesJoinInformation(aliasFactory, entitiesTable, projectsTableAlias);
                result.put(prefix + SPACES_TABLE, experimentsSpacesJoinInformation);
            }
        }

        if (entitiesTable.equals(samplesTableName))
        {
            // Only samples can have containers.
            final JoinInformation containerSampleJoinInformation = new JoinInformation();
            containerSampleJoinInformation.setJoinType(JoinType.LEFT);
            containerSampleJoinInformation.setMainTable(entitiesTable);
            containerSampleJoinInformation.setMainTableAlias(MAIN_TABLE_ALIAS);
            containerSampleJoinInformation.setMainTableIdField(PART_OF_SAMPLE_COLUMN);
            containerSampleJoinInformation.setSubTable(entitiesTable);
            containerSampleJoinInformation.setSubTableAlias(aliasFactory.createAlias());
            containerSampleJoinInformation.setSubTableIdField(ID_COLUMN);
            result.put(prefix + entitiesTable, containerSampleJoinInformation);
        }
    }

    private static JoinInformation createSpacesJoinInformation(IAliasFactory aliasFactory, String entitiesTable, String mainTableAlias)
    {
        final JoinInformation spacesJoinInformation = new JoinInformation();
        spacesJoinInformation.setJoinType(JoinType.LEFT);
        spacesJoinInformation.setMainTable(entitiesTable);
        spacesJoinInformation.setMainTableAlias(mainTableAlias);
        spacesJoinInformation.setMainTableIdField(SPACE_COLUMN);
        spacesJoinInformation.setSubTable(SPACES_TABLE);
        spacesJoinInformation.setSubTableAlias(aliasFactory.createAlias());
        spacesJoinInformation.setSubTableIdField(ID_COLUMN);
        return spacesJoinInformation;
    }

    public static void appendTsVectorMatch(final StringBuilder sqlBuilder, final AbstractStringValue stringValue,
            final String alias, final List<Object> args)
    {
        if ("".equals(stringValue.getValue()))
        {
            sqlBuilder.append(true);
        } else
        {
            final String tsQueryValue = toTsQueryText(stringValue);
            sqlBuilder.append(alias).append(PERIOD)
                    .append(TS_VECTOR_COLUMN).append(SP).append(DOUBLE_AT)
                    .append(SP).append(LP).append(QU).append(DOUBLE_COLON).append(TSQUERY)
                    .append(SP).append(BARS).append(SP)
                    .append(TO_TSQUERY).append(LP).append(QU).append(RP).append(RP);
            args.add(tsQueryValue);
            args.add(tsQueryValue);
        }
    }

    public static Map<String, JoinInformation> getFieldJoinInformationMap(final TableMapper tableMapper,
            final IAliasFactory aliasFactory)
    {
        final Map<String, JoinInformation> result = getPropertyJoinInformationMap(tableMapper,
                aliasFactory);
        appendIdentifierJoinInformationMap(result, tableMapper, aliasFactory, "");

        if (tableMapper.hasRegistrator())
        {
            final JoinInformation registratorJoinInformation = new JoinInformation();
            registratorJoinInformation.setJoinType(JoinType.LEFT);
            registratorJoinInformation.setMainTable(tableMapper.getEntitiesTable());
            registratorJoinInformation.setMainTableAlias(MAIN_TABLE_ALIAS);
            registratorJoinInformation.setMainTableIdField(PERSON_REGISTERER_COLUMN);
            registratorJoinInformation.setSubTable(PERSONS_TABLE);
            registratorJoinInformation.setSubTableAlias(aliasFactory.createAlias());
            registratorJoinInformation.setSubTableIdField(ID_COLUMN);
            result.put(REGISTRATOR_JOIN_INFORMATION_KEY, registratorJoinInformation);
        }

        if (tableMapper.hasModifier())
        {
            final JoinInformation registratorJoinInformation = new JoinInformation();
            registratorJoinInformation.setJoinType(JoinType.LEFT);
            registratorJoinInformation.setMainTable(tableMapper.getEntitiesTable());
            registratorJoinInformation.setMainTableAlias(MAIN_TABLE_ALIAS);
            registratorJoinInformation.setMainTableIdField(PERSON_MODIFIER_COLUMN);
            registratorJoinInformation.setSubTable(PERSONS_TABLE);
            registratorJoinInformation.setSubTableAlias(aliasFactory.createAlias());
            registratorJoinInformation.setSubTableIdField(ID_COLUMN);
            result.put(MODIFIER_JOIN_INFORMATION_KEY, registratorJoinInformation);
        }

        final JoinInformation typeJoinInformation = new JoinInformation();
        typeJoinInformation.setJoinType(JoinType.LEFT);
        typeJoinInformation.setMainTable(tableMapper.getEntitiesTable());
        typeJoinInformation.setMainTableAlias(MAIN_TABLE_ALIAS);
        typeJoinInformation.setMainTableIdField(tableMapper.getEntitiesTableEntityTypeIdField());
        typeJoinInformation.setSubTable(tableMapper.getEntityTypesTable());
        typeJoinInformation.setSubTableAlias(aliasFactory.createAlias());
        typeJoinInformation.setSubTableIdField(ID_COLUMN);
        result.put(ENTITY_TYPE_JOIN_INFORMATION_KEY, typeJoinInformation);

        return result;
    }

    public static String getAlias(final AtomicInteger num)
    {
        return "t" + num.getAndIncrement();
    }

    public static void appendPropertyValueCoalesce(final StringBuilder sqlBuilder, final TableMapper tableMapper,
            final Map<String, JoinInformation> joinInformationMap)
    {
        sqlBuilder.append(COALESCE).append(LP);
        sqlBuilder.append(joinInformationMap.get(tableMapper.getValuesTable()).getSubTableAlias()).append(PERIOD)
                .append(VALUE_COLUMN);
        sqlBuilder.append(RP);
    }

    public static void appendPropertyValueCoalesceForOrder(final StringBuilder sqlBuilder, final TableMapper tableMapper,
            final Map<String, JoinInformation> joinInformationMap)
    {
        sqlBuilder.append(COALESCE).append(LP);
        sqlBuilder.append(joinInformationMap.get(tableMapper.getValuesTable()).getSubTableAlias()).append(PERIOD)
                .append(VALUE_COLUMN);
        sqlBuilder.append(COMMA).append(SP);
        sqlBuilder.append(joinInformationMap.get(CONTROLLED_VOCABULARY_TERM_TABLE).getSubTableAlias()).append(PERIOD)
                .append(CODE_COLUMN);
        sqlBuilder.append(COMMA).append(SP);
        sqlBuilder.append(joinInformationMap.get(MATERIALS_TABLE).getSubTableAlias()).append(PERIOD)
                .append(CODE_COLUMN);
        if (tableMapper == SAMPLE || tableMapper == EXPERIMENT || tableMapper == DATA_SET)
        {
            sqlBuilder.append(COMMA).append(SP);
            sqlBuilder.append(joinInformationMap.get(SAMPLE_PROP_COLUMN).getSubTableAlias()).append(PERIOD)
                    .append(CODE_COLUMN);
        }
        sqlBuilder.append(RP);
    }

    public static void appendSampleSubselectConstraint(final List<Object> args, final StringBuilder sqlBuilder,
            final AbstractStringValue value, final boolean useWildcards, final String propertyTableAlias)
    {
        sqlBuilder.append(propertyTableAlias).append(PERIOD)
                .append(SAMPLE_PROP_COLUMN).append(SP).append(IN).append(SP);
        sqlBuilder.append(LP);
        sqlBuilder.append(SELECT).append(SP).append(ID_COLUMN).append(SP)
                .append(FROM).append(SP).append(SAMPLES_VIEW).append(SP)
                .append(WHERE).append(SP);

        translateStringComparison(null, CODE_COLUMN, value, useWildcards, null, sqlBuilder, args);

        sqlBuilder.append(SP).append(OR).append(SP);
        translateStringComparison(null, PERM_ID_COLUMN, value, useWildcards, null, sqlBuilder, args);

        sqlBuilder.append(SP).append(OR).append(SP);
        translateStringComparison(null, SAMPLE_IDENTIFIER_COLUMN, value, useWildcards, null, sqlBuilder, args);

        sqlBuilder.append(RP);
    }

    public static void appendSampleSubselectConstraint(final StringBuilder sqlBuilder, final String propertyTableAlias)
    {
        sqlBuilder.append(propertyTableAlias).append(PERIOD)
                .append(SAMPLE_PROP_COLUMN).append(SP).append(IN).append(SP);
        sqlBuilder.append(LP);
        sqlBuilder.append(SELECT).append(SP).append(ID_COLUMN).append(SP)
                .append(FROM).append(SP).append(SAMPLES_VIEW);
        sqlBuilder.append(RP);
    }

    public static void appendMaterialSubselectConstraint(final List<Object> args, final StringBuilder sqlBuilder,
            final AbstractStringValue value, final boolean useWildcards, final String propertyTableAlias)
    {
        sqlBuilder.append(propertyTableAlias).append(PERIOD)
                .append(MATERIAL_PROP_COLUMN).append(SP).append(IN).append(SP);
        sqlBuilder.append(LP);

        sqlBuilder.append(SELECT).append(SP).append(ID_COLUMN).append(SP)
                .append(FROM).append(SP).append(MATERIALS_TABLE).append(SP)
                .append(WHERE).append(SP);
        translateStringComparison(null, CODE_COLUMN, value, useWildcards, null, sqlBuilder, args);

        sqlBuilder.append(RP);
    }

    public static void appendMaterialSubselectConstraint(final StringBuilder sqlBuilder,
            final String propertyTableAlias)
    {
        sqlBuilder.append(propertyTableAlias).append(PERIOD)
                .append(MATERIAL_PROP_COLUMN).append(SP).append(IN).append(SP);
        sqlBuilder.append(LP);
        sqlBuilder.append(SELECT).append(SP).append(ID_COLUMN).append(SP)
                .append(FROM).append(SP).append(MATERIALS_TABLE);
        sqlBuilder.append(RP);
    }

    public static void appendDataTypesSubselect(final TableMapper tableMapper, final StringBuilder sqlBuilder,
            final String propertyTableAlias)
    {
        sqlBuilder.append(SELECT).append(SP).append(DATA_TYPE_ALIAS).append(PERIOD).append(CODE_COLUMN).append(NL)
                .append(FROM).append(SP).append(DATA_TYPES_TABLE).append(SP).append(DATA_TYPE_ALIAS).append(NL)
                .append(LEFT_JOIN).append(SP).append(tableMapper.getAttributeTypesTable()).append(SP)
                .append(PROPERTY_TYPE_ALIAS).append(SP).append(ON).append(SP)
                .append(DATA_TYPE_ALIAS).append(PERIOD).append(ID_COLUMN).append(SP).append(EQ).append(SP)
                .append(PROPERTY_TYPE_ALIAS).append(PERIOD).append(tableMapper.getAttributeTypesTableDataTypeIdField())
                .append(NL)
                .append(LEFT_JOIN).append(SP).append(tableMapper.getEntityTypesAttributeTypesTable()).append(SP)
                .append(ENTITY_TYPE_PROPERTY_TYPE_ALIAS).append(SP).append(ON).append(SP)
                .append(PROPERTY_TYPE_ALIAS).append(PERIOD).append(ID_COLUMN).append(SP).append(EQ).append(SP)
                .append(ENTITY_TYPE_PROPERTY_TYPE_ALIAS).append(PERIOD)
                .append(tableMapper.getEntityTypesAttributeTypesTableAttributeTypeIdField()).append(NL)
                .append(WHERE).append(SP).append(ENTITY_TYPE_PROPERTY_TYPE_ALIAS).append(PERIOD).append(ID_COLUMN)
                .append(SP).append(EQ).append(SP).append(propertyTableAlias).append(PERIOD)
                .append(tableMapper.getValuesTableEntityTypeAttributeTypeIdField());
    }

    public static void appendAttributeTypesSubselectConstraint(final TableMapper tableMapper, final List<Object> args,
            final StringBuilder sqlBuilder, final String fullPropertyName, final String propertyTableAlias)
    {
        sqlBuilder.append(LP);
        TranslatorUtils.appendAttributeTypesSubselect(tableMapper, sqlBuilder, propertyTableAlias);
        sqlBuilder.append(RP).append(SP).append(EQ).append(SP).append(QU);

        args.add(TranslatorUtils.normalisePropertyName(fullPropertyName));
    }

    public static void appendAttributeTypesSubselect(final TableMapper tableMapper, final StringBuilder sqlBuilder,
            final String propertyTableAlias)
    {
        sqlBuilder.append(SELECT).append(SP).append(PROPERTY_TYPE_ALIAS).append(PERIOD).append(CODE_COLUMN).append(NL)
                .append(FROM).append(SP).append(tableMapper.getAttributeTypesTable()).append(SP)
                .append(PROPERTY_TYPE_ALIAS).append(NL)
                .append(LEFT_JOIN).append(SP).append(tableMapper.getEntityTypesAttributeTypesTable()).append(SP)
                .append(ENTITY_TYPE_PROPERTY_TYPE_ALIAS).append(SP).append(ON).append(SP)
                .append(PROPERTY_TYPE_ALIAS).append(PERIOD).append(ID_COLUMN).append(SP).append(EQ).append(SP)
                .append(ENTITY_TYPE_PROPERTY_TYPE_ALIAS).append(PERIOD)
                .append(tableMapper.getEntityTypesAttributeTypesTableAttributeTypeIdField()).append(NL)
                .append(WHERE).append(SP).append(ENTITY_TYPE_PROPERTY_TYPE_ALIAS).append(PERIOD).append(ID_COLUMN)
                .append(SP).append(EQ).append(SP).append(propertyTableAlias).append(PERIOD)
                .append(tableMapper.getValuesTableEntityTypeAttributeTypeIdField());
    }

    public static void appendControlledVocabularyTermIdSubselectConstraint(final List<Object> args,
            final StringBuilder sqlBuilder, final AbstractStringValue value, final boolean useWildcards,
            final String propertyTableAlias)
    {
        sqlBuilder.append(propertyTableAlias).append(PERIOD).append(VOCABULARY_TERM_COLUMN)
                .append(SP).append(IN).append(SP);
        sqlBuilder.append(LP);

        sqlBuilder.append(SELECT).append(SP).append(ID_COLUMN).append(SP)
                .append(FROM).append(SP).append(CONTROLLED_VOCABULARY_TERM_TABLE).append(SP)
                .append(WHERE).append(SP);
        translateStringComparison(null, CODE_COLUMN, value, useWildcards, null, sqlBuilder, args);

        sqlBuilder.append(RP);
    }

    public static void appendControlledVocabularyTermSubselectConstraint(final StringBuilder sqlBuilder,
            final String propertyTableAlias)
    {
        sqlBuilder.append(propertyTableAlias).append(PERIOD)
                .append(VOCABULARY_TERM_COLUMN).append(SP).append(IN).append(SP);
        sqlBuilder.append(LP);

        sqlBuilder.append(SELECT).append(SP).append(ID_COLUMN).append(SP)
                .append(FROM).append(SP).append(CONTROLLED_VOCABULARY_TERM_TABLE).append(SP);

        sqlBuilder.append(RP);
    }

    public static void appendEntityTypePropertyTypeSubselectConstraint(final TableMapper tableMapper,
            final List<Object> args, final StringBuilder sqlBuilder, final String propertyTypeCode,
            final String propertyTableAlias)
    {
        sqlBuilder.append(propertyTableAlias).append(PERIOD)
                .append(tableMapper.getValuesTableEntityTypeAttributeTypeIdField()).append(SP).append(IN).append(SP);
        sqlBuilder.append(LP);
        sqlBuilder.append(SELECT).append(SP).append(ENTITY_TYPE_PROPERTY_TYPE_ALIAS).append(PERIOD).append(ID_COLUMN)
                .append(SP)
                .append(FROM).append(SP).append(tableMapper.getAttributeTypesTable()).append(SP)
                .append(PROPERTY_TYPE_ALIAS).append(SP)
                .append(LEFT_JOIN).append(SP).append(tableMapper.getEntityTypesAttributeTypesTable()).append(SP)
                .append(ENTITY_TYPE_PROPERTY_TYPE_ALIAS).append(SP)
                .append(ON).append(SP).append(PROPERTY_TYPE_ALIAS).append(PERIOD).append(ID_COLUMN)
                .append(SP).append(EQ).append(SP).append(ENTITY_TYPE_PROPERTY_TYPE_ALIAS).append(PERIOD)
                .append(tableMapper.getEntityTypesAttributeTypesTableAttributeTypeIdField()).append(SP)
                .append(WHERE).append(SP).append(PROPERTY_TYPE_ALIAS).append(PERIOD).append(CODE_COLUMN)
                .append(SP).append(EQ).append(SP).append(QU);
        args.add(normalisePropertyName(propertyTypeCode));

        sqlBuilder.append(SP).append(AND).append(SP);
        sqlBuilder.append(PROPERTY_TYPE_ALIAS).append(PERIOD).append(IS_MANAGED_INTERNALLY).append(SP).append(EQ)
                .append(SP).append(QU);
        args.add(isPropertyInternal(propertyTypeCode));

        sqlBuilder.append(RP);
    }

    public static void appendInternalExternalConstraint(final TableMapper tableMapper, final List<Object> args,
            final StringBuilder sqlBuilder, final boolean internal, final String propertyTableAlias)
    {
        sqlBuilder.append(propertyTableAlias).append(PERIOD)
                .append(tableMapper.getValuesTableEntityTypeAttributeTypeIdField()).append(SP).append(IN).append(SP);
        sqlBuilder.append(LP);
        sqlBuilder.append(SELECT).append(SP).append(ENTITY_TYPE_PROPERTY_TYPE_ALIAS).append(PERIOD).append(ID_COLUMN)
                .append(SP)
                .append(FROM).append(SP).append(tableMapper.getAttributeTypesTable()).append(SP)
                .append(PROPERTY_TYPE_ALIAS).append(SP)
                .append(LEFT_JOIN).append(SP).append(tableMapper.getEntityTypesAttributeTypesTable()).append(SP)
                .append(ENTITY_TYPE_PROPERTY_TYPE_ALIAS).append(SP)
                .append(ON).append(SP).append(PROPERTY_TYPE_ALIAS).append(PERIOD).append(ID_COLUMN)
                .append(SP).append(EQ).append(SP).append(ENTITY_TYPE_PROPERTY_TYPE_ALIAS).append(PERIOD)
                .append(tableMapper.getEntityTypesAttributeTypesTableAttributeTypeIdField()).append(SP)
                .append(WHERE).append(SP);

        sqlBuilder.append(PROPERTY_TYPE_ALIAS).append(PERIOD).append(IS_MANAGED_INTERNALLY).append(SP).append(EQ)
                .append(SP).append(QU);
        args.add(internal);

        sqlBuilder.append(RP);
    }

    public static void appendPropertiesExist(final StringBuilder sqlBuilder, final String propertiesTableAlias)
    {
        sqlBuilder.append(propertiesTableAlias).append(PERIOD).append(ID_COLUMN).append(SP).append(IS_NOT_NULL);
    }

}<|MERGE_RESOLUTION|>--- conflicted
+++ resolved
@@ -83,16 +83,11 @@
             final AbstractStringValue value, final boolean useWildcards, final PSQLTypes casting,
             final StringBuilder sqlBuilder, final List<Object> args)
     {
-<<<<<<< HEAD
-        sqlBuilder.append(LOWER).append(LP);
         if (tableAlias != null)
         {
             sqlBuilder.append(tableAlias).append(PERIOD);
         }
-        sqlBuilder.append(columnName).append(RP);
-=======
-        sqlBuilder.append(tableAlias).append(PERIOD).append(columnName);
->>>>>>> a91e7e9b
+        sqlBuilder.append(columnName);
         if (casting != null)
         {
             sqlBuilder.append(DOUBLE_COLON).append(casting);
