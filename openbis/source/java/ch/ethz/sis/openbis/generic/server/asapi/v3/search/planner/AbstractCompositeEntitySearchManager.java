--- conflicted
+++ resolved
@@ -91,17 +91,11 @@
         if (!mainCriteria.isEmpty())
         {
             // The main criteria have no recursive ISearchCriteria into it, to facilitate building a query
-<<<<<<< HEAD
             final AbstractCompositeSearchCriteria containerCriterion = createEmptyCriteria();
             containerCriterion.withOperator(finalSearchOperator);
             containerCriterion.setCriteria(mainCriteria);
-            mainCriteriaIntermediateResults = getSearchDAO().queryDBWithNonRecursiveCriteria(userId, containerCriterion,
+            mainCriteriaIntermediateResults = getSearchDAO().queryDBForIdsAndRanksWithNonRecursiveCriteria(userId, containerCriterion,
                     tableMapper, idsColumnName, authorisationInformation);
-=======
-            final DummyCompositeSearchCriterion containerCriterion = new DummyCompositeSearchCriterion(mainCriteria, finalSearchOperator);
-            mainCriteriaIntermediateResults = getSearchDAO().queryDBForIdsAndRanksWithNonRecursiveCriteria(userId, containerCriterion, tableMapper,
-                    idsColumnName, authorisationInformation);
->>>>>>> 1227aceb
         } else
         {
             mainCriteriaIntermediateResults = null;
@@ -233,12 +227,8 @@
         final AbstractCompositeSearchCriteria criteria = createEmptyCriteria();
         final AbstractCompositeSearchCriteria containerCriterion = createEmptyCriteria();
         containerCriterion.setCriteria(Collections.singletonList(criteria));
-<<<<<<< HEAD
-        return getSearchDAO().queryDBWithNonRecursiveCriteria(userId, containerCriterion, tableMapper, idsColumnName,
+        return getSearchDAO().queryDBForIdsAndRanksWithNonRecursiveCriteria(userId, containerCriterion, tableMapper, idsColumnName,
                 authorisationInformation);
-=======
-        return getSearchDAO().queryDBForIdsAndRanksWithNonRecursiveCriteria(userId, containerCriterion, tableMapper, idsColumnName, authorisationInformation);
->>>>>>> 1227aceb
     }
 
     private Set<Long> getChildrenIdsOf(final Set<Long> parentIdSet, final TableMapper tableMapper,
