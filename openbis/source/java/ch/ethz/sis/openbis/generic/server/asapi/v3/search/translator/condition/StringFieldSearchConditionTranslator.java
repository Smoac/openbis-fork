/*
 * Copyright 2011 ETH Zuerich, CISD
 *
 * Licensed under the Apache License, Version 2.0 (the "License");
 * you may not use this file except in compliance with the License.
 * You may obtain a copy of the License at
 *
 *      http://www.apache.org/licenses/LICENSE-2.0
 *
 * Unless required by applicable law or agreed to in writing, software
 * distributed under the License is distributed on an "AS IS" BASIS,
 * WITHOUT WARRANTIES OR CONDITIONS OF ANY KIND, either express or implied.
 * See the License for the specific language governing permissions and
 * limitations under the License.
 */

package ch.ethz.sis.openbis.generic.server.asapi.v3.search.translator.condition;

import java.util.HashMap;
import java.util.List;
import java.util.Map;

import ch.ethz.sis.openbis.generic.asapi.v3.dto.common.search.*;
import ch.ethz.sis.openbis.generic.asapi.v3.dto.property.DataType;
import ch.ethz.sis.openbis.generic.server.asapi.v3.search.mapper.AttributesMapper;
import ch.ethz.sis.openbis.generic.server.asapi.v3.search.mapper.TableMapper;
import ch.ethz.sis.openbis.generic.server.asapi.v3.search.translator.SearchCriteriaTranslator;
import ch.ethz.sis.openbis.generic.server.asapi.v3.search.translator.condition.utils.JoinInformation;
import ch.ethz.sis.openbis.generic.server.asapi.v3.search.translator.condition.utils.TranslatorUtils;
import ch.systemsx.cisd.common.exceptions.UserFailureException;
import ch.systemsx.cisd.openbis.generic.shared.basic.dto.DataTypeCode;

import static ch.ethz.sis.openbis.generic.server.asapi.v3.search.PSQLTypes.VARCHAR;
import static ch.ethz.sis.openbis.generic.server.asapi.v3.search.translator.SQLLexemes.*;
import static ch.systemsx.cisd.openbis.generic.shared.dto.ColumnNames.*;
import static ch.systemsx.cisd.openbis.generic.shared.dto.TableNames.CONTROLLED_VOCABULARY_TERM_TABLE;
import static ch.systemsx.cisd.openbis.generic.shared.dto.TableNames.MATERIALS_TABLE;

public class StringFieldSearchConditionTranslator implements IConditionTranslator<StringFieldSearchCriteria>
{

    private static final Map<Class<? extends AbstractStringValue>, String> OPERATOR_NAME_BY_CLASS = new HashMap<>();

    static
    {
        OPERATOR_NAME_BY_CLASS.put(StringContainsExactlyValue.class, "ContainsExactly");
        OPERATOR_NAME_BY_CLASS.put(StringContainsValue.class, "Contains");
        OPERATOR_NAME_BY_CLASS.put(StringEndsWithValue.class, "EndsWith");
        OPERATOR_NAME_BY_CLASS.put(StringEqualToValue.class, "EqualTo");
        OPERATOR_NAME_BY_CLASS.put(StringGreaterThanOrEqualToValue.class, "GreaterThanOrEqualTo");
        OPERATOR_NAME_BY_CLASS.put(StringGreaterThanValue.class, "GreaterThan");
        OPERATOR_NAME_BY_CLASS.put(StringLessThanOrEqualToValue.class, "LessThanOrEqualTo");
        OPERATOR_NAME_BY_CLASS.put(StringLessThanValue.class, "LessThan");
        OPERATOR_NAME_BY_CLASS.put(StringStartsWithValue.class, "StartsWith");
    }

    @Override
    public Map<String, JoinInformation> getJoinInformationMap(final StringFieldSearchCriteria criterion, final TableMapper tableMapper,
            final IAliasFactory aliasFactory)
    {
        switch (criterion.getFieldType())
        {
            case ATTRIBUTE:
            {
                return null;
            }

            case PROPERTY:
            {
                return TranslatorUtils.getPropertyJoinInformationMap(tableMapper, aliasFactory);
            }
        }

        throw new IllegalArgumentException();
    }

    @Override
    public void translate(final StringFieldSearchCriteria criterion, final TableMapper tableMapper, final List<Object> args,
            final StringBuilder sqlBuilder, final Map<String, JoinInformation> aliases, final Map<String, String> dataTypeByPropertyName)
    {
        switch (criterion.getFieldType())
        {
            case ATTRIBUTE:
            {
                final String criterionFieldName = criterion.getFieldName();
                final String columnName = AttributesMapper.getColumnName(criterionFieldName, tableMapper.getEntitiesTable(), criterionFieldName);
                final AbstractStringValue value = criterion.getFieldValue();
                normalizeValue(value, columnName);

                TranslatorUtils.translateStringComparison(SearchCriteriaTranslator.MAIN_TABLE_ALIAS, columnName, value, VARCHAR, sqlBuilder, args);
                break;
            }

            case PROPERTY:
            {
                final AbstractStringValue value = criterion.getFieldValue();
                final String propertyName = TranslatorUtils.normalisePropertyName(criterion.getFieldName());
                final boolean internalProperty = TranslatorUtils.isPropertyInternal(criterion.getFieldName());
                final String entityTypesSubTableAlias = aliases.get(tableMapper.getAttributeTypesTable()).getSubTableAlias();

                final String casting;
                if (value.getClass() != AnyStringValue.class)
                {
                    casting = dataTypeByPropertyName.get(propertyName);

                    if (casting != null)
                    {
                        verifyCriterionValidity(criterion, value, casting);

                        // Delegating translation for boolean properties
                        if (casting.equals(DataTypeCode.BOOLEAN.toString()))
                        {
                            BooleanFieldSearchConditionTranslator.translateBooleanProperty(tableMapper, args, sqlBuilder,
                                    aliases, Boolean.parseBoolean(value.getValue()), propertyName, internalProperty);
                            return;
                        }

                        // Delegating translation for number properties
                        if (casting.equals(DataTypeCode.INTEGER.toString())
                                || casting.equals(DataTypeCode.REAL.toString()))
                        {

                            NumberFieldSearchConditionTranslator.translateNumberProperty(tableMapper, args, sqlBuilder,
                                    aliases, convertStringValueToNumberValue(value), propertyName, internalProperty);
                            return;
                        }

                        // Building separate case for timestamps and dates
                        if (casting.equals(DataTypeCode.TIMESTAMP.toString())
                                || casting.equals(DataTypeCode.DATE.toString()))
                        {
                            final DataType dataType = casting.equals(DataTypeCode.TIMESTAMP.toString())
                                    ? DataType.TIMESTAMP : DataType.DATE;
                            final boolean bareDateValue = TranslatorUtils.isDateWithoutTime(value.getValue());

                            sqlBuilder.append(CASE);
                            DateFieldSearchConditionTranslator.appendWhenForDateOrTimestampProperties(sqlBuilder, args,
                                    dataType, tableMapper, convertStringValueToDateValue(value), aliases, null,
                                    bareDateValue, propertyName, internalProperty, entityTypesSubTableAlias);
                            sqlBuilder.append(SP).append(END);
                            return;
                        }
                    }

                    sqlBuilder.append(CASE).append(SP).append(WHEN).append(SP);
                } else
                {
                    casting = null;
                }

                TranslatorUtils.appendInternalExternalConstraint(sqlBuilder, args, entityTypesSubTableAlias, internalProperty);

                sqlBuilder.append(SP).append(entityTypesSubTableAlias).append(PERIOD).append(CODE_COLUMN).append(SP).append(EQ).
                        append(SP).append(QU);
                args.add(propertyName);

                if (value.getClass() != AnyStringValue.class)
                {
                    sqlBuilder.append(SP).append(THEN).append(SP);

                    if (casting != null)
                    {
                        final boolean equalsToComparison = (value.getClass() == StringEqualToValue.class);
                        if (equalsToComparison)
                        {
                            sqlBuilder.append(LOWER).append(LP);
                        }
                        sqlBuilder.append(aliases.get(tableMapper.getValuesTable()).getSubTableAlias()).append(PERIOD).append(VALUE_COLUMN);
                        if (equalsToComparison)
                        {
                            sqlBuilder.append(RP);
                        }

                        final String strippedValue = TranslatorUtils.stripQuotationMarks(value.getValue().trim())
                                .toLowerCase();

                        TranslatorUtils.appendStringComparatorOp(value.getClass(), strippedValue, sqlBuilder, args);
                    } else
                    {
                        TranslatorUtils.translateStringComparison(aliases.get(tableMapper.getValuesTable()).getSubTableAlias(),
                                VALUE_COLUMN, value, null, sqlBuilder, args);
                    }
                    sqlBuilder.append(SP).append(OR).append(SP);
                    TranslatorUtils.translateStringComparison(aliases.get(CONTROLLED_VOCABULARY_TERM_TABLE).getSubTableAlias(),
                            CODE_COLUMN, value, null, sqlBuilder, args);

                    sqlBuilder.append(SP).append(OR).append(SP);
                    TranslatorUtils.translateStringComparison(aliases.get(MATERIALS_TABLE).getSubTableAlias(),
                            CODE_COLUMN, value, null, sqlBuilder, args);

                    final JoinInformation samplesPropertyTable = aliases.get(SAMPLE_PROP_COLUMN);
                    if (samplesPropertyTable != null)
                    {
                        sqlBuilder.append(SP).append(OR).append(SP);
                        TranslatorUtils.translateStringComparison(samplesPropertyTable.getSubTableAlias(),
                                CODE_COLUMN, value, null, sqlBuilder, args);

                        sqlBuilder.append(SP).append(OR).append(SP);
                        TranslatorUtils.translateStringComparison(samplesPropertyTable.getSubTableAlias(),
                                PERM_ID_COLUMN, value, null, sqlBuilder, args);

                        sqlBuilder.append(SP).append(OR).append(SP);
                        TranslatorUtils.translateStringComparison(samplesPropertyTable.getSubTableAlias(),
                                SAMPLE_IDENTIFIER_COLUMN, value, null, sqlBuilder, args);
                    }

                    sqlBuilder.append(SP).append(END);
                }
                break;
            }

            case ANY_PROPERTY:
            case ANY_FIELD:
            {
                throw new IllegalArgumentException();
            }
        }
    }

    private void verifyCriterionValidity(final StringFieldSearchCriteria criterion, final AbstractStringValue value,
            final String casting)
    {
        AbstractStringValue fieldValue = criterion.getFieldValue();
        if ((fieldValue instanceof StringStartsWithValue ||
                fieldValue instanceof StringEndsWithValue ||
                fieldValue instanceof StringContainsValue ||
                fieldValue instanceof StringContainsExactlyValue) &&
                (casting.equals(DataTypeCode.INTEGER.toString())
                        || casting.equals(DataTypeCode.REAL.toString())
                        || casting.equals(DataTypeCode.TIMESTAMP.toString())
                        || casting.equals(DataTypeCode.DATE.toString())
                        || casting.equals(DataTypeCode.BOOLEAN.toString())
                        || casting.equals(DataTypeCode.MATERIAL.toString())
                        || casting.equals(DataTypeCode.SAMPLE.toString())))
        {
            throw new UserFailureException(String.format("Operator %s undefined for datatype %s.",
                    OPERATOR_NAME_BY_CLASS.get(value.getClass()), casting));
        }

<<<<<<< HEAD
        if ((fieldValue instanceof StringLessThanValue ||
                fieldValue instanceof StringLessThanOrEqualToValue ||
                fieldValue instanceof StringGreaterThanOrEqualToValue ||
                fieldValue instanceof StringGreaterThanValue) &&
                (casting.equals(DataTypeCode.BOOLEAN.toString())
                        || casting.equals(DataTypeCode.MATERIAL.toString())
                        || casting.equals(DataTypeCode.SAMPLE.toString())))
=======
        if ((criterion.getFieldValue() instanceof StringLessThanValue ||
                criterion.getFieldValue() instanceof StringLessThanOrEqualToValue ||
                criterion.getFieldValue() instanceof StringGreaterThanOrEqualToValue ||
                criterion.getFieldValue() instanceof StringGreaterThanValue) &&
                (casting.equals(DataTypeCode.BOOLEAN.toString())))
>>>>>>> 3994d147
        {
            throw new UserFailureException(String.format("Operator %s undefined for datatype %s.",
                    OPERATOR_NAME_BY_CLASS.get(value.getClass()), casting));
        }
    }

    private static IDate convertStringValueToDateValue(final AbstractStringValue stringValue)
    {
        final String value = stringValue.getValue();
        if (stringValue instanceof StringEqualToValue)
        {
            return new DateEqualToValue(value);
        } else if (stringValue instanceof StringLessThanOrEqualToValue)
        {
            return new DateEarlierThanOrEqualToValue(value);
        } else if (stringValue instanceof StringGreaterThanOrEqualToValue)
        {
            return new DateLaterThanOrEqualToValue(value);
        } else if (stringValue instanceof StringLessThanValue)
        {
            return new DateEarlierThanValue(value);
        } else if (stringValue instanceof StringGreaterThanValue)
        {
            return new DateLaterThanValue(value);
        } else
        {
            throw new IllegalArgumentException(String.format("Cannot convert string value of class %s to date value",
                    stringValue.getClass()));
        }
    }

    private static AbstractNumberValue convertStringValueToNumberValue(final AbstractStringValue stringValue)
    {
        final String value = stringValue.getValue();
        Number numberValue;
        try
        {
            numberValue = Long.parseLong(value);
        } catch (final NumberFormatException e)
        {
            numberValue = Double.parseDouble(value);
        }

        if (stringValue instanceof StringEqualToValue)
        {
            return new NumberEqualToValue(numberValue);
        } else if (stringValue instanceof StringLessThanOrEqualToValue)
        {
            return new NumberLessThanOrEqualToValue(numberValue);
        } else if (stringValue instanceof StringGreaterThanOrEqualToValue)
        {
            return new NumberGreaterThanOrEqualToValue(numberValue);
        } else if (stringValue instanceof StringLessThanValue)
        {
            return new NumberLessThanValue(numberValue);
        } else if (stringValue instanceof StringGreaterThanValue)
        {
            return new NumberGreaterThanValue(numberValue);
        } else
        {
            throw new IllegalArgumentException(String.format("Cannot convert string value of class %s to number value",
                    stringValue.getClass()));
        }
    }

    private static void normalizeValue(final AbstractStringValue value, final String columnName)
    {
        if (columnName.equals(CODE_COLUMN) && value.getValue().startsWith("/"))
        {
            value.setValue(value.getValue().substring(1));
        }
    }

}<|MERGE_RESOLUTION|>--- conflicted
+++ resolved
@@ -237,21 +237,11 @@
                     OPERATOR_NAME_BY_CLASS.get(value.getClass()), casting));
         }
 
-<<<<<<< HEAD
         if ((fieldValue instanceof StringLessThanValue ||
                 fieldValue instanceof StringLessThanOrEqualToValue ||
                 fieldValue instanceof StringGreaterThanOrEqualToValue ||
                 fieldValue instanceof StringGreaterThanValue) &&
-                (casting.equals(DataTypeCode.BOOLEAN.toString())
-                        || casting.equals(DataTypeCode.MATERIAL.toString())
-                        || casting.equals(DataTypeCode.SAMPLE.toString())))
-=======
-        if ((criterion.getFieldValue() instanceof StringLessThanValue ||
-                criterion.getFieldValue() instanceof StringLessThanOrEqualToValue ||
-                criterion.getFieldValue() instanceof StringGreaterThanOrEqualToValue ||
-                criterion.getFieldValue() instanceof StringGreaterThanValue) &&
                 (casting.equals(DataTypeCode.BOOLEAN.toString())))
->>>>>>> 3994d147
         {
             throw new UserFailureException(String.format("Operator %s undefined for datatype %s.",
                     OPERATOR_NAME_BY_CLASS.get(value.getClass()), casting));
