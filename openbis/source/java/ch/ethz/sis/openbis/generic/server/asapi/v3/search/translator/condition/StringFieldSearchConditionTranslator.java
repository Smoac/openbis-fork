--- conflicted
+++ resolved
@@ -270,7 +270,7 @@
                         sqlBuilder.append(RP);
                     }
 
-                    final String strippedValue = TranslatorUtils.stripQuotationMarks(value.getValue().trim())
+                    final String strippedValue = TranslatorUtils.stripQuotationMarks(value.getValue())
                             .toLowerCase();
 
                     TranslatorUtils.appendStringComparatorOp(value.getClass(), strippedValue, useWildcards,
@@ -281,15 +281,7 @@
                             VALUE_COLUMN, value, useWildcards, null, sqlBuilder, args);
                 }
 
-<<<<<<< HEAD
                 sqlBuilder.append(NL).append(END);
-=======
-                final String strippedValue = TranslatorUtils.stripQuotationMarks(value.getValue())
-                        .toLowerCase();
-
-                TranslatorUtils.appendStringComparatorOp(value.getClass(), strippedValue, useWildcards,
-                        sqlBuilder, args);
->>>>>>> cdf5704d
             } else
             {
                 appendTsVectorMatch(sqlBuilder, criterion.getFieldValue(),
