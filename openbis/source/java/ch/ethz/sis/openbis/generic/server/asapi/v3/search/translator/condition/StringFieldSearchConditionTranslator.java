--- conflicted
+++ resolved
@@ -179,12 +179,7 @@
 
                     DateFieldSearchConditionTranslator.appendConditionForDateOrTimestampProperties(sqlBuilder, args,
                             tableMapper, convertStringValueToDateValue(value), aliases, null, fullPropertyName,
-<<<<<<< HEAD
                             bareDateValue, dataType.toString());
-                    sqlBuilder.append(SP).append(END);
-=======
-                            entityTypesSubTableAlias, bareDateValue, dataType.toString());
->>>>>>> a91e7e9b
                     sqlBuilder.append(RP);
                     return;
                 }
@@ -263,29 +258,10 @@
 
                 if (casting != null)
                 {
-<<<<<<< HEAD
-                    final boolean equalsToComparison = (value.getClass() == StringEqualToValue.class);
-                    if (equalsToComparison)
-                    {
-                        sqlBuilder.append(LOWER).append(LP);
-                    }
                     sqlBuilder.append(propertyTableAlias).append(PERIOD).append(VALUE_COLUMN);
-                    if (equalsToComparison)
-                    {
-                        sqlBuilder.append(RP);
-                    }
-
-                    final String strippedValue = TranslatorUtils.stripQuotationMarks(value.getValue()).toLowerCase();
-
-                    TranslatorUtils.appendStringComparatorOp(value.getClass(), strippedValue, useWildcards,
-                            sqlBuilder, args);
-=======
-                    sqlBuilder.append(aliases.get(tableMapper.getValuesTable()).getSubTableAlias()).append(PERIOD)
-                            .append(VALUE_COLUMN);
 
                     TranslatorUtils.appendStringComparatorOp(value.getClass(),
                             TranslatorUtils.stripQuotationMarks(value.getValue()), useWildcards, sqlBuilder, args);
->>>>>>> a91e7e9b
                 } else
                 {
                     TranslatorUtils.translateStringComparison(propertyTableAlias,
