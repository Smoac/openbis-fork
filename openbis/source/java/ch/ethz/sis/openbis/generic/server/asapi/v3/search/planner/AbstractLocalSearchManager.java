/*
 * Copyright 2011 ETH Zuerich, CISD
 *
 * Licensed under the Apache License, Version 2.0 (the "License");
 * you may not use this file except in compliance with the License.
 * You may obtain a copy of the License at
 *
 *      http://www.apache.org/licenses/LICENSE-2.0
 *
 * Unless required by applicable law or agreed to in writing, software
 * distributed under the License is distributed on an "AS IS" BASIS,
 * WITHOUT WARRANTIES OR CONDITIONS OF ANY KIND, either express or implied.
 * See the License for the specific language governing permissions and
 * limitations under the License.
 */

package ch.ethz.sis.openbis.generic.server.asapi.v3.search.planner;

import ch.ethz.sis.openbis.generic.asapi.v3.dto.common.fetchoptions.SortOptions;
import ch.ethz.sis.openbis.generic.asapi.v3.dto.common.search.AbstractCompositeSearchCriteria;
import ch.ethz.sis.openbis.generic.asapi.v3.dto.common.search.AbstractFieldSearchCriteria;
import ch.ethz.sis.openbis.generic.asapi.v3.dto.common.search.ISearchCriteria;
import ch.ethz.sis.openbis.generic.asapi.v3.dto.common.search.SearchOperator;
import ch.ethz.sis.openbis.generic.server.asapi.v3.search.auth.AuthorisationInformation;
import ch.ethz.sis.openbis.generic.server.asapi.v3.search.auth.ISQLAuthorisationInformationProviderDAO;
import ch.ethz.sis.openbis.generic.server.asapi.v3.search.dao.ISQLSearchDAO;
import ch.ethz.sis.openbis.generic.server.asapi.v3.search.hibernate.IID2PEMapper;
import ch.ethz.sis.openbis.generic.server.asapi.v3.search.mapper.TableMapper;

import java.util.*;
import java.util.stream.Collectors;

/**
 * Manages detailed search with complex search criteria.
 *
 * @author Viktor Kovtun
 */
public abstract class AbstractLocalSearchManager<CRITERIA extends ISearchCriteria, OBJECT, OBJECT_PE>
        extends AbstractSearchManager<OBJECT>
        implements ILocalSearchManager<CRITERIA, OBJECT, OBJECT_PE>
{

    private final IID2PEMapper<Long, OBJECT_PE> idsTranslator;

    public AbstractLocalSearchManager(final ISQLSearchDAO searchDAO, final ISQLAuthorisationInformationProviderDAO authProvider,
            final IID2PEMapper<Long, OBJECT_PE> idsTranslator)
    {
        super(authProvider, searchDAO);
        this.idsTranslator = idsTranslator;
    }

    protected List<ISearchCriteria> getOtherCriteriaThan(final AbstractCompositeSearchCriteria searchCriteria,
            final Class<? extends ISearchCriteria>... classes)
    {
        return searchCriteria.getCriteria().stream().filter(
                criterion -> Arrays.stream(classes).noneMatch(clazz -> clazz.isInstance(criterion))).
                collect(Collectors.toList());
    }

    protected static <E> Set<E> mergeResults(final SearchOperator operator,
            final Collection<Set<E>>... intermediateResultsToMerge)
    {
        final Collection<Set<E>> intermediateResults = Arrays.stream(intermediateResultsToMerge).reduce(
                new ArrayList<>(), (sets1, sets2) ->
                {
                    if (sets2 != null)
                    {
                        sets1.addAll(sets2);
                    }
                    return sets1;
                });

        switch (operator)
        {
            case AND:
            {
                return intersection(intermediateResults);
            }
            case OR:
            {
                return union(intermediateResults);
            }
            default:
            {
                throw new IllegalArgumentException("Unexpected value for search operator: " + operator);
            }
        }
    }

    protected static <E> Set<E> intersection(final Collection<Set<E>> sets)
    {
        return !sets.isEmpty() ? sets.stream().reduce(new HashSet<>(sets.iterator().next()), (set1, set2) ->
                {
                    if (set2 != null)
                    {
                        set1.retainAll(set2);
                    }
                    return set1;
                }) : new HashSet<>(0);
    }

    protected static <E> Set<E> union(final Collection<Set<E>> sets)
    {
        return sets.stream().reduce(new HashSet<>(), (set1, set2) ->
                {
                    if (set2 != null)
                    {
                        set1.addAll(set2);
                    }
                    return set1;
                });
    }

    public Collection<OBJECT_PE> map(final Collection<Long> ids)
    {
        return idsTranslator.map(ids);
    }

    protected List<Long> doSortIDs(final Collection<Long> filteredIDs, final SortOptions<OBJECT> sortOptions, final TableMapper tableMapper)
    {
        return getSearchDAO().sortIDs(tableMapper, filteredIDs, sortOptions);
    }

    protected <T, C extends AbstractFieldSearchCriteria<T>> C convertToOtherCriterion(final AbstractFieldSearchCriteria<T> criterion,
            IFieldSearchCriterionFactory<C> factory)
    {
        final C result = factory.create();
        result.setFieldValue(criterion.getFieldValue());
        return result;
    }

    protected Set<Long> searchForIDs(final Long userId, final AuthorisationInformation authorisationInformation,
            final AbstractCompositeSearchCriteria criteria, final String idsColumnName, final TableMapper tableMapper)
    {
<<<<<<< HEAD
        final AbstractCompositeSearchCriteria emptyCriteria = createEmptyCriteria();
        final List<CRITERIA> nestedCriteria = (List<CRITERIA>) getCriteria(criteria, emptyCriteria.getClass());
        final List<ISearchCriteria> mainCriteria = getOtherCriteriaThan(criteria, emptyCriteria.getClass());
=======
        final Set<Long> mainCriteriaIntermediateResults = getSearchDAO().queryDBForIdsAndRanksWithNonRecursiveCriteria(userId, criteria, tableMapper,
                selectColumnName, authorisationInformation);
>>>>>>> 1227aceb

//        final CriteriaVo criteriaVo = new CriteriaVo(mainCriteria, nestedCriteria, criteria.getOperator());

        final AbstractCompositeSearchCriteria containerCriterion = createEmptyCriteria();
        containerCriterion.withOperator(criteria.getOperator());
        containerCriterion.setCriteria(mainCriteria);
        final Set<Long> mainCriteriaIntermediateResults = getSearchDAO().queryDBWithNonRecursiveCriteria(
                userId, containerCriterion, tableMapper, idsColumnName, authorisationInformation);

        final Collection<Set<Long>> nestedCriteriaIntermediateResults;
        if (!nestedCriteria.isEmpty())
        {
            nestedCriteriaIntermediateResults = nestedCriteria.stream().map(nestedCriterion ->
                    searchForIDs(userId, authorisationInformation, nestedCriterion, null, idsColumnName))
                    .collect(Collectors.toList());
        } else
        {
            nestedCriteriaIntermediateResults = Collections.emptyList();
        }

        final Set<Long> resultBeforeFiltering;
        if (containsValues(mainCriteriaIntermediateResults) || containsValues(nestedCriteriaIntermediateResults))
        {
            // If we have results, we merge them
            resultBeforeFiltering = mergeResults(criteria.getOperator(),
                    mainCriteriaIntermediateResults != null
                            ? Collections.singleton(mainCriteriaIntermediateResults) : Collections.emptySet(),
                    nestedCriteriaIntermediateResults);
        } else if (mainCriteria.isEmpty() && nestedCriteria.isEmpty())
        {
            // If we don't have results and criteria are empty, return all.
            resultBeforeFiltering = getAllIds(userId, authorisationInformation, idsColumnName, tableMapper);
        } else
        {
            // If we don't have results and criteria are not empty, there are no results.
            resultBeforeFiltering = Collections.emptySet();
        }

        return filterIDsByUserRights(userId, authorisationInformation, resultBeforeFiltering);
    }

    protected Set<Long> searchForIDsByCriteriaCollection(final Long userId,
            final AuthorisationInformation authorisationInformation, final Collection<ISearchCriteria> criteria,
            final SearchOperator finalSearchOperator, final TableMapper tableMapper,
            final String idsColumnName)
    {
        if (!criteria.isEmpty())
        {
<<<<<<< HEAD
            final DummyCompositeSearchCriterion containerCriterion =
                    new DummyCompositeSearchCriterion(criteria, finalSearchOperator);
            final Set<Long> mainCriteriaNotFilteredResults = getSearchDAO().queryDBWithNonRecursiveCriteria(userId,
                    containerCriterion, tableMapper, idsColumnName, authorisationInformation);
=======
            final DummyCompositeSearchCriterion containerCriterion = new DummyCompositeSearchCriterion(criteria, finalSearchOperator);
            final Set<Long> mainCriteriaNotFilteredResults = getSearchDAO().queryDBForIdsAndRanksWithNonRecursiveCriteria(userId, containerCriterion, tableMapper,
                    idsColumnName, authorisationInformation);
>>>>>>> 1227aceb
            return filterIDsByUserRights(userId, authorisationInformation, mainCriteriaNotFilteredResults);
        } else
        {
            return Collections.emptySet();
        }
    }

    protected abstract AbstractCompositeSearchCriteria createEmptyCriteria();

    /**
     * Queries the DB to return all entity IDs.
     *
     * @return set of IDs of all entities.
     * @param userId requesting user ID.
     * @param authorisationInformation user authorisation information.
     * @param idsColumnName the name of the column, whose values to be returned.
     * @param tableMapper the table mapper to be used during translation.
     */
    protected Set<Long> getAllIds(final Long userId, final AuthorisationInformation authorisationInformation,
            final String idsColumnName,
            final TableMapper tableMapper)
    {
        final AbstractCompositeSearchCriteria criteria = createEmptyCriteria();
        final AbstractCompositeSearchCriteria containerCriterion = createEmptyCriteria();
        containerCriterion.setCriteria(Collections.singletonList(criteria));
        return getSearchDAO().queryDBWithNonRecursiveCriteria(userId, containerCriterion, tableMapper, idsColumnName,
                authorisationInformation);
    }

//    protected class CriteriaVo
//    {
//        private final Collection<ISearchCriteria> mainCriteria;
//        private final Collection<CRITERIA> nestedCriteria;
//        private final SearchOperator searchOperator;
//
//        public CriteriaVo(final Collection<ISearchCriteria> mainCriteria,
//                final Collection<CRITERIA> nestedCriteria, final SearchOperator searchOperator)
//        {
//            this.mainCriteria = mainCriteria;
//            this.nestedCriteria = nestedCriteria;
//            this.searchOperator = searchOperator;
//        }
//
//        public Collection<ISearchCriteria> getMainCriteria()
//        {
//            return mainCriteria;
//        }
//
//        public Collection<CRITERIA> getNestedCriteria()
//        {
//            return nestedCriteria;
//        }
//
//        public SearchOperator getSearchOperator()
//        {
//            return searchOperator;
//        }
//
//    }

}<|MERGE_RESOLUTION|>--- conflicted
+++ resolved
@@ -132,21 +132,16 @@
     protected Set<Long> searchForIDs(final Long userId, final AuthorisationInformation authorisationInformation,
             final AbstractCompositeSearchCriteria criteria, final String idsColumnName, final TableMapper tableMapper)
     {
-<<<<<<< HEAD
         final AbstractCompositeSearchCriteria emptyCriteria = createEmptyCriteria();
         final List<CRITERIA> nestedCriteria = (List<CRITERIA>) getCriteria(criteria, emptyCriteria.getClass());
         final List<ISearchCriteria> mainCriteria = getOtherCriteriaThan(criteria, emptyCriteria.getClass());
-=======
-        final Set<Long> mainCriteriaIntermediateResults = getSearchDAO().queryDBForIdsAndRanksWithNonRecursiveCriteria(userId, criteria, tableMapper,
-                selectColumnName, authorisationInformation);
->>>>>>> 1227aceb
 
 //        final CriteriaVo criteriaVo = new CriteriaVo(mainCriteria, nestedCriteria, criteria.getOperator());
 
         final AbstractCompositeSearchCriteria containerCriterion = createEmptyCriteria();
         containerCriterion.withOperator(criteria.getOperator());
         containerCriterion.setCriteria(mainCriteria);
-        final Set<Long> mainCriteriaIntermediateResults = getSearchDAO().queryDBWithNonRecursiveCriteria(
+        final Set<Long> mainCriteriaIntermediateResults = getSearchDAO().queryDBForIdsAndRanksWithNonRecursiveCriteria(
                 userId, containerCriterion, tableMapper, idsColumnName, authorisationInformation);
 
         final Collection<Set<Long>> nestedCriteriaIntermediateResults;
@@ -188,16 +183,10 @@
     {
         if (!criteria.isEmpty())
         {
-<<<<<<< HEAD
             final DummyCompositeSearchCriterion containerCriterion =
                     new DummyCompositeSearchCriterion(criteria, finalSearchOperator);
-            final Set<Long> mainCriteriaNotFilteredResults = getSearchDAO().queryDBWithNonRecursiveCriteria(userId,
+            final Set<Long> mainCriteriaNotFilteredResults = getSearchDAO().queryDBForIdsAndRanksWithNonRecursiveCriteria(userId,
                     containerCriterion, tableMapper, idsColumnName, authorisationInformation);
-=======
-            final DummyCompositeSearchCriterion containerCriterion = new DummyCompositeSearchCriterion(criteria, finalSearchOperator);
-            final Set<Long> mainCriteriaNotFilteredResults = getSearchDAO().queryDBForIdsAndRanksWithNonRecursiveCriteria(userId, containerCriterion, tableMapper,
-                    idsColumnName, authorisationInformation);
->>>>>>> 1227aceb
             return filterIDsByUserRights(userId, authorisationInformation, mainCriteriaNotFilteredResults);
         } else
         {
