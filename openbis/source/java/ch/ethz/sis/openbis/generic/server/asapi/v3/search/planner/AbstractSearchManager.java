--- conflicted
+++ resolved
@@ -50,8 +50,6 @@
 
     protected abstract Set<Long> doFilterIDsByUserRights(final Set<Long> ids, final AuthorisationInformation authorisationInformation);
 
-<<<<<<< HEAD
-=======
     protected List<ISearchCriteria> getOtherCriteriaThan(final AbstractCompositeSearchCriteria searchCriteria,
             final Class<? extends ISearchCriteria>... classes)
     {
@@ -60,7 +58,6 @@
                 collect(Collectors.toList());
     }
 
->>>>>>> 51610ba3
     protected List<ISearchCriteria> getCriteria(
             AbstractCompositeSearchCriteria compositeSearchCriteria, Class<? extends ISearchCriteria> clazz)
     {
@@ -154,15 +151,11 @@
         return authProvider;
     }
 
-<<<<<<< HEAD
-    protected Set<Long> doSortIDs(final Set<Long> filteredIDs, final SortOptions<OBJECT> sortOptions, final TableMapper tableMapper)
-=======
     public Collection<OBJECT_PE> translate(final Collection <Long> ids) {
         return idsTranslator.translate(ids);
     }
 
     protected List<Long> doSortIDs(final Collection<Long> filteredIDs, final SortOptions<OBJECT> sortOptions, final TableMapper tableMapper)
->>>>>>> 51610ba3
     {
         return getSearchDAO().sortIDs(tableMapper, filteredIDs, sortOptions);
     }
