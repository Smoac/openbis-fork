--- conflicted
+++ resolved
@@ -17,15 +17,7 @@
 package ch.ethz.sis.openbis.generic.server.asapi.v3.search.translator.condition;
 
 import static ch.ethz.sis.openbis.generic.server.asapi.v3.search.translator.SQLLexemes.AND;
-<<<<<<< HEAD
-import static ch.ethz.sis.openbis.generic.server.asapi.v3.search.translator.SQLLexemes.CASE;
 import static ch.ethz.sis.openbis.generic.server.asapi.v3.search.translator.SQLLexemes.COMMA;
-import static ch.ethz.sis.openbis.generic.server.asapi.v3.search.translator.SQLLexemes.DOUBLE_COLON;
-import static ch.ethz.sis.openbis.generic.server.asapi.v3.search.translator.SQLLexemes.ELSE;
-import static ch.ethz.sis.openbis.generic.server.asapi.v3.search.translator.SQLLexemes.END;
-=======
-import static ch.ethz.sis.openbis.generic.server.asapi.v3.search.translator.SQLLexemes.COMMA;
->>>>>>> a91e7e9b
 import static ch.ethz.sis.openbis.generic.server.asapi.v3.search.translator.SQLLexemes.EQ;
 import static ch.ethz.sis.openbis.generic.server.asapi.v3.search.translator.SQLLexemes.IN;
 import static ch.ethz.sis.openbis.generic.server.asapi.v3.search.translator.SQLLexemes.IS_NOT_NULL;
@@ -37,11 +29,7 @@
 import static ch.ethz.sis.openbis.generic.server.asapi.v3.search.translator.SQLLexemes.SAFE_DOUBLE;
 import static ch.ethz.sis.openbis.generic.server.asapi.v3.search.translator.SQLLexemes.SP;
 import static ch.ethz.sis.openbis.generic.server.asapi.v3.search.translator.SQLLexemes.SQ;
-<<<<<<< HEAD
-import static ch.ethz.sis.openbis.generic.server.asapi.v3.search.translator.SQLLexemes.THEN;
-import static ch.ethz.sis.openbis.generic.server.asapi.v3.search.translator.SQLLexemes.WHEN;
-=======
->>>>>>> a91e7e9b
+import static ch.ethz.sis.openbis.generic.server.asapi.v3.search.translator.SQLLexemes.SQ;
 
 import java.util.Arrays;
 import java.util.HashSet;
@@ -144,18 +132,12 @@
             final StringBuilder sqlBuilder, final Map<String, JoinInformation> aliases, final AbstractNumberValue value,
             final String fullPropertyName)
     {
-<<<<<<< HEAD
-        final String propertyTableAlias = aliases.get(tableMapper.getValuesTable()).getSubTableAlias();
-        TranslatorUtils.appendPropertiesExist(sqlBuilder, propertyTableAlias);
-        sqlBuilder.append(SP).append(AND).append(SP).append(LP);
-=======
         final JoinInformation attributeTypesJoinInformation = aliases.get(tableMapper.getAttributeTypesTable());
         final String entityTypesSubTableAlias = attributeTypesJoinInformation.getSubTableAlias();
 
         sqlBuilder.append(entityTypesSubTableAlias).append(PERIOD)
                 .append(attributeTypesJoinInformation.getSubTableIdField())
                 .append(SP).append(IS_NOT_NULL);
->>>>>>> a91e7e9b
 
         sqlBuilder.append(SP).append(AND).append(SP).append(LP);
 
@@ -166,25 +148,6 @@
 
             sqlBuilder.append(SP).append(AND);
         }
-<<<<<<< HEAD
-        sqlBuilder.append(SP).append(LP);
-
-        sqlBuilder.append(LP);
-        TranslatorUtils.appendDataTypesSubselect(tableMapper, sqlBuilder,
-                aliases.get(tableMapper.getValuesTable()).getSubTableAlias());
-        sqlBuilder.append(RP).append(SP).append(IN).append(SP).append(LP);
-        sqlBuilder.append(SQ).append(DataTypeCode.INTEGER).append(SQ).append(COMMA).append(SP)
-                .append(SQ).append(DataTypeCode.REAL).append(SQ);
-        sqlBuilder.append(RP);
-        sqlBuilder.append(RP);
-
-        if (value != null)
-        {
-            sqlBuilder.append(SP).append(THEN).append(SP);
-            sqlBuilder.append(aliases.get(tableMapper.getValuesTable()).getSubTableAlias())
-                    .append(PERIOD).append(ColumnNames.VALUE_COLUMN).append(DOUBLE_COLON)
-                    .append(PSQLTypes.NUMERIC).append(SP);
-=======
 
         sqlBuilder.append(SP).append(aliases.get(TableNames.DATA_TYPES_TABLE).getSubTableAlias())
                 .append(PERIOD).append(ColumnNames.CODE_COLUMN).append(SP).append(IN).append(SP).append(LP)
@@ -197,7 +160,6 @@
             sqlBuilder.append(SP).append(AND).append(SP).append(SAFE_DOUBLE).append(LP)
                     .append(aliases.get(tableMapper.getValuesTable()).getSubTableAlias())
                     .append(PERIOD).append(ColumnNames.VALUE_COLUMN).append(RP).append(SP);
->>>>>>> a91e7e9b
             TranslatorUtils.appendNumberComparatorOp(value, sqlBuilder);
             args.add(value.getValue());
         }
