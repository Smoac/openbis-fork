/*
 * Copyright 2016 ETH Zuerich, CISD
 *
 * Licensed under the Apache License, Version 2.0 (the "License");
 * you may not use this file except in compliance with the License.
 * You may obtain a copy of the License at
 *
 *      http://www.apache.org/licenses/LICENSE-2.0
 *
 * Unless required by applicable law or agreed to in writing, software
 * distributed under the License is distributed on an "AS IS" BASIS,
 * WITHOUT WARRANTIES OR CONDITIONS OF ANY KIND, either express or implied.
 * See the License for the specific language governing permissions and
 * limitations under the License.
 */

package ch.ethz.sis.openbis.generic.server.asapi.v3.executor.common.search;

import java.util.*;
import java.util.stream.Collectors;

import ch.ethz.sis.openbis.generic.asapi.v3.dto.common.fetchoptions.*;
import ch.ethz.sis.openbis.generic.server.asapi.v3.search.auth.AuthorisationInformation;
<<<<<<< HEAD
import ch.ethz.sis.openbis.generic.server.asapi.v3.search.planner.ILocalSearchManager;
=======
import ch.ethz.sis.openbis.generic.server.asapi.v3.search.planner.ISearchManager;
import ch.systemsx.cisd.openbis.generic.shared.authorization.AuthorizationConfig;
import ch.systemsx.cisd.openbis.generic.shared.basic.dto.RoleWithHierarchy;
>>>>>>> 51610ba3
import ch.systemsx.cisd.openbis.generic.shared.dto.PersonPE;
import ch.systemsx.cisd.openbis.generic.shared.dto.RoleAssignmentPE;
import org.apache.log4j.Logger;
import org.springframework.beans.factory.annotation.Autowired;

import ch.ethz.sis.openbis.generic.asapi.v3.dto.common.search.AbstractSearchCriteria;
import ch.ethz.sis.openbis.generic.asapi.v3.dto.common.search.SearchObjectsOperation;
import ch.ethz.sis.openbis.generic.asapi.v3.dto.common.search.SearchObjectsOperationResult;
import ch.ethz.sis.openbis.generic.asapi.v3.dto.common.search.SearchResult;
import ch.ethz.sis.openbis.generic.server.asapi.v3.cache.ISearchCache;
import ch.ethz.sis.openbis.generic.server.asapi.v3.cache.SearchCacheCleanupListener;
import ch.ethz.sis.openbis.generic.server.asapi.v3.cache.SearchCacheEntry;
import ch.ethz.sis.openbis.generic.server.asapi.v3.cache.SearchCacheKey;
import ch.ethz.sis.openbis.generic.server.asapi.v3.executor.IOperationContext;
import ch.ethz.sis.openbis.generic.server.asapi.v3.executor.common.OperationExecutor;
import ch.ethz.sis.openbis.generic.server.asapi.v3.helper.sort.SortAndPage;
import ch.ethz.sis.openbis.generic.server.asapi.v3.translator.TranslationContext;
import ch.systemsx.cisd.common.logging.LogCategory;
import ch.systemsx.cisd.common.logging.LogFactory;

import static ch.systemsx.cisd.openbis.generic.shared.dto.ColumnNames.ID_COLUMN;

/**
 * @author pkupczyk
 */
public abstract class AbstractSearchObjectsOperationExecutor<OBJECT, OBJECT_PE, CRITERIA extends AbstractSearchCriteria, FETCH_OPTIONS extends FetchOptions<OBJECT>>
        extends OperationExecutor<SearchObjectsOperation<CRITERIA, FETCH_OPTIONS>, SearchObjectsOperationResult<OBJECT>>
        implements ISearchObjectsOperationExecutor
{

    private static final String[] SORTS_TO_IGNORE = new String[] { EntityWithPropertiesSortOptions.FETCHED_FIELDS_SCORE };

    private final Logger operationLog = LogFactory.getLogger(LogCategory.OPERATION, getClass());

    @Autowired
    protected ISearchCache<CRITERIA, FETCH_OPTIONS, OBJECT> cache;

    @Autowired
    private AuthorizationConfig authorizationConfig;

    protected abstract List<OBJECT_PE> doSearch(IOperationContext context, CRITERIA criteria, FETCH_OPTIONS fetchOptions);

    protected abstract Map<OBJECT_PE, OBJECT> doTranslate(TranslationContext translationContext, Collection<OBJECT_PE> ids, FETCH_OPTIONS fetchOptions);

    protected abstract SearchObjectsOperationResult<OBJECT> getOperationResult(SearchResult<OBJECT> searchResult);

    protected abstract ILocalSearchManager<CRITERIA, OBJECT, OBJECT_PE> getSearchManager();

    @Override
    protected SearchObjectsOperationResult<OBJECT> doExecute(IOperationContext context, SearchObjectsOperation<CRITERIA, FETCH_OPTIONS> operation)
    {
        CRITERIA criteria = operation.getCriteria();
        FETCH_OPTIONS fetchOptions = operation.getFetchOptions();

        if (criteria == null)
        {
            throw new IllegalArgumentException("Criteria cannot be null.");
        }
        if (fetchOptions == null)
        {
            throw new IllegalArgumentException("Fetch options cannot be null.");
        }

        Collection<OBJECT> allResults = searchAndTranslate(context, criteria, fetchOptions);
        List<OBJECT> sortedAndPaged = sortAndPage(context, allResults, criteria, fetchOptions);

        SearchResult<OBJECT> searchResult = new SearchResult<OBJECT>(sortedAndPaged, allResults.size());
        return getOperationResult(searchResult);
    }

    private Collection<OBJECT> searchAndTranslate(IOperationContext context, CRITERIA criteria, FETCH_OPTIONS fetchOptions)
    {
        CacheMode cacheMode = fetchOptions.getCacheMode();
        operationLog.info("Cache mode: " + cacheMode);

        if (CacheMode.NO_CACHE.equals(cacheMode))
        {
            return doSearchAndTranslate(context, criteria, fetchOptions);
        } else if (CacheMode.CACHE.equals(cacheMode) || CacheMode.RELOAD_AND_CACHE.equals(cacheMode))
        {
            SearchCacheEntry<OBJECT> entry = getCacheEntry(context, criteria, fetchOptions);
            populateCacheEntry(context, criteria, fetchOptions, entry);
            return entry.getObjects();
        } else
        {
            throw new IllegalArgumentException("Unsupported cache mode: " + cacheMode);
        }
    }

    protected Collection<OBJECT> doSearchAndTranslate(IOperationContext context, CRITERIA criteria, FETCH_OPTIONS fetchOptions)
    {
        operationLog.info("Searching...");

        List<OBJECT_PE> ids = doSearch(context, criteria, fetchOptions);

        operationLog.info("Found " + ids.size() + " object id(s).");

        TranslationContext translationContext = new TranslationContext(context.getSession());
        Map<OBJECT_PE, OBJECT> idToObjectMap = doTranslate(translationContext, ids, fetchOptions);
        Collection<OBJECT> objects = idToObjectMap.values();

        operationLog.info("Translated " + objects.size() + " object(s).");

        return objects;
    }

    private List<OBJECT> sortAndPage(IOperationContext context, Collection<OBJECT> results,  CRITERIA criteria, FETCH_OPTIONS fetchOptions)
    {
        if (results == null || results.isEmpty())
        {
            return Collections.emptyList();
        }

        SortAndPage sap = new SortAndPage();
        Collection<OBJECT> objects = sap.sortAndPage(results, criteria, fetchOptions);

        operationLog.info("Return " + objects.size() + " object(s) after sorting and paging.");

        return new ArrayList<OBJECT>(objects);
    }

    private SearchCacheEntry<OBJECT> getCacheEntry(IOperationContext context, CRITERIA criteria, FETCH_OPTIONS fetchOptions)
    {
        SearchCacheKey<CRITERIA, FETCH_OPTIONS> key =
                new SearchCacheKey<CRITERIA, FETCH_OPTIONS>(context.getSession().getSessionToken(), criteria, fetchOptions);
        SearchCacheEntry<OBJECT> entry = null;

        if (operationLog.isDebugEnabled())
        {
            operationLog.debug("Will try to lock on session " + context.getSession().hashCode());
        }

        synchronized (context.getSession())
        {
            if (operationLog.isDebugEnabled())
            {
                operationLog.debug("Locked on session " + context.getSession().hashCode());
            }

            if (CacheMode.RELOAD_AND_CACHE.equals(fetchOptions.getCacheMode()))
            {
                cache.remove(key);
            }

            entry = cache.get(key);

            if (entry == null)
            {
                entry = new SearchCacheEntry<OBJECT>();
                cache.put(key, entry);
                context.getSession().addCleanupListener(new SearchCacheCleanupListener<CRITERIA, FETCH_OPTIONS>(cache, key));
            }

            if (operationLog.isDebugEnabled())
            {
                operationLog.debug("Released lock on session " + context.getSession().hashCode());
            }
        }

        return entry;
    }

    private void populateCacheEntry(IOperationContext context, CRITERIA criteria, FETCH_OPTIONS fetchOptions, SearchCacheEntry<OBJECT> entry)
    {
        if (operationLog.isDebugEnabled())
        {
            operationLog.debug("Will try to lock on cache entry " + entry.hashCode());
        }

        synchronized (entry)
        {
            if (operationLog.isDebugEnabled())
            {
                operationLog.debug("Locked on cache entry " + entry.hashCode());
            }

            if (entry.getObjects() == null)
            {
                entry.setObjects(doSearchAndTranslate(context, criteria, fetchOptions));
                SearchCacheKey<CRITERIA, FETCH_OPTIONS> key =
                        new SearchCacheKey<CRITERIA, FETCH_OPTIONS>(context.getSession().getSessionToken(), criteria, fetchOptions);
                // put the entry to the cache again to trigger the size recalculation
                cache.put(key, entry);
            } else
            {
                operationLog.info("Found cache entry " + entry.hashCode() + " that contains search result with " + entry.getObjects().size()
                        + " object(s).");
            }

            if (operationLog.isDebugEnabled())
            {
                operationLog.debug("Released lock on cache entry " + entry.hashCode());
            }
        }
    }

    protected SearchObjectsOperationResult<OBJECT> executeDirectSQLSearch(final IOperationContext context,
            final SearchObjectsOperation<CRITERIA, FETCH_OPTIONS> operation)
    {
        final CRITERIA criteria = operation.getCriteria();
        final FETCH_OPTIONS fetchOptions = operation.getFetchOptions();

        if (criteria == null)
        {
            throw new IllegalArgumentException("Criteria cannot be null.");
        }
        if (fetchOptions == null)
        {
            throw new IllegalArgumentException("Fetch options cannot be null.");
        }

        final PersonPE personPE = context.getSession().tryGetPerson();
<<<<<<< HEAD
        final Set<Long> spaceIds = personPE.getAllPersonRoles().stream().filter((roleAssignmentPE) -> roleAssignmentPE.getSpace() != null)
                .map((roleAssignmentPE) -> roleAssignmentPE.getSpace().getId()).collect(Collectors.toSet());
        final Set<Long> projectIds = personPE.getAllPersonRoles().stream().filter((roleAssignmentPE) -> roleAssignmentPE.getProject() != null)
                .map((roleAssignmentPE) -> roleAssignmentPE.getProject().getId()).collect(Collectors.toSet());
        final AuthorisationInformation authorisationInformation = new AuthorisationInformation(!personPE.getRoleAssignments().isEmpty(),
                spaceIds, projectIds);
=======

        final AuthorisationInformation authorisationInformation = AuthorisationInformation.getInstance(personPE, authorizationConfig);
>>>>>>> 51610ba3

        final Long userId = personPE.getId();
        final TranslationContext translationContext = new TranslationContext(context.getSession());

<<<<<<< HEAD
        // There results from the manager should already be filtered.
        final Set<Long> allResultsIds = getSearchManager().searchForIDs(userId, authorisationInformation, criteria, null, ID_COLUMN);
        final List<Long> sortedAndPagedResultIds = sortAndPage(allResultsIds, fetchOptions);
        final List<OBJECT_PE> sortedAndPagedResultPEs = getSearchManager().map(sortedAndPagedResultIds);
        final Map<OBJECT_PE, OBJECT> sortedAndPagedResultV3DTOs = doTranslate(translationContext, sortedAndPagedResultPEs, fetchOptions);
=======
        final Set<Long> allResultsIds = getSearchManager().searchForIDs(userId, authorisationInformation, criteria, fetchOptions.getSortBy(), null,
                ID_COLUMN);
        final Collection<Long> pagedResultIds = sortAndPage(allResultsIds, fetchOptions);
        
        final Collection<OBJECT_PE> pagedResultPEs = getSearchManager().translate(pagedResultIds);
        // TODO: doTranslate() should only filter nested objects of the results (parents, children, components...).
        final Map<OBJECT_PE, OBJECT> pagedResultV3DTOs = doTranslate(translationContext, pagedResultPEs, fetchOptions);

        assert pagedResultPEs.size() == pagedResultV3DTOs.size() : "The number of results after translation should not change. [pagedResultPEs.size()="
                + pagedResultPEs.size() + ", pagedResultV3DTOs.size()=" + pagedResultV3DTOs.size() + "]";
>>>>>>> 51610ba3

        // Reordering of pagedResultV3DTOs is needed because translation mixes the order
        final List<OBJECT> objectResults = pagedResultPEs.stream().map(pagedResultV3DTOs::get)
                .collect(Collectors.toList());

        // Sorting and paging parents and children in a "conventional" way.
        new SortAndPage().nest(objectResults, criteria, fetchOptions);

        final SearchResult<OBJECT> searchResult = new SearchResult<>(objectResults, allResultsIds.size());
        return getOperationResult(searchResult);
    }

<<<<<<< HEAD
    protected List<OBJECT> getSortedFinalResults(final CRITERIA criteria, final FETCH_OPTIONS fetchOptions, final List<OBJECT> finalResults)
=======
    private Collection<Long> sortAndPage(final Set<Long> ids, final FETCH_OPTIONS fetchOptions)
>>>>>>> 51610ba3
    {
        SortOptions<OBJECT> sortOptions = fetchOptions.getSortBy();

<<<<<<< HEAD
    private List<Long> sortAndPage(final Set<Long> ids, final FetchOptions<OBJECT> fo)
    {
        //
=======
>>>>>>> 51610ba3
        // Filter out sorts to ignore
        if (sortOptions != null) {
            List<Sorting> sortingToRemove = new ArrayList<>();
            for (Sorting sorting : sortOptions.getSortings()) {
                for (String sortToIgnore : SORTS_TO_IGNORE) {
                    if (sorting.getField().equals(sortToIgnore)) {
                        sortingToRemove.add(sorting);
                    }
                }
            }

            for (Sorting sorting : sortingToRemove) {
                sortOptions.getSortings().remove(sorting);
                operationLog.warn("[SQL Query Engine - backwards compatibility warning - stop using this feature] SORTING ORDER IGNORED!: " + sorting.getField());
            }

            if (sortOptions.getSortings().isEmpty()) {
                sortOptions = null;
            }
        }

        final List<Long> toPage = (sortOptions != null) ? getSearchManager().sortIDs(ids, sortOptions) : new ArrayList<>(ids);
        final Integer fromRecord = fetchOptions.getFrom();
        final Integer recordsCount = fetchOptions.getCount();
        final boolean hasPaging = fromRecord != null && recordsCount != null;
        return hasPaging ? toPage.subList(fromRecord, Math.min(fromRecord + recordsCount, toPage.size())) : toPage;
    }

}<|MERGE_RESOLUTION|>--- conflicted
+++ resolved
@@ -21,13 +21,9 @@
 
 import ch.ethz.sis.openbis.generic.asapi.v3.dto.common.fetchoptions.*;
 import ch.ethz.sis.openbis.generic.server.asapi.v3.search.auth.AuthorisationInformation;
-<<<<<<< HEAD
 import ch.ethz.sis.openbis.generic.server.asapi.v3.search.planner.ILocalSearchManager;
-=======
-import ch.ethz.sis.openbis.generic.server.asapi.v3.search.planner.ISearchManager;
 import ch.systemsx.cisd.openbis.generic.shared.authorization.AuthorizationConfig;
 import ch.systemsx.cisd.openbis.generic.shared.basic.dto.RoleWithHierarchy;
->>>>>>> 51610ba3
 import ch.systemsx.cisd.openbis.generic.shared.dto.PersonPE;
 import ch.systemsx.cisd.openbis.generic.shared.dto.RoleAssignmentPE;
 import org.apache.log4j.Logger;
@@ -240,39 +236,22 @@
         }
 
         final PersonPE personPE = context.getSession().tryGetPerson();
-<<<<<<< HEAD
-        final Set<Long> spaceIds = personPE.getAllPersonRoles().stream().filter((roleAssignmentPE) -> roleAssignmentPE.getSpace() != null)
-                .map((roleAssignmentPE) -> roleAssignmentPE.getSpace().getId()).collect(Collectors.toSet());
-        final Set<Long> projectIds = personPE.getAllPersonRoles().stream().filter((roleAssignmentPE) -> roleAssignmentPE.getProject() != null)
-                .map((roleAssignmentPE) -> roleAssignmentPE.getProject().getId()).collect(Collectors.toSet());
-        final AuthorisationInformation authorisationInformation = new AuthorisationInformation(!personPE.getRoleAssignments().isEmpty(),
-                spaceIds, projectIds);
-=======
 
         final AuthorisationInformation authorisationInformation = AuthorisationInformation.getInstance(personPE, authorizationConfig);
->>>>>>> 51610ba3
 
         final Long userId = personPE.getId();
         final TranslationContext translationContext = new TranslationContext(context.getSession());
 
-<<<<<<< HEAD
-        // There results from the manager should already be filtered.
-        final Set<Long> allResultsIds = getSearchManager().searchForIDs(userId, authorisationInformation, criteria, null, ID_COLUMN);
-        final List<Long> sortedAndPagedResultIds = sortAndPage(allResultsIds, fetchOptions);
-        final List<OBJECT_PE> sortedAndPagedResultPEs = getSearchManager().map(sortedAndPagedResultIds);
-        final Map<OBJECT_PE, OBJECT> sortedAndPagedResultV3DTOs = doTranslate(translationContext, sortedAndPagedResultPEs, fetchOptions);
-=======
         final Set<Long> allResultsIds = getSearchManager().searchForIDs(userId, authorisationInformation, criteria, fetchOptions.getSortBy(), null,
                 ID_COLUMN);
         final Collection<Long> pagedResultIds = sortAndPage(allResultsIds, fetchOptions);
-        
+
         final Collection<OBJECT_PE> pagedResultPEs = getSearchManager().translate(pagedResultIds);
         // TODO: doTranslate() should only filter nested objects of the results (parents, children, components...).
         final Map<OBJECT_PE, OBJECT> pagedResultV3DTOs = doTranslate(translationContext, pagedResultPEs, fetchOptions);
 
         assert pagedResultPEs.size() == pagedResultV3DTOs.size() : "The number of results after translation should not change. [pagedResultPEs.size()="
                 + pagedResultPEs.size() + ", pagedResultV3DTOs.size()=" + pagedResultV3DTOs.size() + "]";
->>>>>>> 51610ba3
 
         // Reordering of pagedResultV3DTOs is needed because translation mixes the order
         final List<OBJECT> objectResults = pagedResultPEs.stream().map(pagedResultV3DTOs::get)
@@ -285,20 +264,9 @@
         return getOperationResult(searchResult);
     }
 
-<<<<<<< HEAD
-    protected List<OBJECT> getSortedFinalResults(final CRITERIA criteria, final FETCH_OPTIONS fetchOptions, final List<OBJECT> finalResults)
-=======
-    private Collection<Long> sortAndPage(final Set<Long> ids, final FETCH_OPTIONS fetchOptions)
->>>>>>> 51610ba3
-    {
-        SortOptions<OBJECT> sortOptions = fetchOptions.getSortBy();
-
-<<<<<<< HEAD
-    private List<Long> sortAndPage(final Set<Long> ids, final FetchOptions<OBJECT> fo)
+    private Collection<Long> sortAndPage(final Set<Long> ids, final FETCH_OPTIONS fo)
     {
         //
-=======
->>>>>>> 51610ba3
         // Filter out sorts to ignore
         if (sortOptions != null) {
             List<Sorting> sortingToRemove = new ArrayList<>();
