
!["openBIS"](./docs/readme/openbis-logo.png "openBIS")

# Software Requirements

<<<<<<< HEAD
- JDK11 or JDK17
=======
- JDK 17
- Postgres 15

# Building openBIS
>>>>>>> f0beafe1

## Step By Step:

```
git clone https://sissource.ethz.ch/sispub/openbis.git
cd app-openbis-installer/
./gradlew clean
./gradlew build -x test "-Dorg.gradle.jvmargs=--add-opens=java.base/java.text=ALL-UNNAMED --add-opens=java.desktop/java.awt.font=ALL-UNNAMED"
```

## Where the build is found?

```
./app-openbis-installer/targets/gradle/distributions/openBIS-installation-standard-technologies-SNAPSHOT-rXXXXXXXXXX.tar.gz
```

## Why we disable tests to make the build?

They increase the time to obtain a build plus some tests could have additional environment
requirements.

## Why the core UI made using GWT is not build anymore?

The core UI is deprecated for removal on next mayor release and requires JDK8.

For now it can be build following the next commands and only with JDK8:

```
git clone https://sissource.ethz.ch/sispub/openbis.git
cd core-plugin-openbis/
./gradlew clean
./gradlew buildCoreUIPackageUsingJDK8 -x test
```

## How to compile the V3 JS bundle used by the new Admin UI in production?

```
git clone https://sissource.ethz.ch/sispub/openbis.git
cd core-plugin-openbis/
./gradlew clean
./gradlew bundleOpenbisStaticResources -x test
```

The output can be found at:
server-application-server/source/java/ch/systemsx/cisd/openbis/public/resources/api/v3

config.bundle.js
config.bundle.min.js
openbis.bundle.js
openbis.bundle.min.js

# Development of openBIS

## Requirements

- IntelliJ IDEA CE

## Step By Step:

```
File -> New -> Project From Existing Sources
Select the build folder to load the gradle model
After the model is loaded execute the tasks:

openBISDevelopmentEnvironmentASPrepare
openBISDevelopmentEnvironmentASStart
openBISDevelopmentEnvironmentDSSStart
```

## Typical Errors

# IntelliJ can't find package com.sun.*, but I can compile the project using the command line!

Turn off "File | Settings | Build, Execution, Deployment | Compiler | Java Compiler | Use --release
option for cross-compilation".

# IntelliJ can't find a particular method:

Code compatiblity 1.8 is set by default to work well with our javadoc tools but it can be set to 17 on IntelliJ. See image below.

!["IntelliJ Configuration 1"](./docs/readme/intellij-config-1.png "IntelliJ Configuration 1")

# Test seem to run through Gradle and fail:

They need to be set to run using IntelliJ.

!["IntelliJ Configuration 2"](./docs/readme/intellij-config-2.png "IntelliJ Configuration 2")

# Test seem to run through intelliJ but throw a package not open error:

The project does not uses modules yet. Add '--add-opens' statements manually when launching the tests as shown below.

!["IntelliJ Configuration 3"](./docs/readme/intellij-config-3.png "IntelliJ Configuration 3")

## Development of NG UI

1. Generate openBIS JS bundle by running in command line
    1. cd /<OPENBIS_PROJECT_ROOT>/core-plugin-openbis
    2. ./gradlew :bundleOpenbisStaticResources
2. Start openBIS in your chosen IDE (NG UI assumes it will run
   at: http://localhost:8888/openbis-test/):
    1. run openBISDevelopmentEnvironmentASPrepare gradle task
    2. run openBISDevelopmentEnvironmentASStart gradle task
3. In command line do:
    1. cd /<OPENBIS_PROJECT_ROOT>/ui-admin
    2. npm install
    3. npm run dev
4. Open in your chosen browser a url, by default: http://localhost:8124/ng-ui-path

## Setting up IntelliJ Idea

1. Under "IntelliJ IDEA" -> "Preferences" -> "Languages and Frameworks" -> Javascript, set the
   language version to ECMAScript 6.<|MERGE_RESOLUTION|>--- conflicted
+++ resolved
@@ -3,14 +3,10 @@
 
 # Software Requirements
 
-<<<<<<< HEAD
-- JDK11 or JDK17
-=======
 - JDK 17
 - Postgres 15
 
 # Building openBIS
->>>>>>> f0beafe1
 
 ## Step By Step:
 
@@ -75,9 +71,9 @@
 Select the build folder to load the gradle model
 After the model is loaded execute the tasks:
 
-openBISDevelopmentEnvironmentASPrepare
-openBISDevelopmentEnvironmentASStart
-openBISDevelopmentEnvironmentDSSStart
+openBISDevelopementEnvironmentASPrepare
+openBISDevelopementEnvironmentASStart
+openBISDevelopementEnvironmentDSSStart
 ```
 
 ## Typical Errors
@@ -112,8 +108,8 @@
     2. ./gradlew :bundleOpenbisStaticResources
 2. Start openBIS in your chosen IDE (NG UI assumes it will run
    at: http://localhost:8888/openbis-test/):
-    1. run openBISDevelopmentEnvironmentASPrepare gradle task
-    2. run openBISDevelopmentEnvironmentASStart gradle task
+    1. run openBISDevelopementEnvironmentASPrepare gradle task
+    2. run openBISDevelopementEnvironmentASStart gradle task
 3. In command line do:
     1. cd /<OPENBIS_PROJECT_ROOT>/ui-admin
     2. npm install
