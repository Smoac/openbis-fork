# Welcome to pyBIS!
<<<<<<< HEAD
pyBIS is a Python module for interacting with openBIS, designed to be used in Jupyter. It offers a sort of IDE for openBIS, supporting TAB completition and input checks, making the life of a researcher hopefully easier.


# SYNOPSIS

## connecting to OpenBIS
```
from pybis import Openbis
o = Openbis('https://example.com:8443', verify_certificates=False)
o.login('username', 'password', save_token=True)   # saves the session token in ~/.pybis/example.com.token
o.token
o.is_session_active()
o.get_datastores()
o.logout()
```

## Masterdata
```python
o.get_experiment_types()
o.get_sample_types()
o.get_sample_type('YEAST')
o.get_material_types()
o.get_dataset_types()
o.get_dataset_types()[0]
o.get_dataset_type('RAW_DATA')
o.get_terms()
o.get_terms('MATING_TYPE')
o.get_tags()
```


## Spaces
```
space = o.new_space(code='space_name', description='')
space.save()
space.delete('reason for deletion')
o.get_spaces()
o.get_space('MY_SPACE')
```

## Projects
```
project = o.new_project(
    space=space, 
    code='project_name',
    description='some project description'
)
project = space.new_project( code='project_code', description='project description')
project.save()

o.get_projects()
o.get_projects(space='MY_SPACE')
space.get_projects()

project.get_experiments()
project.get_attachments()
p.add_attachment(fileName='testfile', description= 'another file', title= 'one more attachment')
project.download_attachments()
```

## Samples
Samples are nowadays called **Objects** in openBIS. pyBIS is not yet thoroughly supporting this term in all methods where «sample» occurs.
```
sample = o.new_sample(
    type='YEAST', 
    space='MY_SPACE', 
    parents=[parent_sample, '/MY_SPACE/YEA66'], 
    children=[child_sample]
)
sample = space.new_sample( type='YEAST' )
sample.save()

sample = o.get_sample('/MY_SPACE/MY_SAMPLE_CODE')
sample = o.get_sample('20170518112808649-52')

sample.space
sample.code
sample.permId
sample.identifier
sample.type  # once the sample type is defined, you cannot modify it
sample.space
sample.space = 'MY_OTHER_SPACE'
sample.experiment    # a sample can belong to one experiment only
sample.experiment = 'MY_SPACE/MY_PROJECT/MY_EXPERIMENT'
sample.tags
sample.tags = ['guten_tag', 'zahl_tag' ]
sample.get_parents()
sample.parents = ['/MY_SPACE/PARENT_SAMPLE_NAME']
sample.add_parents('/MY_SPACE/PARENT_SAMPLE_NAME')
sample.del_parents('/MY_SPACE/PARENT_SAMPLE_NAME')

sample.get_childeren()
sample.children = ['/MY_SPACE/CHILD_SAMPLE_NAME']
sample.add_children('/MY_SPACE/CHILD_SAMPLE_NAME')
sample.del_children('/MY_SPACE/CHILD_SAMPLE_NAME')
sample.get_childeren()

sample.props
sample.p                              # same thing as .props
sample.p.my_property = "some value"   # set the value of a property (value is checked)
sample.p + TAB                        # in IPython or Jupyter: show list of available properties
sample.p.my_property_ + TAB           # in IPython or Jupyter: show datatype or controlled vocabulary

sample.get_attachments()
sample.download_attachments()
sample.add_attachment('testfile.xls')

samples = o.get_samples(
    space='MY_SPACE',
    type='YEAST'
    tags=['*']                        # tags must be present
    NAME = 'some name'                # properties are always uppercase to distinguish them from attributes
    props=['NAME', 'MATING_TYPE','SHOW_IN_PROJECT_OVERVIEW'] # show these properties in the results
)
samples.df                            # returns a pandas dataframe object
samples.get_datasets(type='ANALYZED_DATA')
```
Note: Project samples are not implemented yet.

=======
>>>>>>> d24c3646

pyBIS is a Python module for interacting with openBIS, designed to be used in Jupyter. It offers a sort of IDE for openBIS, supporting TAB completition and input checks, making the life of a researcher hopefully easier.

[PyBIS Documentation](src/python/PyBis/README.md)


# Requirements and organization

### Dependencies and Requirements
- pyBIS relies the openBIS API v3; openBIS version 16.05.2 or newer 
- pyBIS uses Python 3.3 and pandas


### Installation

- locate the `jupyter-api` folder found in `pybis/src/coreplugins`
- copy this folder to `openbis/servers/core-plugins` in your openBIS installation
- register the plugin by editing `openbis/servers/core-plugins/core-plugins.properties` :
- `enabled-modules = jupyter-api` (separate multiple plugins with comma)
- restart your DSS to activate the plugin


### Project Organization
This project is devided in several parts:

- src/python/**PyBis** Python module which holds all the method to interact with OpenBIS
- src/python/**OBis** a command-line tool to register large datasets in OpenBIS without actually copying the data. Uses git annex for version control and OpenBIS linkedDataSet objects to register the metadata.
- src/python/**JupyterBis** a JupyterHub authenticator module which uses pyBIS for authenticating against openBIS, validating and storing the session token
- src/core-plugins/**jupyter-api**, an ingestion plug-in for openBIS, allowing people to upload new datasets
- src/vagrant/**jupyter-bis/Vagrantfile** to set up JupyterHub on a virtual machine (CentOS 7), which uses the JupyterBis authenticator module
- src/vagrant/**obis/Vagrantfile** to set up a complete OpenBIS instance on a virtual machine (CentOS 7)<|MERGE_RESOLUTION|>--- conflicted
+++ resolved
@@ -1,126 +1,4 @@
 # Welcome to pyBIS!
-<<<<<<< HEAD
-pyBIS is a Python module for interacting with openBIS, designed to be used in Jupyter. It offers a sort of IDE for openBIS, supporting TAB completition and input checks, making the life of a researcher hopefully easier.
-
-
-# SYNOPSIS
-
-## connecting to OpenBIS
-```
-from pybis import Openbis
-o = Openbis('https://example.com:8443', verify_certificates=False)
-o.login('username', 'password', save_token=True)   # saves the session token in ~/.pybis/example.com.token
-o.token
-o.is_session_active()
-o.get_datastores()
-o.logout()
-```
-
-## Masterdata
-```python
-o.get_experiment_types()
-o.get_sample_types()
-o.get_sample_type('YEAST')
-o.get_material_types()
-o.get_dataset_types()
-o.get_dataset_types()[0]
-o.get_dataset_type('RAW_DATA')
-o.get_terms()
-o.get_terms('MATING_TYPE')
-o.get_tags()
-```
-
-
-## Spaces
-```
-space = o.new_space(code='space_name', description='')
-space.save()
-space.delete('reason for deletion')
-o.get_spaces()
-o.get_space('MY_SPACE')
-```
-
-## Projects
-```
-project = o.new_project(
-    space=space, 
-    code='project_name',
-    description='some project description'
-)
-project = space.new_project( code='project_code', description='project description')
-project.save()
-
-o.get_projects()
-o.get_projects(space='MY_SPACE')
-space.get_projects()
-
-project.get_experiments()
-project.get_attachments()
-p.add_attachment(fileName='testfile', description= 'another file', title= 'one more attachment')
-project.download_attachments()
-```
-
-## Samples
-Samples are nowadays called **Objects** in openBIS. pyBIS is not yet thoroughly supporting this term in all methods where «sample» occurs.
-```
-sample = o.new_sample(
-    type='YEAST', 
-    space='MY_SPACE', 
-    parents=[parent_sample, '/MY_SPACE/YEA66'], 
-    children=[child_sample]
-)
-sample = space.new_sample( type='YEAST' )
-sample.save()
-
-sample = o.get_sample('/MY_SPACE/MY_SAMPLE_CODE')
-sample = o.get_sample('20170518112808649-52')
-
-sample.space
-sample.code
-sample.permId
-sample.identifier
-sample.type  # once the sample type is defined, you cannot modify it
-sample.space
-sample.space = 'MY_OTHER_SPACE'
-sample.experiment    # a sample can belong to one experiment only
-sample.experiment = 'MY_SPACE/MY_PROJECT/MY_EXPERIMENT'
-sample.tags
-sample.tags = ['guten_tag', 'zahl_tag' ]
-sample.get_parents()
-sample.parents = ['/MY_SPACE/PARENT_SAMPLE_NAME']
-sample.add_parents('/MY_SPACE/PARENT_SAMPLE_NAME')
-sample.del_parents('/MY_SPACE/PARENT_SAMPLE_NAME')
-
-sample.get_childeren()
-sample.children = ['/MY_SPACE/CHILD_SAMPLE_NAME']
-sample.add_children('/MY_SPACE/CHILD_SAMPLE_NAME')
-sample.del_children('/MY_SPACE/CHILD_SAMPLE_NAME')
-sample.get_childeren()
-
-sample.props
-sample.p                              # same thing as .props
-sample.p.my_property = "some value"   # set the value of a property (value is checked)
-sample.p + TAB                        # in IPython or Jupyter: show list of available properties
-sample.p.my_property_ + TAB           # in IPython or Jupyter: show datatype or controlled vocabulary
-
-sample.get_attachments()
-sample.download_attachments()
-sample.add_attachment('testfile.xls')
-
-samples = o.get_samples(
-    space='MY_SPACE',
-    type='YEAST'
-    tags=['*']                        # tags must be present
-    NAME = 'some name'                # properties are always uppercase to distinguish them from attributes
-    props=['NAME', 'MATING_TYPE','SHOW_IN_PROJECT_OVERVIEW'] # show these properties in the results
-)
-samples.df                            # returns a pandas dataframe object
-samples.get_datasets(type='ANALYZED_DATA')
-```
-Note: Project samples are not implemented yet.
-
-=======
->>>>>>> d24c3646
 
 pyBIS is a Python module for interacting with openBIS, designed to be used in Jupyter. It offers a sort of IDE for openBIS, supporting TAB completition and input checks, making the life of a researcher hopefully easier.
 
