--- conflicted
+++ resolved
@@ -905,16 +905,11 @@
 
 			var fCheck = function(facade, samples) {
 				identifiers = c.extractIdentifiers(samples);
-<<<<<<< HEAD
 				var identifiersString = identifiers.toString();
 				c.assertTrue(identifiersString.indexOf("/PLATONIC/SCREENING-EXAMPLES/PLATE-1:A1") >= 0);
 				c.assertTrue(identifiersString.indexOf("/PLATONIC/SCREENING-EXAMPLES/PLATE-2:A1") >= 0);
 				c.assertTrue(identifiersString.indexOf("/TEST/TEST-PROJECT/PLATE-1A:A1") >= 0);
 				c.assertTrue(identifiersString.indexOf("/TEST/TEST-PROJECT/PLATE-2:A1") >= 0);
-=======
-				c.assertEqual(identifiers.length, 4);
-				c.assertEqual(identifiers.toString(), "/PLATONIC/SCREENING-EXAMPLES/PLATE-1:A1,/PLATONIC/SCREENING-EXAMPLES/PLATE-2:A1,/TEST/TEST-PROJECT/PLATE-1A:A1,/TEST/TEST-PROJECT/PLATE-2:A1");
->>>>>>> a86e1c1f
 			}
 
 			testSearch(c, fSearch, fCheck);
@@ -1864,11 +1859,7 @@
 								prepopulatedSamplesCount++;
 							}
 							c.assertTrue(result.getObjectIdentifier().getIdentifier() === "/PLATONIC/SCREENING-EXAMPLES/PLATE-1" ||
-<<<<<<< HEAD
 								result.getObjectIdentifier().getIdentifier().startsWith("/TEST/TEST-PROJECT/V3_SAMPLE_"),
-=======
-								result.getObjectIdentifier().getIdentifier().startsWith("/TEST/V3_SAMPLE_"),
->>>>>>> a86e1c1f
 								"ObjectIdentifier");
 							c.assertTrue(match === "Perm ID: " + samplePermId ||
 								match === "Property 'Test Property Type': 20130412140147735-20",
