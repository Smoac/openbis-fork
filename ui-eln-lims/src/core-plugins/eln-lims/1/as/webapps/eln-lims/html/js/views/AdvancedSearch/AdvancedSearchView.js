--- conflicted
+++ resolved
@@ -821,11 +821,7 @@
 				         { value : "ATTR.STATUS", label : "Archiving status [ATTR.STATUS]" },
 				         { value : "ATTR.PRESENT_IN_ARCHIVE", label : "Present in archive [ATTR.PRESENT_IN_ARCHIVE]" },
 				         { value : "ATTR.STORAGE_CONFIRMATION", label : "Storage confirmation [ATTR.STORAGE_CONFIRMATION]" },
-<<<<<<< HEAD
-				         { value : "ATTR.SIZE", label : "Size [ATTR.SIZE]" },
-=======
 				         { value : "ATTR.SIZE", label : "Size (bytes) [ATTR.SIZE]" },
->>>>>>> b136840f
 //				         { value : "ATTR.METAPROJECT", label : "Tag [ATTR.METAPROJECT]" }, TO-DO Not supported by ELN yet
 				         { value : "ATTR.REGISTRATOR", label : "Registrator [ATTR.REGISTRATOR]" },
 				         { value : "ATTR.REGISTRATION_DATE", label : "Registration Date [ATTR.REGISTRATION_DATE]" },
@@ -1100,11 +1096,7 @@
                     }
                 });
                 columns.push({
-<<<<<<< HEAD
-                    label : "Size In Bytes",
-=======
                     label : "Size (bytes)",
->>>>>>> b136840f
                     property : "size",
                     isExportable : false,
                     sortable : false,
