--- conflicted
+++ resolved
@@ -4,14 +4,9 @@
     repositories repositoryConfig
     
     dependencies {
-<<<<<<< HEAD
         classpath 'apache:commons-codec:1.10',
-                  'owasp:dependency-check-gradle:+'
-=======
-        classpath 'apache:commons-codec:+',
                   'owasp:dependency-check-gradle:+',
                   'paleozogt:symzip-plugin:+'
->>>>>>> 5ab936cf
     }
 }
 
@@ -89,25 +84,14 @@
 					 project(':screening'),
 					 project(':rtd_phosphonetx'),
 					 project(':plasmid'),
-<<<<<<< HEAD
-					 'bioformats:bioformats:5.1.8',
+					 'bioformats:bioformats:5.9.2',
 					 'imagej:ij:1.43u',
 					 'cisd:cisd-openbis-knime-server:13.6.0.r29301',
 					 'apache:xml-apis:1.3.03',
 					 'javax:jaxb:2.1.11',
-					 'slf4j:slf4j:1.6.2',
+					 'slf4j:slf4j:1.7.7',
 					 'slf4j:slf4j-log4j12:1.6.2',
 					 'sybit:image-viewer:0.3.6'
-=======
-					 'bioformats:bioformats:5.9.2',
-					 'imagej:ij:+',
-					 'cisd:cisd-openbis-knime-server:+',
-					 'apache:xml-apis:+',
-					 'javax:jaxb:+',
-					 'slf4j:slf4j:+',
-					 'slf4j:slf4j-log4j12:+',
-					 'sybit:image-viewer:+'
->>>>>>> 5ab936cf
 					 
 	javadoc_sources	project(path:':commonbase', configuration: 'archives'),
 		    	project(path:':common', configuration: 'archives'),
