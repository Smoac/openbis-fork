
task queryApiJar(type: Jar) {
	baseName 'openBIS-query-API'
	includeEmptyDirs false
	from project(':commonbase').compileJava.outputs.getFiles().getAsFileTree().plus(
         project(':common').compileJava.outputs.getFiles().getAsFileTree().plus(
         project(':openbis-common').compileJava.outputs.getFiles().getAsFileTree().plus( 
         project(':openbis').compileJava.outputs.getFiles().getAsFileTree().plus(
         project(':openbis_api').compileJava.outputs.getFiles().getAsFileTree().plus(
         project(':datastore_server').compileJava.outputs.getFiles().getAsFileTree()))))).matching {
	        include "ch/systemsx/cisd/common/exceptions/**/*.class"
	        include "ch/systemsx/cisd/common/spring/HttpInvokerUtils.class"
	        include "ch/systemsx/cisd/common/api/**/*.class"
	        exclude "ch/systemsx/cisd/common/api/server/**/*.class"
	        include "ch/systemsx/cisd/openbis/common/api/**/*.class"
	        exclude "ch/systemsx/cisd/openbis/common/api/server/**/*.class"
	        include "ch/systemsx/cisd/openbis/generic/shared/api/**/*.class"
	        include "ch/systemsx/cisd/openbis/generic/shared/basic/**/*.class"
	        include "ch/systemsx/cisd/openbis/plugin/query/**/api/**/*.class"
	        exclude "ch/systemsx/cisd/openbis/**/server/api/**/*.class"
	        include "ch/systemsx/cisd/openbis/dss/client/api/v1/**/*.class"
	        include "ch/systemsx/cisd/openbis/dss/generic/shared/api/v1/**/*.class"
	        include "ch/systemsx/cisd/openbis/BuildAndEnvironmentInfo.class"
	        include "*.INFO"	
	}
}

task queryApiSources(type: Zip) {
	archiveName 'sources-query-api.zip'
	from project(':commonbase').files('source/java').getAsFileTree().plus(
		project(':common').files('source/java').getAsFileTree().plus(
		project(':openbis-common').files('source/java').getAsFileTree().plus(
		project(':openbis').files('source/java').getAsFileTree().plus(
		project(':openbis_api').files('source/java').getAsFileTree().plus(
		project(':datastore_server').files('source/java').getAsFileTree()))))).matching {
	       	include "ch/systemsx/cisd/common/exceptions/**/*.java"
	        include "ch/systemsx/cisd/common/spring/HttpInvokerUtils.java"
	        include "ch/systemsx/cisd/common/api/**/*.java"
	        exclude "ch/systemsx/cisd/common/api/server/**/*.java"
	        include "ch/systemsx/cisd/openbis/common/api/**/*.java"
	        exclude "ch/systemsx/cisd/openbis/common/api/server/**/*.java"
	        include "ch/systemsx/cisd/openbis/generic/shared/api/**/*.java"
	        include "ch/systemsx/cisd/openbis/generic/shared/basic/**/*.java"
	        include "ch/systemsx/cisd/openbis/plugin/query/**/api/**/*.java"
	        exclude "ch/systemsx/cisd/openbis/**/server/api/**/*.java"
	        include "ch/systemsx/cisd/openbis/dss/client/api/v1/**/*.java"
	        include "ch/systemsx/cisd/openbis/dss/generic/shared/api/v1/**/*.java"
	        include "ch/systemsx/cisd/openbis/BuildAndEnvironmentInfo.java" 		 
	}
}

configurations.create('queryApiJavadoc')
dependencies {
	queryApiJavadoc project(':datastore_server')
}

task queryApiJavaDoc(type: Javadoc) {
	source queryApiSources.inputs.getFiles().getAsFileTree().matching {
		include "**/*.java"
	}
	classpath = configurations.queryApiJavadoc
}

task queryApiJavaDocZip(type: Zip, dependsOn: queryApiJavaDoc) {
	archiveName 'javadoc-query-api.zip'
	from queryApiJavaDoc.destinationDir
}

configurations.create('queryApiDependencies')
dependencies {
<<<<<<< HEAD
	queryApiDependencies 'sis:sis-base:14.12.0',
                        'apache:httpclient:4.3.6',
                        'apache:httpcore:4.3.3',
                        'apache:log4j:1.2.15',
                        'springframework:spring-aop:4.1.4.RELEASE',
                        'springframework:spring-beans:4.1.4.RELEASE',
                        'springframework:spring-context:4.1.4.RELEASE',
                        'springframework:spring-core:4.1.4.RELEASE',
                        'springframework:spring-web:4.1.4.RELEASE',
                        'springframework:spring-webmvc:4.1.4.RELEASE',
                        'springframework:spring-expression:4.1.4.RELEASE',
                        'apache:commons-logging:1.2',				
                        'marathon:marathon-spring-util:1.2.5',
                        'aopalliance:aopalliance:1.0'
=======
	queryApiDependencies 'sis:sis-base:+',
                        'apache:httpclient:+',
                        'apache:httpcore:+',
                        'apache:log4j:+',
                        'springframework:spring-aop:+',
                        'springframework:spring-beans:+',
                        'springframework:spring-context:+',
                        'springframework:spring-core:+',
                        'springframework:spring-web:+',
                        'springframework:spring-webmvc:+',
                        'springframework:spring-expression:+',
                        'apache:commons-logging:+',
                        'apache:commons-lang:+',
                        'marathon:marathon-spring-util:+',
                        'aopalliance:aopalliance:+'
>>>>>>> 5ab936cf
}

task queryApiZip(type: Zip, dependsOn: [queryApiJar, queryApiSources, queryApiJavaDocZip]) {
	baseName 'openBIS-query-API'
	from queryApiJar.archivePath
	from queryApiSources.archivePath
	from queryApiJavaDocZip.archivePath
	from configurations.queryApiDependencies
	into 'openBIS-query-API'
}

/////////// API V3 ////////////////////

task apiV3Jar(type: Jar) {
  baseName 'openBIS-API-V3'
  includeEmptyDirs false
  from project(':commonbase').compileJava.outputs.getFiles().getAsFileTree().plus(
         project(':common').compileJava.outputs.getFiles().getAsFileTree().plus( 
         project(':openbis-common').compileJava.outputs.getFiles().getAsFileTree().plus( 
         project(':openbis').compileJava.outputs.getFiles().getAsFileTree().plus(
         project(':openbis_api').compileJava.outputs.getFiles().getAsFileTree())))).matching {
          include "ch/systemsx/cisd/common/exceptions/**/*.class"
          include "ch/systemsx/cisd/common/spring/HttpInvokerUtils.class"
          include "ch/systemsx/cisd/common/spring/IRemoteSpringBeanProvider.class"
          include "ch/systemsx/cisd/common/spring/Jetty*.class"
          include "ch/systemsx/cisd/common/http/*.class"
          include "ch/systemsx/cisd/common/api/**/*.class"
          exclude "ch/systemsx/cisd/common/api/server/**/*.class"
          include "ch/systemsx/cisd/openbis/common/api/**/*.class"
          exclude "ch/systemsx/cisd/openbis/common/api/server/**/*.class"
          include "ch/ethz/sis/openbis/generic/asapi/v3/**/*.class"
          include "ch/ethz/sis/openbis/generic/dssapi/v3/**/*.class"
          include "ch/systemsx/cisd/openbis/BuildAndEnvironmentInfo.class"
          include "*.INFO"
  }
}

configurations.create('apiV3Dependencies')
dependencies {
<<<<<<< HEAD
  apiV3Dependencies 'sis:sis-base:14.12.0',
                    'apache:httpclient:4.3.6',
                    'springframework:spring-web:4.1.4.RELEASE',
                    'marathon:marathon-spring-util:1.2.5'
=======
  apiV3Dependencies 'sis:sis-base:+',
                    'apache:httpclient:+',
                    'apache:commons-lang:+',
                    'springframework:spring-web:+',
                    'marathon:marathon-spring-util:+'
>>>>>>> 5ab936cf
}

apply plugin: 'ivy-publish'

def _configurations = configurations

if (!project.hasProperty("publishRevision")) {
  ext.publishRevision= "-1"
}
if (!project.hasProperty("repositoryRoot")) {
  ext.repositoryRoot="/non-existent"
}

publishing {
  publications {
    ivyApiV3(IvyPublication) {
      from components.java
      organisation 'openbis'
      module 'openbis-v3-api'
      revision = project.publishRevision
      descriptor.withXml {
      
        asNode().remove(asNode().publications)
        asNode().remove(asNode().configurations)

        asNode().info[0].attributes().remove('status')
        asNode().info[0].attributes().remove('publication')

        asNode().remove(asNode().dependencies)
        asNode().appendNode('dependencies')
        
        _configurations.apiV3Dependencies.resolvedConfiguration.firstLevelModuleDependencies.each { 
          def node = asNode().dependencies[0].appendNode('dependency')
          node.attributes()['org'] = it.moduleGroup
          node.attributes()['name'] = it.moduleName
          node.attributes()['rev'] = it.moduleVersion
        }
      }
    }
  }  
}

task prepublish {
  doLast {
      if (publishRevision == "-1") {
        throw new GradleException("No publish revision defined. Run this task like: ./gradlew clean publishApiV3 -PpublishRevision=S277 -PrepositoryRoot=/Users/juanf/git/openbis/ivy-repository")
      }
    
      if (repositoryRoot == "/non-existent") {
        throw new GradleException("No repository root defined. Run this task like: ./gradlew clean publishApiV3 -PpublishRevision=S277 -PrepositoryRoot=/Users/juanf/git/openbis/ivy-repository")
      }
  }
}

def publishDir=new File("${repositoryRoot}/openbis/openbis-v3-api/${publishRevision}")

task publishApiV3(type: Sync) {
  dependsOn "prepublish", "generateDescriptorFileForIvyApiV3Publication", "apiV3Jar"
  doFirst {
    publishDir.mkdirs()
  }
  from("${buildDir}/publications/ivyApiV3/ivy.xml") 
  from(apiV3Jar.archivePath) {
      rename '(.*)', "openbis-v3-api-${publishRevision}.jar"
  }
  into publishDir
}

task apiV3JarBatteriesIncluded(type: Jar, dependsOn: [apiV3Jar]) {
  baseName 'openBIS-API-V3-batteries-included'
  includeEmptyDirs false
  from (zipTree(apiV3Jar.archivePath)) {
    include '**/*'
  }
  from (configurations.apiV3Dependencies.collect {zipTree(it)}) {
    include '**/*'
  }
}

task apiV3Sources(type: Jar) {
  archiveName 'sources-api-v3.zip'
  from project(':commonbase').files('source/java').getAsFileTree().plus(
    project(':common').files('source/java').getAsFileTree().plus(
    project(':openbis-common').files('source/java').getAsFileTree().plus(
    project(':openbis').files('source/java').getAsFileTree().plus(
    project(':openbis_api').files('source/java').getAsFileTree())))).matching {
          include "ch/systemsx/cisd/common/exceptions/**/*.java"
          include "ch/systemsx/cisd/common/spring/HttpInvokerUtils.java"
          include "ch/systemsx/cisd/common/spring/IRemoteSpringBeanProvider.java"
          include "ch/systemsx/cisd/common/api/**/*.java"
          exclude "ch/systemsx/cisd/common/api/server/**/*.java"
          include "ch/systemsx/cisd/openbis/common/api/**/*.java"
          exclude "ch/systemsx/cisd/openbis/common/api/server/**/*.java"
          include "ch/ethz/sis/openbis/generic/asapi/v3/**/*.java"
          include "ch/ethz/sis/openbis/generic/dssapi/v3/**/*.java"
          include "ch/systemsx/cisd/openbis/BuildAndEnvironmentInfo.java"
    }
}

configurations.create('apiV3Javadoc')
dependencies {
  apiV3Javadoc project(':openbis_api')
}

task apiV3JavaDoc(type: Javadoc) {
  source apiV3Sources.inputs.getFiles().getAsFileTree().matching {
    include "**/*.java"
  }
  classpath = configurations.apiV3Javadoc
}

task apiV3JavaDocZip(type: Zip, dependsOn: apiV3JavaDoc) {
  archiveName 'javadoc-api-v3.zip'
  from apiV3JavaDoc.destinationDir
}

task apiV3Zip(type: Zip, dependsOn: [apiV3JarBatteriesIncluded, apiV3Sources, apiV3JavaDocZip]) {
  baseName 'openBIS-API-V3'
  from apiV3Jar.archivePath
  from apiV3JarBatteriesIncluded.archivePath
  from apiV3Sources.archivePath
  from apiV3JavaDocZip.archivePath
  from configurations.apiV3Dependencies
  into 'openBIS-API-V3'
}<|MERGE_RESOLUTION|>--- conflicted
+++ resolved
@@ -68,8 +68,7 @@
 
 configurations.create('queryApiDependencies')
 dependencies {
-<<<<<<< HEAD
-	queryApiDependencies 'sis:sis-base:14.12.0',
+	queryApiDependencies 'sis:sis-base:18.08.0',
                         'apache:httpclient:4.3.6',
                         'apache:httpcore:4.3.3',
                         'apache:log4j:1.2.15',
@@ -81,25 +80,9 @@
                         'springframework:spring-webmvc:4.1.4.RELEASE',
                         'springframework:spring-expression:4.1.4.RELEASE',
                         'apache:commons-logging:1.2',				
+                        'apache:commons-lang:2.4',
                         'marathon:marathon-spring-util:1.2.5',
                         'aopalliance:aopalliance:1.0'
-=======
-	queryApiDependencies 'sis:sis-base:+',
-                        'apache:httpclient:+',
-                        'apache:httpcore:+',
-                        'apache:log4j:+',
-                        'springframework:spring-aop:+',
-                        'springframework:spring-beans:+',
-                        'springframework:spring-context:+',
-                        'springframework:spring-core:+',
-                        'springframework:spring-web:+',
-                        'springframework:spring-webmvc:+',
-                        'springframework:spring-expression:+',
-                        'apache:commons-logging:+',
-                        'apache:commons-lang:+',
-                        'marathon:marathon-spring-util:+',
-                        'aopalliance:aopalliance:+'
->>>>>>> 5ab936cf
 }
 
 task queryApiZip(type: Zip, dependsOn: [queryApiJar, queryApiSources, queryApiJavaDocZip]) {
@@ -139,18 +122,11 @@
 
 configurations.create('apiV3Dependencies')
 dependencies {
-<<<<<<< HEAD
-  apiV3Dependencies 'sis:sis-base:14.12.0',
+  apiV3Dependencies 'sis:sis-base:18.08.0',
                     'apache:httpclient:4.3.6',
+                    'apache:commons-lang:2.4',
                     'springframework:spring-web:4.1.4.RELEASE',
                     'marathon:marathon-spring-util:1.2.5'
-=======
-  apiV3Dependencies 'sis:sis-base:+',
-                    'apache:httpclient:+',
-                    'apache:commons-lang:+',
-                    'springframework:spring-web:+',
-                    'marathon:marathon-spring-util:+'
->>>>>>> 5ab936cf
 }
 
 apply plugin: 'ivy-publish'
