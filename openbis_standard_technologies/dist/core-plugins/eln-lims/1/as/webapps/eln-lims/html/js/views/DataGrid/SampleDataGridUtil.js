var SampleDataGridUtil = new function() {
    this.getSampleDataGrid = function(mandatoryConfigPostKey, samplesOrCriteria, rowClick, customOperations,
            customColumns, optionalConfigPostKey, isOperationsDisabled, isLinksDisabled, isMultiselectable,
            showParentsAndChildren, withExperiment, heightPercentage) {
		var _this = this;
		var isDynamic = samplesOrCriteria.entityKind && samplesOrCriteria.rules;
		
		//Fill Columns model
		var columnsFirst = [];

		columnsFirst.push({
			label : 'Code',
			property : 'code',
			isExportable: false,
			filterable: true,
			sortable : true,
			render : function(data, grid) {
				var paginationInfo = null;
				if(isDynamic) {
					var indexFound = null;
					for(var idx = 0; idx < grid.lastReceivedData.objects.length; idx++) {
						if(grid.lastReceivedData.objects[idx].permId === data.permId) {
							indexFound = idx + (grid.lastUsedOptions.pageIndex * grid.lastUsedOptions.pageSize);
							break;
						}
					}

					if(indexFound !== null) {
						paginationInfo = {
								pagFunction : _this.getDataListDynamic(samplesOrCriteria, false),
								pagOptions : grid.lastUsedOptions,
								currentIndex : indexFound,
								totalCount : grid.lastReceivedData.totalCount
						}
					}
				}
				return (isLinksDisabled)?data.code:FormUtil.getFormLink(data.code, "Sample", data.permId, paginationInfo);
			},
			filter : function(data, filter) {
				return data.identifier.toLowerCase().indexOf(filter) !== -1;
			},
			sort : function(data1, data2, asc) {
				var value1 = data1.identifier;
				var value2 = data2.identifier;
				var sortDirection = (asc)? 1 : -1;
				return sortDirection * naturalSort(value1, value2);
			}
		});

		columnsFirst.push({
			label : 'Name',
			property : '$NAME',
			isExportable: true,
			filterable: true,
			sortable : true,
			render : function(data) {
				var nameToUse = "";
                if(data[profile.propertyReplacingCode]) {
                    nameToUse = data[profile.propertyReplacingCode];
                }
				return (isLinksDisabled) ? nameToUse : FormUtil.getFormLink(nameToUse, "Sample", data.permId);
			}
		});

		columnsFirst.push({
			label : 'Identifier',
			property : 'identifier',
			isExportable: true,
			filterable : true,
			sortable : true,
			render : function(data, grid) {
				var paginationInfo = null;
				if(isDynamic) {
					var indexFound = null;
					for(var idx = 0; idx < grid.lastReceivedData.objects.length; idx++) {
						if(grid.lastReceivedData.objects[idx].permId === data.permId) {
							indexFound = idx + (grid.lastUsedOptions.pageIndex * grid.lastUsedOptions.pageSize);
							break;
						}
					}

					if(indexFound !== null) {
						paginationInfo = {
								pagFunction : _this.getDataListDynamic(samplesOrCriteria, false),
								pagOptions : grid.lastUsedOptions,
								currentIndex : indexFound,
								totalCount : grid.lastReceivedData.totalCount
						}
					}
				}
				return (isLinksDisabled)?data.identifier:FormUtil.getFormLink(data.identifier, "Sample", data.permId, paginationInfo);
			},
			filter : function(data, filter) {
				return data.identifier.toLowerCase().indexOf(filter) !== -1;
			},
			sort : function(data1, data2, asc) {
				var value1 = data1.identifier;
				var value2 = data2.identifier;
				var sortDirection = (asc)? 1 : -1;
				return sortDirection * naturalSort(value1, value2);
			}
		});

		if(customColumns) {
			columnsFirst = columnsFirst.concat(customColumns);
		}

		columnsFirst.push({
			label : '---------------',
			property : null,
			isExportable: false,
			sortable : false
		});
		
		var dynamicColumnsFunc = function(samples) {
			var foundPropertyCodes = {};
			var foundSampleTypes = {};
			for(var sIdx = 0; sIdx < samples.length; sIdx++) {
				var sample = samples[sIdx];
				if(!foundSampleTypes[sample.sampleTypeCode]) {
					foundSampleTypes[sample.sampleTypeCode] = true;
					var propertyCodes = profile.getAllPropertiCodesForTypeCode(sample.sampleTypeCode);
					for(var pIdx = 0; pIdx < propertyCodes.length; pIdx++) {
						foundPropertyCodes[propertyCodes[pIdx]] = true;
					}
				}
			}
			
			var propertyColumnsToSort = [];
			for (propertyCode in foundPropertyCodes) {
				var propertiesToSkip = ["$NAME", "$XMLCOMMENTS", "$ANNOTATIONS_STATE"];
				if($.inArray(propertyCode, propertiesToSkip) !== -1) {
					continue;
				}
				var propertyType = profile.getPropertyType(propertyCode);
				if(propertyType.dataType === "CONTROLLEDVOCABULARY") {
					var getVocabularyColumn = function(propertyType) {
						return function() {
							return {
								label : propertyType.label,
								property : propertyType.code,
								isExportable: true,
								filterable: !isDynamic,
								sortable : !isDynamic,
								render : function(data) {
									return FormUtil.getVocabularyLabelForTermCode(propertyType, data[propertyType.code]);
								},
								filter : function(data, filter) {
									var value = FormUtil.getVocabularyLabelForTermCode(propertyType, data[propertyType.code]);
									return value && value.toLowerCase().indexOf(filter) !== -1;
								},
								sort : function(data1, data2, asc) {
									var value1 = FormUtil.getVocabularyLabelForTermCode(propertyType, data1[propertyType.code]);
									if(!value1) {
										value1 = ""
									};
									var value2 = FormUtil.getVocabularyLabelForTermCode(propertyType, data2[propertyType.code]);
									if(!value2) {
										value2 = ""
									};
									var sortDirection = (asc)? 1 : -1;
									return sortDirection * naturalSort(value1, value2);
								}
							};
						}
					}
					
					var newVocabularyColumnFunc = getVocabularyColumn(propertyType);
					propertyColumnsToSort.push(newVocabularyColumnFunc());
				} else if (propertyType.dataType === "HYPERLINK") {
					var getHyperlinkColumn = function(propertyType) {
						return {
							label : propertyType.label,
							property : propertyType.code,
							isExportable: true,
							filterable : true,
							sortable : true,
							render : function(data) {
								return FormUtil.asHyperlink(data[propertyType.code]);
							}
						};
					}
					propertyColumnsToSort.push(getHyperlinkColumn(propertyType));
				} else {			
					propertyColumnsToSort.push({
						label : propertyType.label,
						property : propertyType.code,
						isExportable: true,
						filterable : true,
						sortable : true
					});
				}
			}

			propertyColumnsToSort.sort(function(propertyA, propertyB) {
				return propertyA.label.localeCompare(propertyB.label);
			});
			return propertyColumnsToSort;
		}

		var columnsLast = [];
		columnsLast.push({
        			label : '---------------',
        			property : null,
        			isExportable: false,
        			sortable : false
        });
		columnsLast.push({
			label : 'Type',
			property : 'sampleTypeCode',
			isExportable: false,
			filterable : true,
			sortable : true,
		    render : function(data, grid) {
                return Util.getDisplayNameFromCode(data.sampleTypeCode);
            },
		});

		columnsLast.push({
			label : 'Space',
			property : 'default_space',
			isExportable: true,
			filterable: true,
			sortable : true
		});

		if(withExperiment) {
			columnsLast.push({
				label : ELNDictionary.getExperimentDualName(),
				property : 'experiment',
				isExportable: true,
				filterable: true,
				sortable : false
			});
		}

<<<<<<< HEAD
        if (showParentsAndChildren) {
            columnsLast.push({
                label : 'Parents',
                property : 'parents',
                isExportable: true,
                sortable : false,
                render : function(data, grid) {
                    return _this.renderRelatedSamples(data.parents, isLinksDisabled);
                }
            });

            columnsLast.push({
                label : 'Children',
                property : 'children',
                isExportable: false,
                sortable : false,
                render : function(data, grid) {
                    return _this.renderRelatedSamples(data.children, isLinksDisabled);
                }
            });
        }
=======
		columnsLast.push({
			label : 'Parents',
			property : 'parents',
			isExportable: true,
			filterable: false,
			sortable : false,
			render : function(data, grid) {
				var output = $("<span>");
				if(data.parents) {
					var elements = data.parents.split(", ");
					for (var eIdx = 0; eIdx < elements.length; eIdx++) {
						var eIdentifier = elements[eIdx];
						var eComponent = (isLinksDisabled)?eIdentifier:FormUtil.getFormLink(eIdentifier, "Sample", eIdentifier, null);
						if(eIdx != 0) {
							output.append(", ");
						}
						output.append(eComponent);
					}
				}
				return output;
			}
		});

		columnsLast.push({
			label : 'Children',
			property : 'children',
			isExportable: false,
			filterable: false,
			sortable : false,
			render : function(data, grid) {
				var output = $("<span>");
				if(data.children) {
					var elements = data.children.split(", ");
					for (var eIdx = 0; eIdx < elements.length; eIdx++) {
						var eIdentifier = elements[eIdx];
						var eComponent = (isLinksDisabled)?eIdentifier:FormUtil.getFormLink(eIdentifier, "Sample", eIdentifier, null);
						if(eIdx != 0) {
							output.append(", ");
						}
						output.append(eComponent);
					}
				}
				return output;
			}
		});
>>>>>>> 9aaddcc7

		columnsLast.push({
			label : 'Storage',
			property : 'storage',
			isExportable: false,
			filterable: false,
			sortable : false,
			render : function(data) {
				var storage = $("<span>");
				if(data["$object"].children) {
					var isFirst = true;
					for (var cIdx = 0; cIdx < data['$object'].children.length; cIdx++) {
						if(data['$object'].children[cIdx].sampleTypeCode == "STORAGE_POSITION") {
							var sample = data['$object'].children[cIdx];
							var displayName = Util.getStoragePositionDisplayName(sample);
							if(!isFirst) {
								storage.append(",<br>");
							}
							storage.append(FormUtil.getFormLink(displayName, "Sample", sample.permId));
							isFirst = false;
						}
					}
				}
				return storage;
			}
		});

		columnsLast.push({
			label : 'Preview',
			property : 'preview',
			isExportable: false,
			filterable: false,
			sortable : false,
			render : function(data) {
				var previewContainer = $("<div>");
				mainController.serverFacade.searchDataSetsWithTypeForSamples("ELN_PREVIEW", [data.permId], function(data) {
					data.result.forEach(function(dataset) {
						var listFilesForDataSetCallback = function(dataFiles) {
							for(var pathIdx = 0; pathIdx < dataFiles.result.length; pathIdx++) {
								if(!dataFiles.result[pathIdx].isDirectory) {
									var downloadUrl = profile.allDataStores[0].downloadUrl + '/' + dataset.code + "/" + dataFiles.result[pathIdx].pathInDataSet + "?sessionID=" + mainController.serverFacade.getSession();
									var previewImage = $("<img>", { 'src' : downloadUrl, 'class' : 'zoomableImage', 'style' : 'width:100%;' });
									previewImage.click(function(event) {
										Util.showImage(downloadUrl);
										event.stopPropagation();
									});
									previewContainer.append(previewImage);
									break;
								}
							}
						};
						mainController.serverFacade.listFilesForDataSet(dataset.code, "/", true, listFilesForDataSetCallback);
					});
				});
				return previewContainer;
			},
			filter : function(data, filter) {
				return false;
			},
			sort : function(data1, data2, asc) {
				return 0;
			}
		});

		columnsLast.push({
			label : '---------------',
			property : null,
			isExportable: false,
			sortable : false
		});
		
		columnsLast.push({
			label : 'Registrator',
			property : 'registrator',
			isExportable: false,
<<<<<<< HEAD
=======
			filterable: true,
>>>>>>> 9aaddcc7
			sortable : false
		});
		
		columnsLast.push({
			label : 'Registration Date',
			property : 'registrationDate',
			isExportable: false,
			filterable: true,
			sortable : true
		});
		
		columnsLast.push({
			label : 'Modifier',
			property : 'modifier',
			isExportable: false,
<<<<<<< HEAD
=======
			filterable: true,
>>>>>>> 9aaddcc7
			sortable : false
		});
		
		columnsLast.push({
			label : 'Modification Date',
			property : 'modificationDate',
			isExportable: false,
			filterable: true,
			sortable : true
		});
		
		if(!isOperationsDisabled && customOperations) {
			columnsLast.push(customOperations);
		} else if(!isOperationsDisabled) {
			columnsLast.push(this.createOperationsColumn());
		}
		
		//Fill data model
		var getDataList = null;
		if(isDynamic) {
			getDataList = SampleDataGridUtil.getDataListDynamic(samplesOrCriteria, withExperiment); //Load on demand model
		} else {
			getDataList = SampleDataGridUtil.getDataList(samplesOrCriteria); //Static model
		}
			
		//Create and return a data grid controller
		var configKey = "SAMPLE_TABLE_" + mandatoryConfigPostKey;
		if(optionalConfigPostKey) {
			configKey += "_" + optionalConfigPostKey;
		}
		
		var dataGridController = new DataGridController2(null, columnsFirst, columnsLast, dynamicColumnsFunc, getDataList, rowClick, false, configKey, isMultiselectable, heightPercentage);
		return dataGridController;
	}
	
    this.renderRelatedSamples = function(samples, isLinksDisabled) {
        var output = $("<span>");
        if (samples) {
            var elements = samples.split(", ");
            for (var eIdx = 0; eIdx < elements.length; eIdx++) {
                var element = elements[eIdx];
                var eIdentifier = element.split(" (")[0];
                var eComponent = isLinksDisabled ? element : FormUtil.getFormLink(element, "Sample", eIdentifier, null);
                if(eIdx != 0) {
                    output.append(", ");
                }
                output.append(eComponent);
            }
        }
        return output;
    }
	
	this.getDataListDynamic = function(criteria, withExperiment) {
		return function(callback, options) {
			var callbackForSearch = function(result) {
				var dataList = [];
				
				for(var sIdx = 0; sIdx < result.objects.length; sIdx++) {
					var sample = mainController.serverFacade.getV3SampleAsV1(result.objects[sIdx]);
					
					var registrator = null;
					if(sample.registrationDetails && sample.registrationDetails.userId) {
						registrator = sample.registrationDetails.userId;
					}
					
					var registrationDate = null;
					if(sample.registrationDetails && sample.registrationDetails.registrationDate) {
						registrationDate = Util.getFormatedDate(new Date(sample.registrationDetails.registrationDate));
					}
					
					var modifier = null;
					if(sample.registrationDetails && sample.registrationDetails.modifierUserId) {
						modifier = sample.registrationDetails.modifierUserId;
					}
					
					var modificationDate = null;
					if(sample.registrationDetails && sample.registrationDetails.modificationDate) {
						modificationDate = Util.getFormatedDate(new Date(sample.registrationDetails.modificationDate));
					}
					
					var sampleModel = { 
										'id' : sample.permId,
										'$object' : sample,
										'identifier' : sample.identifier, 
										'code' : sample.code,
										'sampleTypeCode' : sample.sampleTypeCode,
										'default_space' : sample.spaceCode,
										'permId' : sample.permId,
										'experiment' : sample.experimentIdentifierOrNull,
										'registrator' : registrator,
										'registrationDate' : registrationDate,
										'modifier' : modifier,
										'modificationDate' : modificationDate
									};
					
					if(sample.properties) {
						for(var propertyCode in sample.properties) {
							sampleModel[propertyCode] = sample.properties[propertyCode];
						}
					}
					
					var parents = "";
                    var sampleParents = result.objects[sIdx].parents;
                    if (sampleParents) {
                        for (var paIdx = 0; paIdx < sampleParents.length; paIdx++) {
                            if(paIdx !== 0) {
                                parents += ", ";
                            }
                            parents += Util.getDisplayNameForEntity2(sampleParents[paIdx]);
                        }
                    }
					
					sampleModel['parents'] = parents;
					
					var children = "";
                    var sampleChildren = result.objects[sIdx].children;
                    if(sampleChildren) {
                        var isFirst = true;
                        for (var caIdx = 0; caIdx < sampleChildren.length; caIdx++) {
                            if(sampleChildren[caIdx].sampleTypeCode === "STORAGE_POSITION") {
                                continue;
                            }
                            
                            if(!isFirst) {
                                children += ", ";
                            }
                            children += Util.getDisplayNameForEntity2(sampleChildren[caIdx]);
                            isFirst = false;
                        }
                    }
					
					sampleModel['children'] = children;
					
					dataList.push(sampleModel);
				}
				
				callback({
					objects : dataList,
					totalCount : result.totalCount
				});
			}
			
			var fetchOptions = {
					minTableInfo : true,
					withExperiment : withExperiment,
					withChildrenInfo : true,
					withParentInfo : true
			};
			
			var optionsSearch = null;
			if(options) {
				fetchOptions.count = options.pageSize;
				fetchOptions.from = options.pageIndex * options.pageSize;
				optionsSearch = options.searchMap ? JSON.stringify(options.searchMap) : null;
			}
			
			if(!criteria.cached || (criteria.cachedSearch !== optionsSearch)) {
				fetchOptions.cache = "RELOAD_AND_CACHE";
				criteria.cachedSearch = optionsSearch;
				criteria.cached = true;
			} else {
				fetchOptions.cache = "CACHE";
			}
			
            var mainSubcriteria = $.extend(true, {}, criteria)

            var gridSubcriteria = {
                logicalOperator: "AND",
                rules: [],
            }

            var criteriaToSend = {
                logicalOperator: "AND",
                rules: [],
                subCriteria: [mainSubcriteria, gridSubcriteria]
            }

            if(options && options.searchMap) {
                for(var field in options.searchMap){
                    var search = options.searchMap[field] || ""

                    search = search.trim()

                    if(field === "sampleTypeCode"){
                        gridSubcriteria.rules[Util.guid()] = { type : "Attribute", name : "SAMPLE_TYPE", value : search, operator: "thatContains" };
                    }else if(field === "default_space"){
                        gridSubcriteria.rules[Util.guid()] = { type : "Attribute", name : "SPACE", value : search, operator: "thatContains" };
                    }else if(field === "experiment"){
                        gridSubcriteria.rules[Util.guid()] = { type : "Attribute", name : "EXPERIMENT_IDENTIFIER", value : search, operator: "thatContains" };
                    }else if(field === "code"){
                        gridSubcriteria.rules[Util.guid()] = { type : "Attribute", name : "CODE", value : search, operator: "thatContains" };
                    }else if(field === "identifier"){
                        gridSubcriteria.rules[Util.guid()] = { type : "Attribute", name : "IDENTIFIER", value : search, operator: "thatContains" };
                    }else if(field === "registrator"){
                        gridSubcriteria.rules[Util.guid()] = { type : "Attribute", name : "REGISTRATOR", value : search, operator: "thatContainsUserId" };
                    }else if(field === "registrationDate"){
                        gridSubcriteria.rules[Util.guid()] = { type : "Attribute", name : "REGISTRATION_DATE", value : search, operator: "thatEqualsDate" };
                    }else if(field === "modifier"){
                        gridSubcriteria.rules[Util.guid()] = { type : "Attribute", name : "MODIFIER", value : search, operator: "thatContainsUserId" };
                    }else if(field === "modificationDate"){
                        gridSubcriteria.rules[Util.guid()] = { type : "Attribute", name : "MODIFICATION_DATE", value : search, operator: "thatEqualsDate" };
                    }else{
                        gridSubcriteria.rules[Util.guid()] = { type : "Property", name : "PROP." + field, value : search, operator: "thatContainsString" };
                    }
                }
            }

			if(options && options.sortProperty && options.sortDirection) {
				fetchOptions.sort = { 
						type : null,
						name : null,
						direction : options.sortDirection
				}
				
				switch(options.sortProperty) {
					case "code":
						fetchOptions.sort.type = "Attribute";
						fetchOptions.sort.name = "code";
						break;
					case "identifier":
					case "default_space":
						fetchOptions.sort.type = "Attribute";
						fetchOptions.sort.name = "identifier";
						break;
					case "sampleTypeCode":
						fetchOptions.sort.type = "Attribute";
						fetchOptions.sort.name = "type";
						break;
					case "registrationDate":
						fetchOptions.sort.type = "Attribute";
						fetchOptions.sort.name = "registrationDate"
						break;
					case "modificationDate":
						fetchOptions.sort.type = "Attribute";
						fetchOptions.sort.name = "modificationDate";
						break;
					default: //Properties
						fetchOptions.sort.type = "Property";
						fetchOptions.sort.name = options.sortProperty;
						break;
				}
			}
			
//			Util.blockUI();
//			mainController.serverFacade.searchForSamplesAdvanced(criteriaToSend, fetchOptions, function(result) {
//				callbackForSearch(result);
//				Util.unblockUI();
//			});
			mainController.serverFacade.searchForSamplesAdvanced(criteriaToSend, fetchOptions, callbackForSearch);
		}
	}
	
	this.getDataList = function(samples) {
		return function(callback) {
			var dataList = [];
			for(var sIdx = 0; sIdx < samples.length; sIdx++) {
				var sample = samples[sIdx];
				
				var registrator = null;
				if(sample.registrationDetails && sample.registrationDetails.userId) {
					registrator = sample.registrationDetails.userId;
				}
				
				var registrationDate = null;
				if(sample.registrationDetails && sample.registrationDetails.registrationDate) {
					registrationDate = Util.getFormatedDate(new Date(sample.registrationDetails.registrationDate));
				}
				
				var modifier = null;
				if(sample.registrationDetails && sample.registrationDetails.modifierUserId) {
					modifier = sample.registrationDetails.modifierUserId;
				}
				
				var modificationDate = null;
				if(sample.registrationDetails && sample.registrationDetails.modificationDate) {
					modificationDate = Util.getFormatedDate(new Date(sample.registrationDetails.modificationDate));
				}
				
				var sampleModel = { 
									'id' : sample.permId,
									'$object' : sample,
									'identifier' : sample.identifier, 
									'code' : sample.code,
									'sampleTypeCode' : sample.sampleTypeCode,
									'default_space' : sample.spaceCode,
									'permId' : sample.permId,
									'experiment' : sample.experimentIdentifierOrNull,
									'registrator' : registrator,
									'registrationDate' : registrationDate,
									'modifier' : modifier,
									'modificationDate' : modificationDate
								};
				
				if(sample.properties) {
					for(var propertyCode in sample.properties) {
						sampleModel[propertyCode] = sample.properties[propertyCode];
					}
				}
				
				var parents = "";
				if(sample.parents) {
					for (var paIdx = 0; paIdx < sample.parents.length; paIdx++) {
						if(paIdx !== 0) {
							parents += ", ";
						}
						parents += sample.parents[paIdx].identifier;
					}
				}
				
				sampleModel['parents'] = parents;
				
				dataList.push(sampleModel);
			}
			callback(dataList);
		};
	}
	
	this.createOperationsColumn = function() {
		return {
			label : "Operations",
			property : 'operations',
			isExportable: false,
			sortable : false,
            filterable: false,
			render : function(data) {
				//Dropdown Setup
				var $dropDownMenu = $("<span>", { class : 'dropdown table-options-dropdown' });
				var $caret = $("<a>", { 'href' : '#', 'data-toggle' : 'dropdown', class : 'dropdown-toggle btn btn-default'}).append("Operations ").append($("<b>", { class : 'caret' }));
				var $list = $("<ul>", { class : 'dropdown-menu', 'role' : 'menu', 'aria-labelledby' :'sampleTableDropdown' });
				$dropDownMenu.append($caret);
				$dropDownMenu.append($list);
				
				var stopEventsBuble = function(event) {
						event.stopPropagation();
						event.preventDefault();
						$caret.dropdown('toggle');
				};
				$dropDownMenu.dropdown();
				$dropDownMenu.click(stopEventsBuble);
				
				var $upload = $("<li>", { 'role' : 'presentation' }).append($("<a>", {'title' : 'File Upload'}).append("File Upload"));
				$upload.click(function(event) {
					stopEventsBuble(event);
					mainController.changeView('showCreateDataSetPageFromPermId', data.permId, true);
				});
				$list.append($upload);
				
				var $move = $("<li>", { 'role' : 'presentation' }).append($("<a>", {'title' : 'Move'}).append("Move"));
				$move.click(function(event) {
					stopEventsBuble(event);
					var moveSampleController = new MoveSampleController(data.permId, function() {
						mainController.refreshView();
					});
					moveSampleController.init();
				});
				$list.append($move);

                if(profile.mainMenu.showBarcodes) {
                    var $updateBarcode = $("<li>", { 'role' : 'presentation' }).append($("<a>", {'title' : 'Update Barcode'}).append("Update Barcode"));
                    $updateBarcode.click(function(event) {
                        stopEventsBuble(event);
                        BarcodeUtil.readBarcode([data]);
                    });
                    $list.append($updateBarcode);
                }

				var $hierarchyGraph = $("<li>", { 'role' : 'presentation' }).append($("<a>", {'title' : 'Open Hierarchy'}).append("Open Hierarchy"));
				$hierarchyGraph.click(function(event) {
					stopEventsBuble(event);
					mainController.changeView('showSampleHierarchyPage', data.permId, true);
				});
				$list.append($hierarchyGraph);

				var $hierarchyTable = $("<li>", { 'role' : 'presentation' }).append($("<a>", {'title' : 'Open Hierarchy Table'}).append("Open Hierarchy Table"));
				$hierarchyTable.click(function(event) {
					stopEventsBuble(event);
					mainController.changeView('showSampleHierarchyTablePage', data.permId, true);
				});
				$list.append($hierarchyTable);
				
				return $dropDownMenu;
			},
			filter : function(data, filter) {
				return false;
			},
			sort : function(data1, data2, asc) {
				return 0;
			}
		}
	}
	
}<|MERGE_RESOLUTION|>--- conflicted
+++ resolved
@@ -234,12 +234,12 @@
 			});
 		}
 
-<<<<<<< HEAD
         if (showParentsAndChildren) {
             columnsLast.push({
                 label : 'Parents',
                 property : 'parents',
                 isExportable: true,
+			filterable: false,
                 sortable : false,
                 render : function(data, grid) {
                     return _this.renderRelatedSamples(data.parents, isLinksDisabled);
@@ -250,59 +250,13 @@
                 label : 'Children',
                 property : 'children',
                 isExportable: false,
+			filterable: false,
                 sortable : false,
                 render : function(data, grid) {
                     return _this.renderRelatedSamples(data.children, isLinksDisabled);
                 }
             });
         }
-=======
-		columnsLast.push({
-			label : 'Parents',
-			property : 'parents',
-			isExportable: true,
-			filterable: false,
-			sortable : false,
-			render : function(data, grid) {
-				var output = $("<span>");
-				if(data.parents) {
-					var elements = data.parents.split(", ");
-					for (var eIdx = 0; eIdx < elements.length; eIdx++) {
-						var eIdentifier = elements[eIdx];
-						var eComponent = (isLinksDisabled)?eIdentifier:FormUtil.getFormLink(eIdentifier, "Sample", eIdentifier, null);
-						if(eIdx != 0) {
-							output.append(", ");
-						}
-						output.append(eComponent);
-					}
-				}
-				return output;
-			}
-		});
-
-		columnsLast.push({
-			label : 'Children',
-			property : 'children',
-			isExportable: false,
-			filterable: false,
-			sortable : false,
-			render : function(data, grid) {
-				var output = $("<span>");
-				if(data.children) {
-					var elements = data.children.split(", ");
-					for (var eIdx = 0; eIdx < elements.length; eIdx++) {
-						var eIdentifier = elements[eIdx];
-						var eComponent = (isLinksDisabled)?eIdentifier:FormUtil.getFormLink(eIdentifier, "Sample", eIdentifier, null);
-						if(eIdx != 0) {
-							output.append(", ");
-						}
-						output.append(eComponent);
-					}
-				}
-				return output;
-			}
-		});
->>>>>>> 9aaddcc7
 
 		columnsLast.push({
 			label : 'Storage',
@@ -378,10 +332,7 @@
 			label : 'Registrator',
 			property : 'registrator',
 			isExportable: false,
-<<<<<<< HEAD
-=======
 			filterable: true,
->>>>>>> 9aaddcc7
 			sortable : false
 		});
 		
@@ -397,10 +348,7 @@
 			label : 'Modifier',
 			property : 'modifier',
 			isExportable: false,
-<<<<<<< HEAD
-=======
 			filterable: true,
->>>>>>> 9aaddcc7
 			sortable : false
 		});
 		
@@ -452,7 +400,7 @@
         }
         return output;
     }
-	
+
 	this.getDataListDynamic = function(criteria, withExperiment) {
 		return function(callback, options) {
 			var callbackForSearch = function(result) {
@@ -523,7 +471,7 @@
                             if(sampleChildren[caIdx].sampleTypeCode === "STORAGE_POSITION") {
                                 continue;
                             }
-                            
+
                             if(!isFirst) {
                                 children += ", ";
                             }
@@ -679,7 +627,7 @@
 					modificationDate = Util.getFormatedDate(new Date(sample.registrationDetails.modificationDate));
 				}
 				
-				var sampleModel = { 
+				var sampleModel = {
 									'id' : sample.permId,
 									'$object' : sample,
 									'identifier' : sample.identifier, 
