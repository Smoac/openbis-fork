/*
 * Copyright 2014 ETH Zuerich, Scientific IT Services
 *
 * Licensed under the Apache License, Version 2.0 (the "License");
 * you may not use this file except in compliance with the License.
 * You may obtain a copy of the License at
 *
 *      http://www.apache.org/licenses/LICENSE-2.0
 *
 * Unless required by applicable law or agreed to in writing, software
 * distributed under the License is distributed on an "AS IS" BASIS,
 * WITHOUT WARRANTIES OR CONDITIONS OF ANY KIND, either express or implied.
 * See the License for the specific language governing permissions and
 * limitations under the License.
 */

/**
 * Class ServerFacade.
 *
 * Contains all methods used to access the server, is used as control point to modify the API methods used
 * without impacting other classes.
 *
 * @constructor
 * @this {ServerFacade}
 * @param {openbis} openbisServer API facade to access the server.
 */
function ServerFacade(openbisServer) {
	this.openbisServer = openbisServer;

	//
	// V3 API creation
	//
    this.getOpenbisV3 = function(callbackFunction) {
        require(['openbis'], function(openbis) {
            //Boilerplate
            var testProtocol = window.location.protocol;
            var testHost = window.location.hostname;
            var testPort = window.location.port;

            var testUrl = testProtocol + "//" + testHost + ":" + testPort;
            var testApiUrl = testUrl + "/openbis/openbis/rmi-application-server-v3.json";

            var openbisV3 = new openbis(testApiUrl);
            callbackFunction(openbisV3);
        });
    }

    //
	// Intercepting general errors
	//
	var responseInterceptor = function(response, action){
		var isError = false;
		if(response && response.error) {
			if(response.error.message === "Session no longer available. Please login again.") {
				isError = true;
				Util.showError(response.error.message, function() {
					location.reload(true);
				}, true);
			} else if(response.error === "Request failed: ") {
				Util.showError(response.error + "openBIS or DSS cannot be reached. Please try again or contact your admin.", null, true, false, true);
			}
		}
		
		if(action && !isError){
			action(response);
		}
	}
	
	this.openbisServer.setResponseInterceptor(responseInterceptor);
	
	//
	// Display Settings
	//
	this.getSetting = function(keyOrNull, callback) {
		mainController.serverFacade.openbisServer.getWebAppSettings("ELN-LIMS", function(response) {
			var settings = response.result.settings;
			if(!settings) {
				settings = {};
			}
			if(keyOrNull) {
				callback(settings[keyOrNull]);
			} else {
				callback(settings);
			}
		});
	}
	
	this.setSetting = function(key, value) {
		var _this = this;
		var webAppId = "ELN-LIMS";
		this.openbisServer.getWebAppSettings(webAppId, function(response) {
			var settings = response.result.settings;
			if(!settings) {
				settings = {};
			}
			settings[key] = value;
			
			var webAppSettings = {
					"@type" : "WebAppSettings",
					"webAppId" : webAppId,
					"settings" : settings
			}
			
			_this.openbisServer.setWebAppSettings(webAppSettings, function(result) {});
		});
	}
	/* New Settings API - To use with new release
	this.getSetting = function(key, callback) {
		require([ "jquery", "openbis", "as/dto/person/update/PersonUpdate", "as/dto/person/id/Me", "as/dto/webapp/create/WebAppSettingCreation", "as/dto/person/fetchoptions/PersonFetchOptions" ],
        function($, openbis, PersonUpdate, Me, WebAppSettingCreation, PersonFetchOptions) {
            $(document).ready(function() {
				var mefo = new PersonFetchOptions();
				var	mefowsfo = mefo.withWebAppSettings("ELN-LIMS");
					mefowsfo.withSetting(key);
				mainController.openbisV3.getPersons([ new Me() ], mefo).done(function(persons) {
					var person = persons[new Me()];
					var settings = person.getWebAppSettings("ELN-LIMS");
					
					var keySettings = settings.getSetting(key);
					var value = null;
					if(keySettings) {
						value = keySettings.getValue();
					}
					console.log("getSetting key: " + key + " value: " + value);
					callback(value);
				});
            });
        });
	}
	
	this.setSetting = function(key, value) {
		// console.log("Write key: " + key + " value: " + value);
		require([ "jquery", "openbis", "as/dto/person/update/PersonUpdate", "as/dto/person/id/Me", "as/dto/webapp/create/WebAppSettingCreation", "as/dto/person/fetchoptions/PersonFetchOptions" ],
        function($, openbis, PersonUpdate, Me, WebAppSettingCreation, PersonFetchOptions) {
            $(document).ready(function() {
            		var update = new PersonUpdate();
                update.setUserId(new Me());
                var elnlims = update.getWebAppSettings("ELN-LIMS");
                elnlims.add(new WebAppSettingCreation(key, value));
                mainController.openbisV3.updatePersons([ update ]).done(function() { });
            });
        });
	}
	*/
	
	this.getPersons = function(personIds, callbackFunction) {
		if(!mainController.openbisV3.getPersons) {
			return null; // In case the method doesn't exist, do nothing
		}
		require([ "jquery", "openbis", "as/dto/person/id/PersonPermId", "as/dto/person/fetchoptions/PersonFetchOptions" ],
        function($, openbis, PersonPermId, PersonFetchOptions) {
            $(document).ready(function() {
            		var personFetchOptions = new PersonFetchOptions();
            		personFetchOptions.withSpace();
                	var personPermIds = [];
                	for(var pIds=0; pIds < personIds.length; pIds++) {
                		personPermIds.push(new PersonPermId(personIds[pIds]));
                	}
                	mainController.openbisV3.getPersons(personPermIds, personFetchOptions).done(function(personsMap) {
                		var persons = [];
                		for(personId in personsMap) {
                			persons.push(personsMap[personId])
                		}
                		callbackFunction(persons);
                	});
            });
        });
	}
	
	//
	// Login Related Functions
	//
	this.getUserId = function() {
		var sessionId = this.openbisServer.getSession();
		var userId = sessionId.substring(0, sessionId.indexOf("-"));
		return userId;
	}
	
	this.login = function(username, pass, callbackFunction) {
		this.openbisServer.login(username, pass, callbackFunction);
	}

	this.ifRestoredSessionActive = function(callbackFunction) {
		this.openbisServer.ifRestoredSessionActive(callbackFunction);
	}

	this.logout = function() {
		$("#mainContainer").hide();
		this.openbisServer.logout(function() {
			location.reload();
		});
	}
	
	//
	// User Related Functions
	//
	this.isFileAuthUser = function(callbackFunction) {
		this.customELNApi({
			"method" : "isFileAuthUser",
			"userId" : this.getUserId(),
		}, callbackFunction, "eln-lims-api");
	}
	
	this.listPersons = function(callbackFunction) {
		this.openbisServer.listPersons(callbackFunction);
	};
	
	this.updateUserInformation = function(userId, userInformation, callbackFunction) {
		this.createReportFromAggregationService(profile.getDefaultDataStoreCode(),
			{
				"method" : "updateUserInformation",
				"userId" : userId,
				"firstName" : userInformation.firstName,
				"lastName" : userInformation.lastName,
				"email" : userInformation.email,
			},
			this._handleAggregationServiceData.bind(this, callbackFunction));
	}

	this.registerUserPassword = function(userId, userPass, callbackFunction) {
		this.createReportFromAggregationService(profile.getDefaultDataStoreCode(),
			{
				"method" : "registerUserPassword",
				"userId" : userId,
				"password" : userPass
			},
			this._handleAggregationServiceData.bind(this, callbackFunction));
	}

	this._handleAggregationServiceData = function(callbackFunction, data) {
		if(data.result.rows[0][0].value == "OK") {
			callbackFunction(true);
		} else {
			Util.showError("Call failed to server: <pre>" + JSON.stringify(data, null, 2) + "</pre>");
			callbackFunction(false);
		}
	}

	this.createELNUser = function(userId, callback) {
 		var _this = this;
 		var inventorySpacesToRegister = [];
 		var inventorySpaceToRegisterFunc = function(spaceCode, userRole, callback) {
			return function() {
				_this.openbisServer.registerPersonSpaceRole(spaceCode, userId, userRole, function(data) {
					if(data.error) {
						callback(false, data.error.message);
					} else {
						var spaceToRegister = inventorySpacesToRegister.pop();
						if(spaceToRegister) {
							spaceToRegister();
						} else {
							callback(true, "User " + userId + " created successfully.");
						}
					}
				});
			}
		};
 		
		_this.openbisServer.registerPerson(userId, function(data) {
			if(data.error) {
				callback(false, data.error.message);
			} else {
				_this.openbisServer.registerSpace(userId, "Space for user " + userId, function(data) {
					if(data.error) {
						callback(false, data.error.message);
					} else {
						_this.openbisServer.registerPersonSpaceRole(userId, userId, "ADMIN", function(data) {
							if(data.error) {
								callback(false, data.error.message);
							} else {
								for(var i = 0; i < profile.inventorySpaces.length; i++) {
									var spaceCode = profile.inventorySpaces[i];
									inventorySpacesToRegister.push(inventorySpaceToRegisterFunc(spaceCode, "USER", callback));
								}
								
								for(var i = 0; i < profile.inventorySpacesReadOnly.length; i++) {
									var spaceCode = profile.inventorySpacesReadOnly[i];
									inventorySpacesToRegister.push(inventorySpaceToRegisterFunc(spaceCode, "OBSERVER", callback));
								}
								
								var spaceToRegister = inventorySpacesToRegister.pop();
								if(spaceToRegister) {
									spaceToRegister();
								} else {
									callback(true, "User " + userId + " created successfully.");
								}
							}
						});
					}			
				});
			}			
		});
	}
	
	//
	//
	//
	this.exportAll = function(entities, includeRoot, metadataOnly, callbackFunction) {
		this.customELNApi({
			"method" : "exportAll",
			"includeRoot" : includeRoot,
			"entities" : entities,
			"metadataOnly" : metadataOnly,
		}, callbackFunction, "exports-api");
	};

	//
	// Research collection export
	//
<<<<<<< HEAD
	this.exportRc = function(entities, includeRoot, metadataOnly, callbackFunction) {
		this.customELNApi({
			"method" : "exportAll",
			"includeRoot" : includeRoot,
			"entities" : entities,
			"metadataOnly" : metadataOnly,
=======
	this.exportRc = function(entities, includeRoot, metadataOnly, submissionUrl, submissionType, userInformation, callbackFunction) {
		this.asyncExportRc({
			"method": "exportAll",
			"includeRoot": includeRoot,
			"entities": entities,
			"metadataOnly": metadataOnly,
			"submissionUrl": submissionUrl,
			"submissionType": submissionType,
            "userInformation": userInformation,
			"originUrl": window.location.origin,
			"sessionToken": this.openbisServer.getSession(),
		}, callbackFunction, "rc-exports-api");
	};

	this.asyncExportRc = function(parameters, callbackFunction, serviceId) {
		require(["as/dto/service/execute/ExecuteAggregationServiceOperation",
				"as/dto/operation/AsynchronousOperationExecutionOptions", "as/dto/service/id/DssServicePermId",
				"as/dto/datastore/id/DataStorePermId", "as/dto/service/execute/AggregationServiceExecutionOptions"],
			function(ExecuteAggregationServiceOperation, AsynchronousOperationExecutionOptions, DssServicePermId, DataStorePermId,
					 AggregationServiceExecutionOptions) {
				var dataStoreId = new DataStorePermId("STANDARD");
				var dssServicePermId = new DssServicePermId(serviceId, dataStoreId);
				var options = new AggregationServiceExecutionOptions();

				options.withParameter("sessionToken", parameters["sessionToken"]);

				options.withParameter("entities", parameters["entities"]);
				options.withParameter("includeRoot", parameters["includeRoot"]);
				options.withParameter("metadataOnly", parameters["metadataOnly"]);
				options.withParameter("method", parameters["method"]);
				options.withParameter("originUrl", parameters["originUrl"]);
				options.withParameter("submissionType", parameters["submissionType"]);
				options.withParameter("submissionUrl", parameters["submissionUrl"]);
				options.withParameter("entities", parameters["entities"]);
				options.withParameter("userId", parameters["userInformation"]["id"]);
				options.withParameter("userEmail", parameters["userInformation"]["email"]);
				options.withParameter("userFirstName", parameters["userInformation"]["firstName"]);
				options.withParameter("userLastName", parameters["userInformation"]["lastName"]);

				var operation = new ExecuteAggregationServiceOperation(dssServicePermId, options);
				mainController.openbisV3.executeOperations([operation], new AsynchronousOperationExecutionOptions()).done(function(results) {
					callbackFunction(results.executionId.permId);
				});
			});
	};

	//
	// Gets submission types
	//
	this.listSubmissionTypes = function(callbackFunction) {
		this.customELNApi({
			"method": "getSubmissionTypes",
>>>>>>> f4e5b52b
		}, callbackFunction, "rc-exports-api");
	};
	
	//
	// Metadata Related Functions
	//
	this.listSampleTypes = function(callbackFunction) {
		this.openbisServer.listSampleTypes(callbackFunction);
	}
	
	this.listExperimentTypes = function(callbackFunction) {
		this.openbisServer.listExperimentTypes(callbackFunction);
	}
	
	this.listVocabularies = function(callbackFunction) {
		this.openbisServer.listVocabularies(callbackFunction);
	}
	
	this.listDataSetTypes = function(callbackFunction) {
		this.openbisServer.listDataSetTypes(callbackFunction);
	}
	
	this.listSpaces = function(callbackFunction) {
		var spaceRules = { entityKind : "SPACE", logicalOperator : "AND", rules : { } };
		mainController.serverFacade.searchForSpacesAdvanced(spaceRules, null, function(spacesSearchResult) {
			var spaces = [];
			for(var sIdx = 0; sIdx < spacesSearchResult.objects.length; sIdx++) {
				var space = spacesSearchResult.objects[sIdx];
				spaces.push(space.code);
			}
			callbackFunction(spaces);
		});
	}
	
	this.listSpacesWithProjectsAndRoleAssignments = function(somethingOrNull, callbackFunction) {
		this.openbisServer.listSpacesWithProjectsAndRoleAssignments(somethingOrNull, callbackFunction);
	}
	
	this.getSpaceFromCode = function(spaceCode, callbackFunction) {
		this.listSpaces(function(spaces) {
			spaces.forEach(function(space){
				if(space === spaceCode) {
					callbackFunction(space);
				}
			});
		});
	}
	
	this.listExperiments = function(projects, callbackFunction) {
		if(projects && projects.length > 0) {
			this.openbisServer.listExperiments(projects, null, callbackFunction);
		} else {
			callbackFunction({});
		}
	}
	
	this.getProjectFromIdentifier = function(identifier, callbackFunction) {
		this.openbisServer.listProjects(function(data) {
			data.result.forEach(function(project){
				var projIden = IdentifierUtil.getProjectIdentifier(project.spaceCode, project.code);
				if(projIden === identifier) {
					callbackFunction(project);
					return;
				}
			});
		});
	}
	
	this.getProjectFromPermId = function(permId, callbackFunction) {
		this.openbisServer.listProjects(function(data) {
			data.result.forEach(function(project){
				if(project.permId === permId) {
					callbackFunction(project);
					return;
				}
			});
		});
	}
	
	this.listExperimentsForIdentifiers = function(experimentsIdentifiers, callbackFunction) {
		this.openbisServer.listExperimentsForIdentifiers(experimentsIdentifiers, callbackFunction);
	}
	
	this.listSamplesForExperiments = function(experiments, callbackFunction) {
		var experimentsMatchClauses = []
		
		experiments.forEach(function(experiment){
			experimentsMatchClauses.push({
				"@type":"AttributeMatchClause",
				fieldType : "ATTRIBUTE",			
				attribute : "PERM_ID",
				desiredValue : experiment.permId
			});
		});
		
		var experimentCriteria = {
				matchClauses : experimentsMatchClauses,
				operator : "MATCH_ANY_CLAUSES"
		}
		
		var experimentSubCriteria = {
				"@type" : "SearchSubCriteria",
				"targetEntityKind" : "EXPERIMENT",	
				"criteria" : experimentCriteria
		}

		var sampleCriteria = 
		{
			subCriterias : [ experimentSubCriteria ],
			operator : "MATCH_ALL_CLAUSES"
		};
		
		if(experiments.length === 0) {
			callbackFunction({});
		} else {
			this.openbisServer.searchForSamples(sampleCriteria, callbackFunction);
		}
	}
	
	this.listPropertyTypes = function(callbackFunction) {
		if(this.openbisServer.listPropertyTypes) { //If not present will not break, but annotations should not be used.
			this.openbisServer.listPropertyTypes(false, callbackFunction);
		}
	}
	

	this.generateCode = function(sampleType, action) {
		var parameters = {
			"method" : "getNextSequenceForType",
			"sampleTypeCode" : sampleType.code
		}
		this.customELNASAPI(parameters, function(nextInSequence) {
			action(sampleType.codePrefix + nextInSequence);
		});
	}
		
	this.deleteDataSets = function(datasetIds, reason, callback) {
		this.openbisServer.deleteDataSets(datasetIds, reason, "TRASH", callback);
	}
	
	
	this.deleteSamples = function(samplePermIds, reason, callback, confirmDeletions) {
		require(["as/dto/sample/id/SamplePermId", "as/dto/sample/delete/SampleDeletionOptions" ], 
			function(SamplePermId, SampleDeletionOptions) {
				var samplePermIdsObj = samplePermIds.map(function(permId) { return new SamplePermId(permId)});
				var deletionOptions = new SampleDeletionOptions();
				deletionOptions.setReason(reason);

				// logical deletion (move objects to the trash can)
				mainController.openbisV3.deleteSamples(samplePermIdsObj, deletionOptions).done(function(deletionId) {
					if(confirmDeletions) {
						// Confirm deletion of samples
						mainController.openbisV3.confirmDeletions([deletionId]).then(function() {
							callback({});
						});
					} else {
						callback(deletionId);
					}
				}).fail(function(error) {
					Util.showFailedServerCallError(error);
					Util.unblockUI();
				});
		});
	}
	
	this.deleteExperiments = function(experimentIds, reason, callback) {
		this.openbisServer.deleteExperiments(experimentIds, reason, "TRASH", callback);
	}
	
	this.deleteProjects = function(projectIds, reason, callback) {
		this.openbisServer.deleteProjects(projectIds, reason, callback);
	}
	
	this.listDeletions = function(callback) {
		this.openbisServer.listDeletions(["ALL_ENTITIES"], callback);
	}
	
	this.deletePermanently = function(deletionIds, callback) {
		this.openbisServer.deletePermanently(deletionIds, callback);
	}
	
	this.revertDeletions = function(deletionIds, callback) {
		this.openbisServer.revertDeletions(deletionIds, callback);
	}
	
	//
	// Data Set Related Functions
	//
	this.listDataSetsForExperiment = function(experimentToSend, callbackFunction) {
		//Should be a V1 Experiment
		this.openbisServer.listDataSetsForExperiments([experimentToSend], [ 'PARENTS' ], callbackFunction);
	}
	
	this.listDataSetsForSample = function(sampleToSend, trueOrFalse, callbackFunction) {
		var _this = this;
		var listDataSetsForV1Sample = function(v1Sample) {
			var cleanSample = $.extend({}, v1Sample);
			delete cleanSample.parents;
			delete cleanSample.children;
			_this.openbisServer.listDataSetsForSample(cleanSample, trueOrFalse, callbackFunction);
		}
		
		if(sampleToSend.id !== -1) { //Is V1 Sample
			listDataSetsForV1Sample(sampleToSend);
		} else { //Ask for a V1 Sample
			this.searchSamplesV1({
				"samplePermId" : sampleToSend.permId,
				"withProperties" : true,
				"withParents" : true,
				"withChildren" : true
			}, function(sampleList) {
				listDataSetsForV1Sample(sampleList[0]);
			});
		}
	}

	this.listFilesForDataSet = function(datasetCode, pathInDataset, trueOrFalse, callbackFunction) {
		this.openbisServer.listFilesForDataSet(datasetCode, pathInDataset, trueOrFalse, callbackFunction);
	}

	//
	// Samples Import Related Functions
	//
	this.uploadedSamplesInfo = function(sampleTypeCode, fileKeyAtHTTPSession, callbackFunction) {
		this.openbisServer.uploadedSamplesInfo(sampleTypeCode, fileKeyAtHTTPSession, callbackFunction);
	}

	this.registerSamplesWithSilentOverrides = function(sampleTypeCode, spaceIdentifier, experimentIdentifier, fileKeyAtHTTPSession, somethingOrNull, callbackFunction) {
		this.openbisServer.registerSamplesWithSilentOverrides(sampleTypeCode, spaceIdentifier, experimentIdentifier, fileKeyAtHTTPSession, somethingOrNull, callbackFunction);
	}

	this.updateSamplesWithSilentOverrides = function(sampleTypeCode, spaceIdentifier, experimentIdentifier, fileKeyAtHTTPSession, somethingOrNull, callbackFunction) {
		this.openbisServer.updateSamplesWithSilentOverrides(sampleTypeCode, spaceIdentifier, experimentIdentifier, fileKeyAtHTTPSession, somethingOrNull, callbackFunction);
	}
	
	this.fileUpload = function(file, callbackFunction) {
		//Building Form Data Object for Multipart File Upload
		var formData = new FormData();
		formData.append("sessionKeysNumber", 1);
		formData.append("sessionKey_0", "sample-file-upload");
		formData.append("sample-file-upload", file);
		formData.append("sessionID", this.openbisServer.getSession());
		
		$.ajax({
			type: "POST",
			url: "/openbis/openbis/upload",
			contentType: false,
			processData: false,
			data: formData,
			success: function(result) {
				callbackFunction(result);
			}
		});
	}
	
	this.getTemplateLink = function(entityType, operationKind) {
		var GET = '/openbis/openbis/template-download?entityKind=SAMPLE';
			GET += '&entityType=' + entityType;
			GET += '&autoGenerate=false';
			GET += '&with_experiments=true';
			GET += '&with_space=true';
			GET += '&batch_operation_kind=' + operationKind;
			GET += '&timestamp=' + new Date().getTime();
			GET += '&sessionID=' + this.openbisServer.getSession();
		return GET;
	}

	this.getDirectLinkURL = function(callbackFunction) {
		this.customELNApi({ "method" : "getDirectLinkURL"}, callbackFunction);
	}
	
	//
	// Sample Others functions
	//
	this.moveSample = function(sampleIdentifier, experimentIdentifier, experimentType, callbackFunction) {
		this.createReportFromAggregationService(profile.getDefaultDataStoreCode(),
				{
					"method" : "moveSample",
					"sampleIdentifier" : sampleIdentifier,
					"experimentIdentifier" : experimentIdentifier,
					"experimentType" : experimentType
				},
				function(data){
					if(data.result.rows[0][0].value == "OK") {
						callbackFunction(true);
					} else {
						callbackFunction(false, data.result.rows[0][1].value);
					}
				});
	}
	//
	// Data Set Import Related Functions
	//
	
	this.fileUploadToWorkspace = function(dataStoreURL, fileFieldId, fileSessionKey, callbackHandler) {
		//File
		var file = document.getElementById(fileFieldId).files[0];
		var sessionID = this.openbisServer.getSession();
		var id = 0;
		var startByte = 0;
		var endByte = file.size;
		
		$.ajax({
			type: "POST",
			url: dataStoreURL + "/session_workspace_file_upload?sessionID=" + sessionID + "&filename=" + fileSessionKey + "&id=" + id + "&startByte=" + startByte + "&endByte=" + endByte,
			contentType: "multipart/form-data",
			processData: false,
			data: file,
			success: function(result) {
				callbackHandler(result);
			},
			error: function(result) {
				Util.showError("The upload failed. Configure your environment properly.", function() {Util.unblockUI();});
			}
		});
	}
	
	//
	// ELN Custom API
 	//

    this.sendResetPasswordEmail = function(userId, callbackFunction) {
        var parameters = {
                method : "sendResetPasswordEmail",
                userId : userId,
                baseUrl : location.protocol + '//' + location.host + location.pathname
        };
        this._callPasswordResetService(parameters, callbackFunction);
    }

    this.resetPassword = function(userId, token, callbackFunction) {
        var parameters = {
                method : "resetPassword",
                userId : userId,
                token : token
            };
        this._callPasswordResetService(parameters, callbackFunction);        
    }

    this.doIfFileAuthenticationService = function(callbackFunction) {
        var _this = this;
        this.getOpenbisV3(function(openbisV3) {
            openbisV3.loginAsAnonymousUser().done(function(sessionToken) {
                openbisV3.getServerInformation().done(function(serverInformation) {
                    var authSystem = serverInformation["authentication-service"];
                    if (authSystem && authSystem.indexOf("file") !== -1) {
                        callbackFunction();
                    }
                });
            }).fail(function(result) {
                console.log("Call failed to server: " + JSON.stringify(result));
            });
        });
    }

    this._callPasswordResetService = function(parameters, callbackFunction) {
        var _this = this;
        this.getOpenbisV3(function(openbisV3) {
            openbisV3.loginAsAnonymousUser().done(function(sessionToken) {
                _this.openbisServer._internal.sessionToken = sessionToken;

                _this.listDataStores(function(dataStores) {
                    profile.allDataStores = dataStores.result;
                    _this.customELNApi(parameters, function(error, result) {
                        if (error) {
                            Util.showError(error);
                        } else {
                            callbackFunction(result);                            
                        }
                    }, "password-reset-api");
                });

            }).fail(function(result) {
                console.log("Call failed to server: " + JSON.stringify(result));
            });

        });
    }

 	this.customELNApi = function(parameters, callbackFunction, service) {
		var _this = this;
 		if(!service) {
 			service = "eln-lims-api";
 		}
 		
 		if(!parameters) {
 			parameters = {};
 		}
 		parameters["sessionToken"] = this.openbisServer.getSession();
 		
 		var dataStoreCode = profile.getDefaultDataStoreCode();
 		this.openbisServer.createReportFromAggregationService(dataStoreCode, service, parameters, function(data) {
			_this.customELNApiCallbackHandler(data, callbackFunction);
 		});
	};

	this.customELNApiCallbackHandler = function(data, callbackFunction) {
		var error = null;
		var result = {};
		if (data && data.error) { //Error Case 1
			error = data.error.message;
		} else if (data && data.result.columns[1].title === "Error") { //Error Case 2
			error = data.result.rows[0][1].value;
		} else if (data && data.result.columns[0].title === "STATUS" && data.result.rows[0][0].value === "OK") { //Success Case
			result.message = data.result.rows[0][1].value;
			result.data = data.result.rows[0][2].value;
			if(result.data) {
				result.data = JSON.parse(result.data);
			}
		} else {
			error = "Unknown Error.";
		}
		callbackFunction(error, result);
	};

	this.customELNASAPI = function(parameters, callbackFunction) {
		this.customASService(parameters, callbackFunction, "as-eln-lims-api");
	}

	this.createReportFromAggregationService = function(dataStoreCode, parameters, callbackFunction, service) {
 		if(!service) {
 			service = "eln-lims-api";
 		}
 		if(!parameters) {
 			parameters = {};
 		}
 		parameters["sessionToken"] = this.openbisServer.getSession();
 		
		this.openbisServer.createReportFromAggregationService(dataStoreCode, service, parameters, callbackFunction);
	}
	
	//
	// Configuration Related Functions
	//
	this.getSession = function() {
		return this.openbisServer.getSession();
	}

	this.listDataStores = function(callbackFunction) {
		this.openbisServer.listDataStores(callbackFunction);
	}

	this.getUserDisplaySettings = function(callbackFunction) {
		if(this.openbisServer.getUserDisplaySettings) { //If the call exists
			this.openbisServer.getUserDisplaySettings(callbackFunction);
		}
	}

	//
	// Search Related Functions
	//
	
	this._createMaterialIdentifier = function(identifierString) {
		var parts = identifierString.split("/");

		return {
			"@type" : "MaterialIdentifierGeneric",
			"materialTypeIdentifier" : {
				"@type" : "MaterialTypeIdentifierGeneric",
				"materialTypeCode" : parts[1]
			},
			"materialCode" : parts[2]
		};
	}
	
	this.getMaterialsForIdentifiers = function(materialIdentifiers, callback) {
		var materialIdentifierObjects = [];
		for(var i = 0; i < materialIdentifiers.length; i++) {
			materialIdentifierObjects.push(this._createMaterialIdentifier(materialIdentifiers[i]));
		}
		this.openbisServer.getMaterialByCodes(materialIdentifierObjects, callback);
	}
	
	//
	// Search DataSet
	//
	
	this.searchDataSetWithUniqueId = function(dataSetPermId, callbackFunction) {
		var dataSetMatchClauses = [{
    			"@type":"AttributeMatchClause",
    			fieldType : "ATTRIBUTE",			
    			attribute : "PERM_ID",
    			desiredValue : dataSetPermId
		}]
		
		var dataSetCriteria = 
		{
			matchClauses : dataSetMatchClauses,
			operator : "MATCH_ALL_CLAUSES"
		};
		
		this.openbisServer.searchForDataSets(dataSetCriteria, callbackFunction)
	}
	
	this.searchDataSetsWithTypeForSamples = function(dataSetTypeCode, samplesPermIds, callbackFunction)
	{
		var sampleMatchClauses = []
		
		samplesPermIds.forEach(function(samplesPermId){
			sampleMatchClauses.push({
				"@type":"AttributeMatchClause",
				fieldType : "ATTRIBUTE",			
				attribute : "PERM_ID",
				desiredValue : samplesPermId
			});
		});
		
		var sampleCriteria = {
				matchClauses : sampleMatchClauses,
				operator : "MATCH_ANY_CLAUSES"
		}
		
		var sampleSubCriteria = {
				"@type" : "SearchSubCriteria",
				"targetEntityKind" : "SAMPLE",	
				"criteria" : sampleCriteria
		}
		
		var dataSetMatchClauses = [{
    			"@type":"AttributeMatchClause",
    			fieldType : "ATTRIBUTE",			
    			attribute : "TYPE",
    			desiredValue : dataSetTypeCode
		}]

		var dataSetCriteria = 
		{
			matchClauses : dataSetMatchClauses,
			subCriterias : [ sampleSubCriteria ],
			operator : "MATCH_ALL_CLAUSES"
		};
		
		this.openbisServer.searchForDataSets(dataSetCriteria, callbackFunction)
	}
	
	// Used for blast search datasets
	this.getSamplesForDataSets = function(dataSetCodes, callback) {
		this.openbisServer.getDataSetMetaDataWithFetchOptions(dataSetCodes, [ 'SAMPLE' ], callback);
	}
	
	//
	// New Advanced Search
	//

	this.getSearchCriteriaAndFetchOptionsForDataSetSearch = function(advancedSearchCriteria, advancedFetchOptions, callback) {
		var criteriaClass = 'as/dto/dataset/search/DataSetSearchCriteria';
		var fetchOptionsClass = 'as/dto/dataset/fetchoptions/DataSetFetchOptions';
		this.getSearchCriteriaAndFetchOptionsForEntitySearch(advancedSearchCriteria, advancedFetchOptions, callback, criteriaClass, fetchOptionsClass);
	}

	this.searchForDataSetsAdvanced = function(advancedSearchCriteria, advancedFetchOptions, callback) {
		var criteriaClass = 'as/dto/dataset/search/DataSetSearchCriteria';
		var fetchOptionsClass = 'as/dto/dataset/fetchoptions/DataSetFetchOptions';
		var searchMethodName = 'searchDataSets';
		this.searchForEntityAdvanced(advancedSearchCriteria, advancedFetchOptions, callback, criteriaClass, fetchOptionsClass, searchMethodName);
	}

	this.getSearchCriteriaAndFetchOptionsForExperimentSearch = function(advancedSearchCriteria, advancedFetchOptions, callback) {
		var criteriaClass = 'as/dto/experiment/search/ExperimentSearchCriteria';
		var fetchOptionsClass = 'as/dto/experiment/fetchoptions/ExperimentFetchOptions';
		this.getSearchCriteriaAndFetchOptionsForEntitySearch(advancedSearchCriteria, advancedFetchOptions, callback, criteriaClass, fetchOptionsClass);
	}

	this.searchForExperimentsAdvanced = function(advancedSearchCriteria, advancedFetchOptions, callback) {
		var criteriaClass = 'as/dto/experiment/search/ExperimentSearchCriteria';
		var fetchOptionsClass = 'as/dto/experiment/fetchoptions/ExperimentFetchOptions';
		var searchMethodName = 'searchExperiments';
		this.searchForEntityAdvanced(advancedSearchCriteria, advancedFetchOptions, callback, criteriaClass, fetchOptionsClass, searchMethodName);
	}

	this.getSearchCriteriaAndFetchOptionsForSamplesSearch = function(advancedSearchCriteria, advancedFetchOptions, callback) {
		var criteriaClass = 'as/dto/sample/search/SampleSearchCriteria';
		var fetchOptionsClass = 'as/dto/sample/fetchoptions/SampleFetchOptions';
		this.getSearchCriteriaAndFetchOptionsForEntitySearch(advancedSearchCriteria, advancedFetchOptions, callback, criteriaClass, fetchOptionsClass);
	}

	this.searchForSamplesAdvanced = function(advancedSearchCriteria, advancedFetchOptions, callback) {
		var criteriaClass = 'as/dto/sample/search/SampleSearchCriteria';
		var fetchOptionsClass = 'as/dto/sample/fetchoptions/SampleFetchOptions';
		var searchMethodName = 'searchSamples';
		this.searchForEntityAdvanced(advancedSearchCriteria, advancedFetchOptions, callback, criteriaClass, fetchOptionsClass, searchMethodName);
	}
	
	this.searchForSpacesAdvanced = function(advancedSearchCriteria, advancedFetchOptions, callback) {
		var criteriaClass = 'as/dto/space/search/SpaceSearchCriteria';
		var fetchOptionsClass = 'as/dto/space/fetchoptions/SpaceFetchOptions';
		var searchMethodName = 'searchSpaces';
		this.searchForEntityAdvanced(advancedSearchCriteria, advancedFetchOptions, callback, criteriaClass, fetchOptionsClass, searchMethodName);
	}
	
	this.searchForProjectsAdvanced = function(advancedSearchCriteria, advancedFetchOptions, callback) {
		var criteriaClass = 'as/dto/project/search/ProjectSearchCriteria';
		var fetchOptionsClass = 'as/dto/project/fetchoptions/ProjectFetchOptions';
		var searchMethodName = 'searchProjects';
		this.searchForEntityAdvanced(advancedSearchCriteria, advancedFetchOptions, callback, criteriaClass, fetchOptionsClass, searchMethodName);
	}

	this.getSearchCriteriaAndFetchOptionsForEntitySearch = function(advancedSearchCriteria, advancedFetchOptions, callback, criteriaClass, fetchOptionsClass) {
		require([criteriaClass,
		         fetchOptionsClass,
		         'as/dto/common/search/DateObjectEqualToValue',
		         'as/dto/experiment/search/ExperimentSearchCriteria',
		         'as/dto/experiment/fetchoptions/ExperimentFetchOptions',
		         'as/dto/space/search/SpaceSearchCriteria',
		         'as/dto/sample/fetchoptions/SampleFetchOptions',
		         'as/dto/space/search/SpaceSearchCriteria',
		         'as/dto/space/fetchoptions/SpaceFetchOptions',
		         'as/dto/project/search/ProjectSearchCriteria',
		         'as/dto/project/fetchoptions/ProjectFetchOptions'], function(EntitySearchCriteria, EntityFetchOptions, DateObjectEqualToValue) {
			try {
				//Setting the searchCriteria given the advancedSearchCriteria model
				var searchCriteria = new EntitySearchCriteria();

				//Setting the fetchOptions given standard settings
				var fetchOptions = new EntityFetchOptions();
				
				
				//Optional fetchOptions
				if(!advancedFetchOptions ||
				   (advancedFetchOptions && !(advancedFetchOptions.minTableInfo || advancedFetchOptions.only))
				   ) {
					if(fetchOptions.withType) {
						fetchOptions.withType();
					}
					if(fetchOptions.withSpace) {
						fetchOptions.withSpace();
					}
					if(fetchOptions.withRegistrator) {
						fetchOptions.withRegistrator();
					}
					if(fetchOptions.withModifier) {
						fetchOptions.withModifier();
					}
					var forceDisableWithProperties = advancedFetchOptions && advancedFetchOptions.withProperties === false;
					if(fetchOptions.withProperties && !forceDisableWithProperties) {
						fetchOptions.withProperties();
					}
					
					if(fetchOptions.withProject) {
						fetchOptions.withProject();
					}
					if(fetchOptions.withSample) {
						fetchOptions.withSample();
						if(advancedFetchOptions && advancedFetchOptions.withSampleProperties) {
							fetchOptions.withSample().withProperties();
						}
					}
					if(fetchOptions.withExperiment) {
						fetchOptions.withExperiment();
						if(advancedFetchOptions && advancedFetchOptions.withExperimentProperties) {
							fetchOptions.withExperiment().withProperties();
						}
					}
					if(fetchOptions.withTags) {
						fetchOptions.withTags();
					}
					if(fetchOptions.withLinkedData) {
						fetchOptions.withLinkedData();
					}
					if(fetchOptions.withPhysicalData) {
						fetchOptions.withPhysicalData();
					}
					var parentfetchOptions = jQuery.extend(true, {}, fetchOptions);
					var childrenfetchOptions = jQuery.extend(true, {}, fetchOptions);
					var forceDisableWithParents = advancedFetchOptions && advancedFetchOptions.withParents === false;
					if(fetchOptions.withParents && !forceDisableWithParents) {
						var forceDisableWithAncestors = advancedFetchOptions && advancedFetchOptions.withAncestors === false;
						if(!forceDisableWithAncestors) {
							parentfetchOptions.withParentsUsing(parentfetchOptions);
						}
						fetchOptions.withParentsUsing(parentfetchOptions);
					}
					var forceDisableWithChildren = advancedFetchOptions && advancedFetchOptions.withChildren === false;
					if(fetchOptions.withChildren && !forceDisableWithChildren) {
						var forceDisableWithDescendants = advancedFetchOptions && advancedFetchOptions.withDescendants === false;
						if(!forceDisableWithDescendants) {
							childrenfetchOptions.withChildrenUsing(childrenfetchOptions);
						}
						fetchOptions.withChildrenUsing(childrenfetchOptions);
					}
				} else if(advancedFetchOptions.minTableInfo) {
					if(fetchOptions.withType) {
						fetchOptions.withType();
					}
					if(fetchOptions.withSpace) {
						fetchOptions.withSpace();
					}
					if(fetchOptions.withRegistrator) {
						fetchOptions.withRegistrator();
					}
					if(fetchOptions.withModifier) {
						fetchOptions.withModifier();
					}
					if(fetchOptions.withProperties) {
						fetchOptions.withProperties();
					}
					
					if(advancedFetchOptions.withExperiment && fetchOptions.withExperiment) {
						fetchOptions.withExperiment();
					}
					if(advancedFetchOptions.withSample && fetchOptions.withSample) {
						fetchOptions.withSample();
					}
					if(fetchOptions.withParents && !(advancedFetchOptions.withParents === false)) {
						fetchOptions.withParents();
					}
					if(fetchOptions.withChildren && !(advancedFetchOptions.withChildren === false)) {
						var childrenFetchOptions = fetchOptions.withChildren();
						if(advancedFetchOptions.withChildrenInfo) {
							childrenFetchOptions.withType();
							childrenFetchOptions.withProperties();
						}
					}
				} else if(advancedFetchOptions.only) {
					if(advancedFetchOptions.withSample) {
						fetchOptions.withSample();
						if(advancedFetchOptions.withSampleProperties) {
							fetchOptions.withSample().withProperties();
						}
					}
					if(advancedFetchOptions.withExperiment) {
						fetchOptions.withExperiment();
						if(advancedFetchOptions.withExperimentProperties) {
							fetchOptions.withExperiment().withProperties();
						}
					}
					
					if(advancedFetchOptions.withProperties) {
						fetchOptions.withProperties();
					}
					if(advancedFetchOptions.withType) {
						fetchOptions.withType();
					}
					if(advancedFetchOptions.withExperiment) {
						fetchOptions.withExperiment();
					}
					if(advancedFetchOptions.withParents) {
						var parentFetchOptions = fetchOptions.withParents();
						if(advancedFetchOptions.withParentsType) {
							parentFetchOptions.withType();
						}
					}
					if(advancedFetchOptions.withChildren) {
						var childrenFetchOptions = fetchOptions.withChildren();
						if(advancedFetchOptions.withChildrenType) {
							childrenFetchOptions.withType();
						}
						if(advancedFetchOptions.withChildrenProperties) {
                            childrenFetchOptions.withProperties();
                        }
					}
					if(advancedFetchOptions.withAncestors) {
						var ancestorsFetchOptions = fetchOptions.withParents();
						if(advancedFetchOptions.withAncestorsProperties) {
							ancestorsFetchOptions.withProperties();
						}
						ancestorsFetchOptions.withParentsUsing(ancestorsFetchOptions);
					}
				}
				
				if(advancedFetchOptions && advancedFetchOptions.cache) {
					fetchOptions.cacheMode(advancedFetchOptions.cache);
				}
				
				if(advancedFetchOptions && 
						advancedFetchOptions.count != null &&
						advancedFetchOptions.count != undefined && 
						advancedFetchOptions.from != null &&
						advancedFetchOptions.from != undefined) {
					fetchOptions.from(advancedFetchOptions.from);
					fetchOptions.count(advancedFetchOptions.count);
				}
				
				if(advancedFetchOptions && advancedFetchOptions.sort) {
					switch(advancedFetchOptions.sort.type) {
						case "Attribute":
							if(fetchOptions.sortBy()[advancedFetchOptions.sort.name]) {
								fetchOptions.sortBy()[advancedFetchOptions.sort.name]()[advancedFetchOptions.sort.direction]();
							}
							break;
						case "Property":
							fetchOptions.sortBy().property(advancedFetchOptions.sort.name)[advancedFetchOptions.sort.direction]();
							break;
					}
				}
				
				var setOperator = function(criteria, operator) {
					//Operator
					if (!operator) {
						operator = "AND";
					}
					criteria.withOperator(operator);
					return criteria;
				}
				
				searchCriteria = setOperator(searchCriteria, advancedSearchCriteria.logicalOperator);
			
				//Rules
				var ruleKeys = Object.keys(advancedSearchCriteria.rules);
				for (var idx = 0; idx < ruleKeys.length; idx++)
				{
					var fieldType = advancedSearchCriteria.rules[ruleKeys[idx]].type;
					var fieldName = advancedSearchCriteria.rules[ruleKeys[idx]].name;
					var fieldNameType = null;
					var fieldValue = advancedSearchCriteria.rules[ruleKeys[idx]].value;
					var fieldOperator = advancedSearchCriteria.rules[ruleKeys[idx]].operator;
					
					if(fieldName) {
						var firstDotIndex = fieldName.indexOf(".");
						fieldNameType = fieldName.substring(0, firstDotIndex);
						fieldName = fieldName.substring(firstDotIndex + 1, fieldName.length);
					}
				
					if(!fieldValue) {
						fieldValue = "*";
					}
				
					var setPropertyCriteria = function(criteria, propertyName, propertyValue, comparisonOperator) {
						if(comparisonOperator) {
							try {
								switch(comparisonOperator) {
									case "thatEqualsString":
										criteria.withProperty(propertyName).thatEquals(propertyValue);
										break;
									case "thatEqualsNumber":
										criteria.withNumberProperty(propertyName).thatEquals(parseFloat(propertyValue));
										break;
									case "thatEqualsDate":
										criteria.withDateProperty(propertyName).thatEquals(propertyValue);
										break;
									case "thatContainsString":
										criteria.withProperty(propertyName).thatContains(propertyValue);
										break;
									case "thatStartsWithString":
										criteria.withProperty(propertyName).thatStartsWith(propertyValue);
										break;
									case "thatEndsWithString":
										criteria.withProperty(propertyName).thatEndsWith(propertyValue);
										break;
									case "thatIsLessThanNumber":
										criteria.withNumberProperty(propertyName).thatIsLessThan(parseFloat(propertyValue));
										break;
									case "thatIsLessThanOrEqualToNumber":
										criteria.withNumberProperty(propertyName).thatIsLessThanOrEqualTo(parseFloat(propertyValue));
										break;
									case "thatIsGreaterThanNumber":
										criteria.withNumberProperty(propertyName).thatIsGreaterThan(parseFloat(propertyValue));
										break;
									case "thatIsGreaterThanOrEqualToNumber":
										criteria.withNumberProperty(propertyName).thatIsGreaterThanOrEqualTo(parseFloat(propertyValue));
										break;
									case "thatIsLaterThanOrEqualToDate":
										criteria.withDateProperty(propertyName).thatIsLaterThanOrEqualTo(propertyValue);
										break;
									case "thatIsEarlierThanOrEqualToDate":
										criteria.withDateProperty(propertyName).thatIsEarlierThanOrEqualTo(propertyValue);
										break;
								}
							} catch(error) {
								Util.showError("Error parsing criteria: " + error.message);
								return;
							}
						} else {
							criteria.withProperty(propertyName).thatContains(propertyValue);
						}
					}
				
					var setAttributeCriteria = function(criteria, attributeName, attributeValue, comparisonOperator) {
						switch(attributeName) {
							//Used by all entities
							case "CODE":
								if(!comparisonOperator) {
									comparisonOperator = "thatEquals";
								}
								switch(comparisonOperator) {
									case "thatEquals":
											criteria.withCode().thatEquals(attributeValue);
											break;
									case "thatContains":
											criteria.withCode().thatContains(attributeValue);
											break;
								}
								break;
							case "PERM_ID":
								criteria.withPermId().thatEquals(attributeValue);
								break;
							case "METAPROJECT":
								criteria.withTag().withCode().thatEquals(attributeValue); //TO-DO To Test, currently not supported by ELN UI
								break;
							case "REGISTRATOR":
								if(comparisonOperator) {
									switch(comparisonOperator) {
										case "thatEqualsUserId":
											criteria.withRegistrator().withUserId().thatEquals(attributeValue);
											break;
										case "thatContainsFirstName":
											criteria.withRegistrator().withFirstName().thatContains(attributeValue);
											break;
										case "thatContainsLastName":
											criteria.withRegistrator().withLastName().thatContains(attributeValue);
											break;
									}
								}
								break;
							case "REGISTRATION_DATE": //Must be a string object with format 2009-08-18
								if(comparisonOperator) {
									switch(comparisonOperator) {
										case "thatEqualsDate":
											criteria.withRegistrationDate().thatEquals(attributeValue);
											break;
										case "thatIsLaterThanOrEqualToDate":
											criteria.withRegistrationDate().thatIsLaterThanOrEqualTo(attributeValue);
											break;
										case "thatIsEarlierThanOrEqualToDate":
											criteria.withRegistrationDate().thatIsEarlierThanOrEqualTo(attributeValue);
											break;
									}
								} else {
									criteria.withRegistrationDate().thatEquals(attributeValue);
								}
								break;
							case "MODIFIER":
								if(comparisonOperator) {
									switch(comparisonOperator) {
										case "thatEqualsUserId":
											criteria.withModifier().withUserId().thatEquals(attributeValue);
											break;
										case "thatContainsFirstName":
											criteria.withModifier().withFirstName().thatContains(attributeValue);
											break;
										case "thatContainsLastName":
											criteria.withModifier().withLastName().thatContains(attributeValue);
											break;
									}
								}
								break;
							case "MODIFICATION_DATE": //Must be a string object with format 2009-08-18
								if(comparisonOperator) {
									switch(comparisonOperator) {
										case "thatEqualsDate":
											criteria.withModificationDate().thatEquals(attributeValue);
											break;
										case "thatIsLaterThanOrEqualToDate":
											criteria.withModificationDate().thatIsLaterThanOrEqualTo(attributeValue);
											break;
										case "thatIsEarlierThanOrEqualToDate":
											criteria.withModificationDate().thatIsEarlierThanOrEqualTo(attributeValue);
											break;
									}
								} else {
									criteria.withModificationDate().thatEquals(attributeValue);
								}
								break;
							case "SAMPLE_TYPE":
							case "EXPERIMENT_TYPE":
							case "DATA_SET_TYPE":
								criteria.withType().withCode().thatEquals(attributeValue);
								break;
							//Only Sample
							case "SPACE":
								criteria.withSpace().withCode().thatEquals(attributeValue);
								break;
							//Only Experiment
							case "PROJECT":
								criteria.withProject().withCode().thatEquals(attributeValue);
								break;
							case "PROJECT_PERM_ID":
								criteria.withProject().withPermId().thatEquals(attributeValue);
								break;
							case "PROJECT_SPACE":
								criteria.withProject().withSpace().withCode().thatEquals(attributeValue);
								break;
						}
					}
				
					switch(fieldType) {
						case "All":
							if(fieldValue !== "*") {
								searchCriteria.withAnyField().thatContains(fieldValue);
							}
							break;
						case "Property":
							setPropertyCriteria(setOperator(searchCriteria, advancedSearchCriteria.logicalOperator), fieldName, fieldValue, fieldOperator);
							break;
						case "Attribute":
							setAttributeCriteria(setOperator(searchCriteria, advancedSearchCriteria.logicalOperator), fieldName, fieldValue, fieldOperator);
							break;
						case "Property/Attribute":
							switch(fieldNameType) {
								case "PROP":
									setPropertyCriteria(setOperator(searchCriteria, advancedSearchCriteria.logicalOperator), fieldName, fieldValue, fieldOperator);
									break;
								case "ATTR":
									setAttributeCriteria(setOperator(searchCriteria, advancedSearchCriteria.logicalOperator), fieldName, fieldValue, fieldOperator);
									break;
							}
							break;
						case "Sample":
							switch(fieldNameType) {
								case "PROP":
									setPropertyCriteria(setOperator(searchCriteria.withSample(),advancedSearchCriteria.logicalOperator), fieldName, fieldValue, fieldOperator);
									break;
								case "ATTR":
									setAttributeCriteria(setOperator(searchCriteria.withSample(),advancedSearchCriteria.logicalOperator), fieldName, fieldValue, fieldOperator);
									break;
								case "NULL":
									searchCriteria.withoutSample();
									break;
							}
							break;
						case "Experiment":
							switch(fieldNameType) {
								case "PROP":
									setPropertyCriteria(setOperator(searchCriteria.withExperiment(),advancedSearchCriteria.logicalOperator), fieldName, fieldValue, fieldOperator);
									break;
								case "ATTR":
									setAttributeCriteria(setOperator(searchCriteria.withExperiment(),advancedSearchCriteria.logicalOperator), fieldName, fieldValue, fieldOperator);
									break;
								case "NULL":
									searchCriteria.withoutExperiment();
									break;
							}
							break;
						case "Parent":
							switch(fieldNameType) {
								case "PROP":
									setPropertyCriteria(setOperator(searchCriteria.withParents(),advancedSearchCriteria.logicalOperator), fieldName, fieldValue, fieldOperator);
									break;
								case "ATTR":
									setAttributeCriteria(setOperator(searchCriteria.withParents(),advancedSearchCriteria.logicalOperator), fieldName, fieldValue, fieldOperator);
									break;
							}
							break;
						case "Children":
							switch(fieldNameType) {
								case "PROP":
									setPropertyCriteria(setOperator(searchCriteria.withChildren(),advancedSearchCriteria.logicalOperator), fieldName, fieldValue, fieldOperator);
									break;
								case "ATTR":
									setAttributeCriteria(setOperator(searchCriteria.withChildren(),advancedSearchCriteria.logicalOperator), fieldName, fieldValue, fieldOperator);
									break;
							}
							break;
					}
				}
			
				//
				// Fix For broken equals PART 1
				// Currently the back-end matches whole words instead doing a standard EQUALS
				// This fixes some most used cases for the storage system, but other use cases that use subcriterias can fail
				//
				var hackFixForBrokenEquals = [];
				if(searchCriteria.criteria) {
					for(var cIdx = 0; cIdx < searchCriteria.criteria.length; cIdx++) {
						if(searchCriteria.criteria[cIdx].fieldType === "PROPERTY" && 
								searchCriteria.criteria[cIdx].fieldValue.__proto__["@type"] === "as.dto.common.search.StringEqualToValue") {
							hackFixForBrokenEquals.push({
								propertyCode : searchCriteria.criteria[cIdx].fieldName,
								value : searchCriteria.criteria[cIdx].fieldValue.value
							});
						}
					}
				}
				//
				// Fix For broken equals PART 1 - END
				//
				callback(searchCriteria, fetchOptions, hackFixForBrokenEquals);

			} catch(exception) {
				Util.showError(exception.name + ": " + exception.message);
			}
		});
	}

	this.searchForEntityAdvanced = function(advancedSearchCriteria, advancedFetchOptions, callback, criteriaClass, fetchOptionsClass, searchMethodName) {
		var searchFunction = function(searchCriteria, fetchOptions, hackFixForBrokenEquals) {
			mainController.openbisV3[searchMethodName](searchCriteria, fetchOptions)
			.done(function(apiResults) {
				//
				// Fix For broken equals PART 2
				//
				var results = apiResults.objects;
				var filteredResults = [];
				if(hackFixForBrokenEquals.length > 0 && results) {
					for(var rIdx = 0; rIdx < results.length; rIdx++) {
						var result = results[rIdx];
						for(var fIdx = 0; fIdx < hackFixForBrokenEquals.length; fIdx++) {
							if(	result && 
								result.properties && 
								result.properties[hackFixForBrokenEquals[fIdx].propertyCode] === hackFixForBrokenEquals[fIdx].value) {
								filteredResults.push(result);
							}
						}
					}
				} else {
					filteredResults = results;
				}
				apiResults.objects = filteredResults;
				//
				// Fix For broken equals PART 2 - END
				//
				callback(apiResults);
			})
			.fail(function(result) {
				Util.showFailedServerCallError(result);
			});
		}

		this.getSearchCriteriaAndFetchOptionsForEntitySearch(advancedSearchCriteria, advancedFetchOptions, searchFunction, criteriaClass, fetchOptionsClass);
	}

	//
	// Search Samples
	//
	
	this.getV3SamplesAsV1 = function(v3Samples, alreadyConverted) {
		if(!alreadyConverted) {
			alreadyConverted = {};
		}
		var v1Samples = [];
		for(var sIdx = 0; sIdx < v3Samples.length; sIdx++) {
			var permId = (v3Samples[sIdx].permId)?v3Samples[sIdx].permId.permId:null;
			if(alreadyConverted[permId]) {
				v1Samples.push(alreadyConverted[permId]);
			} else {
				v1Samples.push(this.getV3SampleAsV1(v3Samples[sIdx], alreadyConverted));
			}
		}
		return v1Samples;
	}
	
	this.getV3SampleAsV1 = function(v3Sample, alreadyConverted) {
		if(!alreadyConverted) {
			alreadyConverted = {};
		}
		
		var CONST_UNSUPPORTED_NUMBER = -1;
		var CONST_UNSUPPORTED_OBJ = null;
		var CONST_UNSUPPORTED_BOOL = false;
		
		var v1Sample = {};
		v1Sample["@type"] = "Sample";
		v1Sample["@id"] = CONST_UNSUPPORTED_NUMBER;
		v1Sample["spaceCode"] = (v3Sample.space)?v3Sample.space.code:null;
		v1Sample["permId"] = (v3Sample.permId)?v3Sample.permId.permId:null;
		v1Sample["code"] = v3Sample.code;
		v1Sample["identifier"] = (v3Sample.identifier)?v3Sample.identifier.identifier:null;
		v1Sample["projectCode"] = (v3Sample.project) ? v3Sample.project.code : null;
		v1Sample["experimentIdentifierOrNull"] = (v3Sample.experiment)?v3Sample.experiment.identifier.identifier:null;
		v1Sample["sampleTypeCode"] = (v3Sample.type)?v3Sample.type.code:null;
		v1Sample["properties"] = v3Sample.properties;
		
		v1Sample["registrationDetails"] = {};
		v1Sample["registrationDetails"]["@type"] = "EntityRegistrationDetails";
		v1Sample["registrationDetails"]["@id"] = CONST_UNSUPPORTED_NUMBER;
		v1Sample["registrationDetails"]["userFirstName"] = (v3Sample.registrator)?v3Sample.registrator.firstName:null;
		v1Sample["registrationDetails"]["userLastName"] = (v3Sample.registrator)?v3Sample.registrator.lastName:null;
		v1Sample["registrationDetails"]["userEmail"] = (v3Sample.registrator)?v3Sample.registrator.email:null;
		v1Sample["registrationDetails"]["userId"] = (v3Sample.registrator)?v3Sample.registrator.userId:null;
		v1Sample["registrationDetails"]["modifierFirstName"]  = (v3Sample.modifier)?v3Sample.modifier.firstName:null;
		v1Sample["registrationDetails"]["modifierLastName"] = (v3Sample.modifier)?v3Sample.modifier.lastName:null;
		v1Sample["registrationDetails"]["modifierEmail"] = (v3Sample.modifier)?v3Sample.modifier.email:null;
		v1Sample["registrationDetails"]["modifierUserId"] = (v3Sample.modifier)?v3Sample.modifier.userId:null;
		v1Sample["registrationDetails"]["registrationDate"] = v3Sample.registrationDate;
		v1Sample["registrationDetails"]["modificationDate"] = v3Sample.modificationDate;
		v1Sample["registrationDetails"]["accessTimestamp"] = CONST_UNSUPPORTED_OBJ;
		
		alreadyConverted[v1Sample["permId"]] = v1Sample;
		
		v1Sample["parents"] = null;
		if(v3Sample.parents) {
			v1Sample["parents"] = this.getV3SamplesAsV1(v3Sample.parents, alreadyConverted);
		}
		v1Sample["children"] = null;
		if(v3Sample.children) {
			v1Sample["children"] = this.getV3SamplesAsV1(v3Sample.children, alreadyConverted);
		} 
		
		v1Sample["stub"] = CONST_UNSUPPORTED_BOOL;
		v1Sample["metaprojects"] = CONST_UNSUPPORTED_OBJ;
		v1Sample["sampleTypeId"] = CONST_UNSUPPORTED_NUMBER;
		v1Sample["id"] = CONST_UNSUPPORTED_NUMBER;
		
		return v1Sample;
	}
	
	this.searchSamplesV3DSS = function(fechOptions, callbackFunction)
	{
		var localReference = this;
		fechOptions["method"] = "searchSamples";
		fechOptions["custom"] = profile.searchSamplesUsingV3OnDropboxRunCustom;
		this.createReportFromAggregationService(profile.getDefaultDataStoreCode(), fechOptions, function(result) {
			if(result && result.result && result.result.rows[0][0].value === "OK") {
				var json = result.result.rows[0][2].value;
				var jsonParsed = JSON.parse(json);
				require(["util/Json"], function(Json){
					Json.fromJson("SearchResult", jsonParsed).done(function(data) {
						var v3Samples = data.objects;
						var samplesAsV1 = localReference.getV3SamplesAsV1(v3Samples);
						callbackFunction(samplesAsV1);
					}).fail(function() {
						alert("V3 dropbox search failed to be parsed.");
					});
				});
			} else {
				alert("V3 dropbox search failed to execute.");
			}
		});
	}
	
	this.searchSamplesV1 = function(fechOptions, callbackFunction)
	{	
		//Text Search
		var anyFieldContains = fechOptions["anyFieldContains"];
		
		//Attributes
		var samplePermId = fechOptions["samplePermId"];
		var withExperimentWithProjectPermId = fechOptions["withExperimentWithProjectPermId"];
		var sampleIdentifier = fechOptions["sampleIdentifier"];
		var sampleCode = fechOptions["sampleCode"];
		var sampleTypeCode = fechOptions["sampleTypeCode"];
		var registrationDate = fechOptions["registrationDate"];
		var modificationDate = fechOptions["modificationDate"];
		
		//Properties
		var properyKeyValueList = fechOptions["properyKeyValueList"];
		
		//Sub Queries
		var sampleExperimentIdentifier = fechOptions["sampleExperimentIdentifier"];
		var sampleContainerPermId = fechOptions["sampleContainerPermId"];
		
		//Hierarchy Options
		var withProperties = fechOptions["withProperties"];
		var withParents = fechOptions["withParents"];
		var withChildren = fechOptions["withChildren"];
		var withAncestors = fechOptions["withAncestors"];
		var withDescendants = fechOptions["withDescendants"];
		
		var matchClauses = [];
		
		// Free Text
		if(anyFieldContains) {
			var words = anyFieldContains.split(" ");
			for(var sIdx = 0; sIdx < words.length; sIdx++) {
				var word = words[sIdx];
				if(word) {
					matchClauses.push({
						"@type": "AnyFieldMatchClause",
						fieldType: "ANY_FIELD",
						desiredValue: "*" + word.trim() + "*"
					});
				}
			}
		}
		
		// Attributes
		if(sampleIdentifier) {
			throw "Unexpected operation exception : v1 search by sampleIdentifier and samplePermId removed";
		}
		
		if(samplePermId) {
			matchClauses.push({
				"@type":"AttributeMatchClause",
				fieldType : "ATTRIBUTE",			
				attribute : "PERM_ID",
				desiredValue : samplePermId 
			});
		}
		
		if(sampleCode) {
			matchClauses.push({
			  	"@type":"AttributeMatchClause",
				fieldType : "ATTRIBUTE",			
				attribute : "CODE",
				desiredValue : sampleCode 
			});
		}
		
		if(sampleTypeCode) {
			matchClauses.push({
				"@type":"AttributeMatchClause",
				fieldType : "ATTRIBUTE",			
				attribute : "TYPE",
				desiredValue : sampleTypeCode
			});
		}
		
		if(registrationDate) {
			matchClauses.push({
				"@type":"TimeAttributeMatchClause",
				fieldType : "ATTRIBUTE",
				fieldCode : "REGISTRATION_DATE",
				desiredValue : registrationDate,
				compareMode : "EQUALS",
				timeZone : "+1",
				attribute : "REGISTRATION_DATE"
			});
		}
		
		if(modificationDate) {
			matchClauses.push({
				"@type":"TimeAttributeMatchClause",
				fieldType : "ATTRIBUTE",
				fieldCode : "MODIFICATION_DATE",
				desiredValue : modificationDate,
				compareMode : "EQUALS",
				timeZone : "+1",
				attribute : "MODIFICATION_DATE"
			});
		}
		
		//Properties
		if(properyKeyValueList) {
			for(var kvIdx = 0; kvIdx < properyKeyValueList.length; kvIdx++) {
				var properyKeyValue = properyKeyValueList[kvIdx];
				for(properyTypeCode in properyKeyValue) {
					matchClauses.push(
							{	
								"@type":"PropertyMatchClause",
								fieldType : "PROPERTY",
								//fieldCode : properyTypeCode,
								propertyCode : properyTypeCode,
								desiredValue : "\"" + properyKeyValue[properyTypeCode] + "\"",
								compareMode : "EQUALS"
							}
						);
				}
			}
		}
		
		//Sub Queries
		var subCriterias = [];
		
		if(withExperimentWithProjectPermId) {
			subCriterias.push({
				"@type" : "SearchSubCriteria",
				"targetEntityKind" : "EXPERIMENT",	
				"criteria" : {
					matchClauses : [{
							"@type":"AttributeMatchClause",
							fieldType : "ATTRIBUTE",			
							attribute : "PROJECT_PERM_ID",
							desiredValue : withExperimentWithProjectPermId
					}],
					operator : "MATCH_ALL_CLAUSES"
				}
			});
		}
		
		if(sampleExperimentIdentifier) {
			subCriterias.push({
					"@type" : "SearchSubCriteria",
					"targetEntityKind" : "EXPERIMENT",	
					"criteria" : {
						matchClauses : [{
								"@type":"AttributeMatchClause",
								fieldType : "ATTRIBUTE",			
								attribute : "SPACE",
								desiredValue : IdentifierUtil.getSpaceCodeFromIdentifier(sampleExperimentIdentifier)
							},{
								"@type":"AttributeMatchClause",
								fieldType : "ATTRIBUTE",			
								attribute : "PROJECT",
								desiredValue : IdentifierUtil.getProjectCodeFromExperimentIdentifier(sampleExperimentIdentifier)
							}, {
								"@type":"AttributeMatchClause",
								fieldType : "ATTRIBUTE",			
								attribute : "CODE",
								desiredValue : IdentifierUtil.getCodeFromIdentifier(sampleExperimentIdentifier)
							}],
						operator : "MATCH_ALL_CLAUSES"
				}
			});
		}
		
		if(sampleContainerPermId) {
			subCriterias.push({
				"@type" : "SearchSubCriteria",
				"targetEntityKind" : "SAMPLE_CONTAINER",
				"criteria" : {
					matchClauses : [{
							"@type":"AttributeMatchClause",
							fieldType : "ATTRIBUTE",			
							attribute : "PERM_ID",
							desiredValue : sampleContainerPermId
						}],
					operator : "MATCH_ALL_CLAUSES"
				}
			});
		}
		
		var sampleCriteria = {
			matchClauses : matchClauses,
			subCriterias : subCriterias,
			operator : "MATCH_ALL_CLAUSES"
		};
		
		//Hierarchy Options
		var options = [];
		
		if(withProperties) {
			options.push("PROPERTIES");
		}
		
		if(withAncestors) {
			options.push("ANCESTORS");
		}
		
		if(withDescendants) {
			options.push("DESCENDANTS");
		}
		
		if(withParents) {
			options.push("PARENTS");
		}
		
		if(withChildren) {
			options.push("CHILDREN");
		}
		
		var localReference = this;
		
		//
		// Fix For broken equals PART 1
		// Currently the back-end matches whole words instead doing a standard EQUALS
		// This fixes some most used cases for the storage system, but other use cases that use subcriterias can fail
		//
		var hackFixForBrokenEquals = [];
		if(sampleCriteria.matchClauses) {
			for(var cIdx = 0; cIdx < sampleCriteria.matchClauses.length; cIdx++) {
				if(sampleCriteria.matchClauses[cIdx]["@type"] === "PropertyMatchClause" && 
						sampleCriteria.matchClauses[cIdx]["compareMode"] === "EQUALS") {
					hackFixForBrokenEquals.push({
						propertyCode : sampleCriteria.matchClauses[cIdx].propertyCode,
						value : sampleCriteria.matchClauses[cIdx].desiredValue.substring(1,sampleCriteria.matchClauses[cIdx].desiredValue.length-1)
					});
				}
			}
		}
		//
		// Fix For broken equals PART 1 - END
		//
		
		this.openbisServer.searchForSamplesWithFetchOptions(sampleCriteria, options, function(data) {
			var results = localReference.getInitializedSamples(data.result);
			//
			// Fix For broken equals PART 2
			//
			var filteredResults = [];
			if(hackFixForBrokenEquals.length > 0 && results) {
				for(var rIdx = 0; rIdx < results.length; rIdx++) {
					var result = results[rIdx];
					for(var fIdx = 0; fIdx < hackFixForBrokenEquals.length; fIdx++) {
						if(	result && 
							result.properties && 
							result.properties[hackFixForBrokenEquals[fIdx].propertyCode] === hackFixForBrokenEquals[fIdx].value) {
							filteredResults.push(result);
						}
					}
				}
			} else {
				filteredResults = results;
			}
			//
			// Fix For broken equals PART 2 - END
			//
			
			callbackFunction(filteredResults);
		});
	}
	
	this.searchSamples = function(fechOptions, callbackFunction)
	{
		if(profile.searchSamplesUsingV3OnDropbox) {
			this.searchSamplesV3DSS(fechOptions, callbackFunction);
		} else if(fechOptions["sampleIdentifier"] || fechOptions["samplePermId"]) {
			this.searchSamplesV1replacement(fechOptions, callbackFunction);
		} else {
			this.searchSamplesV1(fechOptions, callbackFunction);
		}
	}
	
	this.searchSamplesV1replacement = function(fechOptions, callbackFunction)
	{
		var _this = this;
		require([ "as/dto/sample/id/SamplePermId", "as/dto/sample/id/SampleIdentifier", "as/dto/sample/fetchoptions/SampleFetchOptions" ],
        function(SamplePermId, SampleIdentifier, SampleFetchOptions) {
            //
            // Main entity Block
            //
            var fetchOptions = new SampleFetchOptions();
            fetchOptions.withSpace();
            fetchOptions.withType();
            fetchOptions.withRegistrator();
            fetchOptions.withModifier();
            fetchOptions.withProject();
            fetchOptions.withExperiment();
            if(fechOptions["withProperties"]) {
            		fetchOptions.withProperties();
            }
            
            
            //
            // Parents/Children Block
            //
            var parentfetchOptions = jQuery.extend(true, {}, fetchOptions);
			var childrenfetchOptions = jQuery.extend(true, {}, fetchOptions);
			
            if(fechOptions["withAncestors"]) {
             	fechOptions["withParents"] = true;
            }
            if(fechOptions["withDescendants"]) {
            		fechOptions["withChildren"] = true;
            }
            if(fechOptions["withParents"]) {
				fetchOptions.withParentsUsing(parentfetchOptions);
            }
            if(fechOptions["withChildren"]) {
            		fetchOptions.withChildrenUsing(childrenfetchOptions);
            }
            if(fechOptions["withAncestors"]) {
             	parentfetchOptions.withParentsUsing(parentfetchOptions);
            }
            if(fechOptions["withDescendants"]) {
            		childrenfetchOptions.withChildrenUsing(childrenfetchOptions);
            }
            
            var id = null;
            if(fechOptions["samplePermId"]) {
            		id = new SamplePermId(fechOptions["samplePermId"]);
            }
            if(fechOptions["sampleIdentifier"]) {
            		id = new SampleIdentifier(fechOptions["sampleIdentifier"]);
            }
            
            mainController.openbisV3.getSamples([id], fetchOptions).done(function(map) {
                var samples = Util.mapValuesToList(map);
                callbackFunction(_this.getV3SamplesAsV1(samples));
            }).fail(function(result) {
				Util.showFailedServerCallError(result);
				callbackFunction(false);
			});
        });
	}
	
	this.searchWithUniqueId = function(samplePermId, callbackFunction)
	{	
		this.searchSamples({
			"samplePermId" : samplePermId,
			"withProperties" : true,
			"withParents" : true,
			"withChildren" : true
		}, callbackFunction);
	}
	
	this.searchWithUniqueIdCompleteTree = function(samplePermId, callbackFunction)
	{	
		this.searchSamples({
			"samplePermId" : samplePermId,
			"withProperties" : true,
			"withAncestors" : true,
			"withDescendants" : true
		}, callbackFunction);
	}
	
	this.searchByType = function(sampleType, callbackFunction)
	{
		this.searchSamples({
			"sampleTypeCode" : sampleType,
			"withProperties" : true
		}, callbackFunction);
	}
	
	this.searchByTypeWithParents = function(sampleType, callbackFunction)
	{
		this.searchSamples({
			"sampleTypeCode" : sampleType,
			"withProperties" : true,
			"withParents" : true,
		}, callbackFunction);
	}
	
	this.searchWithType = function(sampleType, sampleCode, includeAncestorsAndDescendants, callbackFunction)
	{
		this.searchSamples({
			"sampleTypeCode" : sampleType,
			"sampleCode" : sampleCode,
			"withProperties" : true,
			"withAncestors" : includeAncestorsAndDescendants,
			"withDescendants" : includeAncestorsAndDescendants
		}, callbackFunction);
	}
	
	this.searchWithExperiment = function(experimentIdentifier, projectPermId, properyKeyValueList, callbackFunction)
	{	
		this.searchSamples({
			"sampleExperimentIdentifier" : experimentIdentifier,
			"withExperimentWithProjectPermId" : projectPermId,
			"withProperties" : true,
			"withParents" : true,
			"properyKeyValueList" : properyKeyValueList
		}, callbackFunction);
	}

	this.searchWithProperties = function(propertyTypeCodes, propertyValues, callbackFunction, isComplete, withParents)
	{
		var advancedSearchCriteria = { rules : {} };
		for(var i = 0; i < propertyTypeCodes.length ;i++) {
			var propertyTypeCode = propertyTypeCodes[i];			
			var propertyTypeValue = propertyValues[i];
			advancedSearchCriteria.rules[Util.guid()] = { type : "Property", name : "PROP." + propertyTypeCode, value : propertyTypeValue, operator : "thatEqualsString" }
		}
		var advancedFetchOptions = {
			"withProperties" : true,
			"withAncestors" : isComplete,
			"withDescendants" : isComplete,
			"withParents" : withParents,
			"withChildren" : false
		}
		
		var _this = this;
		this.searchForSamplesAdvanced(advancedSearchCriteria, advancedFetchOptions, function(results) {
			callbackFunction(_this.getV3SamplesAsV1(results.objects));
		});
	}
	
	this.searchWithIdentifiers = function(sampleIdentifiers, callbackFunction)
	{
		var _this = this;
		var searchResults = [];
		var searchForIdentifiers = jQuery.extend(true, [], sampleIdentifiers);
		
		var searchNext = function() {
			if(searchForIdentifiers.length === 0) {
				callbackFunction(searchResults);
			} else {
				var next = searchForIdentifiers.pop();
				searchFunction(next);
			}
		}
		
		var searchFunction = function(sampleIdentifier) {
			_this.searchSamples({
				"withProperties" : true,
				"withParents" : true,
				"withChildren" : true,
				"sampleIdentifier" : sampleIdentifier
			}, function(samples) {
				samples.forEach(function(sample) {
					searchResults.push(sample);
				});
				searchNext();
			});
		}
		
		searchNext();
	}
	
	this.searchContained = function(permId, callbackFunction) {
		this.searchSamples({
			"sampleContainerPermId" : permId,
			"withProperties" : true,
			"withParents" : true,
			"withChildren" : true
		}, callbackFunction);
	}
	
	this.getInitializedSamples = function(result) {
		
		//
		// Fill Map that uses as key the sample @id and value the sample object 
		//
		var samplesById = {};
		
		function storeSamplesById(originalSample)
		{
			var stack = [originalSample];
			
			var referredSample = null;
			while (referredSample = stack.pop()) {
				if (isNaN(referredSample)) {
					samplesById[referredSample["@id"]] = referredSample;
					if (referredSample.parents) {
						for(var i = 0, len = referredSample.parents.length; i < len; ++i) {
							stack.push(referredSample.parents[i]);
						}
					}
					if (referredSample.children) {
						for(var i = 0, len = referredSample.children.length; i < len; ++i) {
							stack.push(referredSample.children[i]);
						}
					}
				}					
			}
		}
		
		for(var i = 0; i < result.length; i++) {
			var sampleOrId = result[i];
			storeSamplesById(sampleOrId);
		}
		
		//
		// Fix Result List
		//
		var visitedSamples = {};
		function fixSamples(result)
		{
			for(var i = 0; i < result.length; i++)
			{
				var sampleOrId = result[i];
				
				if (isNaN(sampleOrId))
				{
					sampleOrId = samplesById[sampleOrId["@id"]];
				} else
				{
					sampleOrId = samplesById[sampleOrId]; 
				}
				result[i] = sampleOrId;
				if(visitedSamples[sampleOrId.permId]) {
					continue;
				} else {
					visitedSamples[sampleOrId.permId] = true;
				}
				
				//Fill Parents
				if(sampleOrId.parents) {
					for(var j = 0; j < sampleOrId.parents.length; j++) {
						var parentOrId = sampleOrId.parents[j];
						if(!isNaN(parentOrId)) { //If is an Id get the reference
							sampleOrId.parents[j] = samplesById[parentOrId];
						}
					}
					fixSamples(sampleOrId.parents);
				}
				
				//Fill Children
				if(sampleOrId.children) {
					for(var j = 0; j < sampleOrId.children.length; j++) {
						var childOrId = sampleOrId.children[j];
						if(!isNaN(childOrId)) { //If is an Id get the reference
							sampleOrId.children[j] = samplesById[childOrId];
						}
					}
					fixSamples(sampleOrId.children);
				}
			}
		}
		
		fixSamples(result);
		
		return result;
	}
	
	//
	// Global Search
	//

	this.getSearchCriteriaAndFetchOptionsForGlobalSearch = function(freeText, advancedFetchOptions, callbackFunction) {
		require(['as/dto/global/search/GlobalSearchCriteria', 
		         'as/dto/global/fetchoptions/GlobalSearchObjectFetchOptions'], 
		         function(GlobalSearchCriteria, GlobalSearchObjectFetchOptions){
			var searchCriteria = new GlobalSearchCriteria();
			searchCriteria.withText().thatContains(freeText.toLowerCase().trim());
			searchCriteria.withOperator("AND");

			var fetchOptions = new GlobalSearchObjectFetchOptions();
			var sampleFetchOptions = fetchOptions.withSample();
			sampleFetchOptions.withSpace();
			sampleFetchOptions.withType();
			sampleFetchOptions.withRegistrator();
			sampleFetchOptions.withModifier();
			sampleFetchOptions.withExperiment();
			sampleFetchOptions.withProperties();
			
			var experimentFetchOptions = fetchOptions.withExperiment();
			experimentFetchOptions.withType();
			experimentFetchOptions.withRegistrator();
			experimentFetchOptions.withModifier();
			experimentFetchOptions.withProperties();
			
			var dataSetFetchOptions = fetchOptions.withDataSet();
			dataSetFetchOptions.withType();
			dataSetFetchOptions.withRegistrator();
			dataSetFetchOptions.withModifier();
			dataSetFetchOptions.withProperties();
			
			if(advancedFetchOptions && advancedFetchOptions.cache) {
				fetchOptions.cacheMode(advancedFetchOptions.cache);
			}
			
			if(advancedFetchOptions && 
					advancedFetchOptions.count != null &&
					advancedFetchOptions.count != undefined && 
					advancedFetchOptions.from != null &&
					advancedFetchOptions.from != undefined) {
				fetchOptions.from(advancedFetchOptions.from);
				fetchOptions.count(advancedFetchOptions.count);
			}

			callbackFunction(searchCriteria, fetchOptions);
		});
	}

	this.searchGlobally = function(freeText, advancedFetchOptions, callbackFunction)
	{
		this.getSearchCriteriaAndFetchOptionsForGlobalSearch(freeText, advancedFetchOptions, function(searchCriteria, fetchOptions)
		{
			mainController.openbisV3.searchGlobally(searchCriteria, fetchOptions).done(function(results) {
				callbackFunction(results);
			}).fail(function(error) {
				Util.showError("Call failed to server: " + JSON.stringify(error));
				Util.unblockUI();
			});
		});
	}
	
	//
	// Legacy Global Search
	//
	this.searchWithText = function(freeText, callbackFunction)
	{
		var _this = this;
		var regEx = /\d{4}-\d{2}-\d{2}/g;
		var match = freeText.match(regEx);
		
		if(match && match.length === 1) { //Search With Date Mode, we merge results with dates found on registration and modification fields what is slow for large number of entities
			this.searchSamples(this._getCriteriaWithDate(freeText, true, false), function(samples1) {
				_this.searchSamples(_this._getCriteriaWithDate(freeText, false, true), function(samples2) {
					_this.searchSamples(_this._getCriteriaWithDate(freeText, false, false), function(samples3) {
						var results = samples1.concat(samples2).concat(samples3).uniqueOBISEntity();
						callbackFunction(results);
					});
				});
			});
		} else if(match && match.length > 1) {
			Util.showError("Search only supports one date at a time!");
			callbackFunction([]);
		} else { //Normal Search
			this.searchSamples(this._getCriteriaWithDate(freeText, false, false), function(samples) {
				callbackFunction(samples);
			});
			callbackFunction([]);
		}
	}
	
	this._getCriteriaWithDate = function(freeText, isRegistrationDate, isModificationDate) {
		//Find dates on string and delete them to use them differently on the search
		var regEx = /\d{4}-\d{2}-\d{2}/g;
		var match = freeText.match(regEx);
		freeText = freeText.replace(regEx, "");
		if(!isRegistrationDate && !isModificationDate && match && match.length > 0) {
			for(var mIdx = 0; mIdx < match.length; mIdx++) {
				freeText += " " + match[mIdx].replace(/-/g, "");
			}
		}
		
		//Build Search
		var sampleCriteria = {
			"withProperties" : true
		};
		
		if(freeText) {
			sampleCriteria["anyFieldContains"] = freeText;
		}
		
		if(match && match.length > 0) {
			for(var mIdx = 0; mIdx < match.length; mIdx++) {
				if(isRegistrationDate) {
					sampleCriteria["registrationDate"] = match[mIdx];
				}
				
				if(isModificationDate) {
					sampleCriteria["modificationDate"] = match[mIdx];
				}
			}
		}
		
		return sampleCriteria;
	}
	
	//
	// Search Domains
	//
	this.listSearchDomains = function(callbackFunction) {
		if(this.openbisServer.listAvailableSearchDomains) {
			this.openbisServer.listAvailableSearchDomains(callbackFunction);
		} else {
			callbackFunction();
		}
	}
	
	this.searchOnSearchDomain = function(preferredSearchDomainOrNull, searchText, callbackFunction) {
		
		//TO-DO: For testing please put codes that exist in your database and you can access, the rest leave it as it is, when done just pass null to the function.
		var optionalParametersOrNull = {
				"SEQ-1" : JSON.stringify({
					"searchDomain" : "Echo database",
					"dataSetCode" : "20141023091944740-99",
					"pathInDataSet" : "PATH-1",
					"sequenceIdentifier" : "ID-1",
					"positionInSequence" : "1"
				}),
				"SEQ-2" : JSON.stringify({
					"searchDomain" : "Echo database",
					"dataSetCode" : "20141023091930970-98",
					"pathInDataSet" : "PATH-2",
					"sequenceIdentifier" : "ID-2",
					"positionInSequence" : "2"
				})
		}
		
		this.openbisServer.searchOnSearchDomain(preferredSearchDomainOrNull, searchText, null, callbackFunction);
	}

	//
	// V3 Functions
	//

	this.getSpace = function(spaceIdentifier, callbackFunction) {
		require(["as/dto/space/id/SpacePermId", "as/dto/space/fetchoptions/SpaceFetchOptions"], 
			function(SpacePermId, SpaceFetchOptions) {
				mainController.openbisV3.getSpaces([new SpacePermId(spaceIdentifier)], new SpaceFetchOptions()).done(function(result) {
					callbackFunction(result);
				}).fail(function(result) {
					Util.showFailedServerCallError(result);
					callbackFunction(false);
				});
			}
		);
	}

	this.getProject = function(projectIdentifier, callbackFunction) {
		require(["as/dto/project/id/ProjectIdentifier", "as/dto/project/fetchoptions/ProjectFetchOptions"],
		  function(ProjectIdentifier, ProjectFetchOptions) {
				var projectId = new ProjectIdentifier(projectIdentifier);
				var fetchOptions = new ProjectFetchOptions();

				mainController.openbisV3.getProjects([projectId], fetchOptions).done(function(result) {
					callbackFunction(result);
				}).fail(function(result) {
					Util.showFailedServerCallError(result);
					callbackFunction(false);
				});
			}
		);
	}

	this.searchSamplesV3 = function(sampleType, callbackFunction) {
		require(["as/dto/sample/search/SampleSearchCriteria", "as/dto/sample/fetchoptions/SampleFetchOptions"],
				function(SampleSearchCriteria, SampleFetchOptions) {
			var searchCriteria = new SampleSearchCriteria();
			searchCriteria.withType().withCode().thatEquals(sampleType);
			var fetchOptions = new SampleFetchOptions();
			fetchOptions.withProperties();
			fetchOptions.withExperiment().withProject().withSpace();
			fetchOptions.withRegistrator();
			fetchOptions.sortBy().modificationDate().desc();
			mainController.openbisV3.searchSamples(searchCriteria, fetchOptions).done(function(result) {
				callbackFunction(result);
			}).fail(function(result) {
				Util.showFailedServerCallError(result);
				callbackFunction(false);
			});
		});
	}

	this.getSamples = function(permIds, callbackFunction) {
		require(["as/dto/sample/id/SamplePermId", "as/dto/sample/fetchoptions/SampleFetchOptions"],
			function(SamplePermId, SampleFetchOptions) {
				var samplePermIds = permIds.map(function(permId) { return new SamplePermId(permId) });
				var fetchOptions = new SampleFetchOptions();
				fetchOptions.withProperties();
				fetchOptions.withExperiment().withProject().withSpace();
				fetchOptions.withRegistrator();
				fetchOptions.sortBy().modificationDate().desc();
				mainController.openbisV3.getSamples(samplePermIds, fetchOptions).done(function(result) {
					callbackFunction(result);
				}).fail(function(result) {
					Util.showFailedServerCallError(result);
					callbackFunction(false);
				});
			}
		);
	}

	this.createSample = function(sampleType, experiment, properties, callbackFunction) {
		require(["as/dto/sample/create/SampleCreation", "as/dto/entitytype/id/EntityTypePermId", 
			"as/dto/experiment/id/ExperimentPermId", "as/dto/space/id/SpacePermId"], 
				function(SampleCreation, EntityTypePermId, ExperimentPermId, SpacePermId) {
			var experimentPermId = experiment.permId.permId;
			var space = experiment.project.space.code;
			var sampleCreation = new SampleCreation();
			sampleCreation.setTypeId(new EntityTypePermId(sampleType));
			sampleCreation.setExperimentId(new ExperimentPermId(experimentPermId));
			sampleCreation.setSpaceId(new SpacePermId(space));
			if (properties) {
				for (var property in properties) {
					if (properties.hasOwnProperty(property)) {
						sampleCreation.setProperty(property, properties[property]);
					}
				}
			}

			mainController.openbisV3.createSamples([sampleCreation]).done(function(result) {
				callbackFunction(result);
			}).fail(function(result) {
				Util.showFailedServerCallError(result);
				callbackFunction(false);
			});
		});
		
	}

	this.createProject = function(space, code, description, callbackFunction) {
		require(["as/dto/project/create/ProjectCreation", "as/dto/space/id/SpacePermId"], 
			function(ProjectCreation, SpacePermId) {
				var projectCreation = new ProjectCreation();
				projectCreation.setSpaceId(new SpacePermId(space));
				projectCreation.setCode(code);
				projectCreation.setDescription(description);

				mainController.openbisV3.createProjects([projectCreation]).done(function(result) {
					callbackFunction(true);
				}).fail(function(result) {
					Util.showFailedServerCallError(result);
					callbackFunction(false);
				});
		});
	}

	this.searchExperimentTypes = function(experimentTypeCode, callbackFunction) {
		require(["as/dto/experiment/search/ExperimentTypeSearchCriteria", "as/dto/experiment/fetchoptions/ExperimentTypeFetchOptions"],
			function(ExperimentTypeSearchCriteria, ExperimentTypeFetchOptions) {
				var searchCriteria = new ExperimentTypeSearchCriteria();
				var fetchOptions = new ExperimentTypeFetchOptions();
				searchCriteria.withCode().thatEquals(experimentTypeCode);

				mainController.openbisV3.searchExperimentTypes(searchCriteria, fetchOptions).done(function(result) {
					callbackFunction(result);
				}).fail(function(result) {
					Util.showFailedServerCallError(result);
					callbackFunction(false);
				});
			}
		);
	}

	this.getExperiments = function(experimentPermIds, callbackFunction) {
		require(["as/dto/experiment/id/ExperimentPermId", "as/dto/experiment/fetchoptions/ExperimentFetchOptions"],
			function(ExperimentPermId, ExperimentFetchOptions) {
				var expPermIds = experimentPermIds.map(function(permId) { return new ExperimentPermId(permId)});
				var fetchOptions = new ExperimentFetchOptions();
				fetchOptions.withProject().withSpace();

				mainController.openbisV3.getExperiments(expPermIds, fetchOptions).done(function(result) {
					callbackFunction(result);
				}).fail(function(result) {
					Util.showFailedServerCallError(result);
					callbackFunction(false);
				});
			}
		);
	}

	this.searchExperiments = function(projectCode, experimentCode, callbackFunction) {
		require(["as/dto/experiment/search/ExperimentSearchCriteria", "as/dto/experiment/fetchoptions/ExperimentFetchOptions"],
			function(ExperimentSearchCriteria, ExperimentFetchOptions) {
				var searchCriteria = new ExperimentSearchCriteria();
				var fetchOptions = new ExperimentFetchOptions();
				searchCriteria.withProject().withCode().thatEquals(projectCode);
				searchCriteria.withCode().thatEquals(experimentCode);
				fetchOptions.withProject().withSpace();

				mainController.openbisV3.searchExperiments(searchCriteria, fetchOptions).done(function(result) {
					callbackFunction(result);
				}).fail(function(result) {
					Util.showFailedServerCallError(result);
					callbackFunction(false);
				});
			}
		);
	}

	this.createExperiment = function(experimentTypePermId, projectIdentifier, code, callbackFunction) {
		require(["as/dto/experiment/create/ExperimentCreation", "as/dto/project/id/ProjectIdentifier", "as/dto/entitytype/id/EntityTypePermId"],
			function(ExperimentCreation, ProjectIdentifier, EntityTypePermId) {
				var experimentCreation = new ExperimentCreation();
				experimentCreation.setTypeId(new EntityTypePermId(experimentTypePermId));
				experimentCreation.setProjectId(new ProjectIdentifier(projectIdentifier));
				experimentCreation.setCode(code);

				mainController.openbisV3.createExperiments([experimentCreation]).done(function(result) {
					callbackFunction(result);
				}).fail(function(result) {
					Util.showFailedServerCallError(result);
					callbackFunction(false);
				});
			}
		);
	}

	this.updateSample = function(sampleV1, callbackFunction) {
		require([ "as/dto/sample/update/SampleUpdate", "as/dto/sample/id/SamplePermId"], 
			function(SampleUpdate, SamplePermId) {
				var sampleUpdate = new SampleUpdate();
				sampleUpdate.setSampleId(new SamplePermId(sampleV1.permId));
				for(var propertyCode in sampleV1.properties) {
					sampleUpdate.setProperty(propertyCode, sampleV1.properties[propertyCode]);
				}

				mainController.openbisV3.updateSamples([ sampleUpdate ]).done(function() {
					callbackFunction(true);
				}).fail(function(result) {
					Util.showFailedServerCallError(result);
					callbackFunction(false);
				});
			}
		);
	}

	this.updateDataSet = function(dataSetPermId, newPhysicalData, callbackFunction) {
		require([ "as/dto/dataset/id/DataSetPermId", "as/dto/dataset/update/DataSetUpdate", 
			"as/dto/dataset/update/PhysicalDataUpdate", "as/dto/common/update/FieldUpdateValue"],
				function(DataSetPermId, DataSetUpdate, PhysicalDataUpdate, FieldUpdateValue) {

			var update = new DataSetUpdate();
			update.setDataSetId(new DataSetPermId(dataSetPermId));

			if (newPhysicalData) {
				var physicalDataUpdate = new PhysicalDataUpdate();
				for (var property in newPhysicalData) {
					if (newPhysicalData.hasOwnProperty(property)) {
						var setterName = "set" + property[0].toUpperCase() + property.substr(1);
						if (typeof physicalDataUpdate[setterName] === 'function') {
							physicalDataUpdate[setterName](newPhysicalData[property]);
						}
					}
				}
				update.setPhysicalData(physicalDataUpdate);	
			}

			mainController.openbisV3.updateDataSets([update]).done(function(result) {
				callbackFunction(true);
            }).fail(function(result) {
				Util.showFailedServerCallError(result);
				callbackFunction(false);
			});
		});
	}

	this.unarchiveDataSet = function(dataSetPermId, callbackFunction) {
		require(["as/dto/dataset/id/DataSetPermId", "as/dto/dataset/unarchive/DataSetUnarchiveOptions"], 
			function(DataSetPermId, DataSetUnarchiveOptions) {
				var ids = [new DataSetPermId(dataSetPermId)];
				var options = new DataSetUnarchiveOptions();
				mainController.openbisV3.unarchiveDataSets(ids, options).done(function(result) {
					callbackFunction(true);
				}).fail(function(result) {
					Util.showFailedServerCallError(result);
					callbackFunction(false);
				});
			});
	}

	// errorHandler: optional. if present, it is called instead of showing the error and the callbackFunction is not called
	this.searchRoleAssignments = function(criteriaParams, callbackFunction, errorHandler) {
		require(["as/dto/roleassignment/search/RoleAssignmentSearchCriteria", "as/dto/roleassignment/fetchoptions/RoleAssignmentFetchOptions"], 
			function(RoleAssignmentSearchCriteria, RoleAssignmentFetchOptions) {
				var criteria = new RoleAssignmentSearchCriteria();

				if (criteriaParams.project) {
					criteria.withProject().withCode().thatEquals(criteriaParams.project);
					if (criteriaParams.space) {
						criteria.withProject().withSpace().withCode().thatEquals(criteriaParams.space);
					}
				} else if (criteriaParams.space) {
					criteria.withSpace().withCode().thatEquals(criteriaParams.space);
				}
				if (criteriaParams.user) {
					criteria.withUser().withUserId().thatEquals(criteriaParams.user);
				}
				var fetchOptions = new RoleAssignmentFetchOptions();
				fetchOptions.withSpace();
				fetchOptions.withProject();
				fetchOptions.withUser();
				fetchOptions.withAuthorizationGroup();

				mainController.openbisV3.searchRoleAssignments(criteria, fetchOptions).done(function(result) {
					callbackFunction(result.objects);
				}).fail(function(result) {
					if (errorHandler) {
						errorHandler(result);
					} else {
						Util.showFailedServerCallError(result);
						callbackFunction(false);
					}
				});
			});
	}

	this.deleteRoleAssignment = function(roleAssignmentTechId, callbackFunction) {
		var userId = this.getUserId()
		require(["as/dto/roleassignment/delete/RoleAssignmentDeletionOptions"], 
			function(RoleAssignmentDeletionOptions) {

				var deleteOptions = new RoleAssignmentDeletionOptions();
				deleteOptions.setReason('deleted by ELN user ' + userId);

				mainController.openbisV3.deleteRoleAssignments([roleAssignmentTechId], deleteOptions).done(function(result) {
					callbackFunction(true, result);
				}).fail(function(result) {
					if (result.message) {
						callbackFunction(false, result.message);
					} else {
						callbackFunction(false, "Call failed to server: " + JSON.stringify(result));
					}
				});
			});
	}

	this.createRoleAssignment = function(creationParams, callbackFunction) {
		require(["as/dto/roleassignment/create/RoleAssignmentCreation", "as/dto/roleassignment/Role", 
				"as/dto/space/id/SpacePermId", "as/dto/project/id/ProjectPermId", "as/dto/person/id/PersonPermId",
				"as/dto/authorizationgroup/id/AuthorizationGroupPermId"],
			function(RoleAssignmentCreation, Role, SpacePermId, ProjectPermId, PersonPermId, AuthorizationGroupPermId) {
				var creation = new RoleAssignmentCreation();
				// user or group
				if (creationParams.user) {
					creation.setUserId(new PersonPermId(creationParams.user));
				} else if (creationParams.group) {
					creation.setAuthorizationGroupId(new AuthorizationGroupPermId(creationParams.group));
				}
				// space or project
				if (creationParams.space) {
					creation.setSpaceId(new SpacePermId(creationParams.space));
				} else if (creationParams.project) {
					creation.setProjectId(new ProjectPermId(creationParams.project));
				}
				// role
				if (creationParams.role == "OBSERVER"){
					creation.setRole(Role.OBSERVER);
				} else if (creationParams.role == "USER") {
					creation.setRole(Role.USER);
				} else if (creationParams.role == "ADMIN") {
					creation.setRole(Role.ADMIN);
				}

				mainController.openbisV3.createRoleAssignments([creation]).done(function(response) {
					if (response.length == 1) {
						callbackFunction(true, response[0]);
					} else {
						callbackFunction(false, "No role assignments created.");
					}
				}).fail(function(result) {
					if (result.message) {
						callbackFunction(false, result.message);
					} else {
						callbackFunction(false, "Call failed to server: " + JSON.stringify(result));
					}
				});
			});
	}

	this.getSessionInformation = function(callbackFunction) {
		mainController.openbisV3.getSessionInformation().done(function(sessionInfo) {
			callbackFunction(sessionInfo);
        }).fail(function(result) {
			Util.showFailedServerCallError(result);
			callbackFunction(false);
		});
	}

	this.searchCustomASServices = function(code, callbackFunction) {
		require(['as/dto/service/search/CustomASServiceSearchCriteria', 'as/dto/service/fetchoptions/CustomASServiceFetchOptions'],
			function(CustomASServiceSearchCriteria, CustomASServiceFetchOptions) {
				var searchCriteria = new CustomASServiceSearchCriteria();
				var fetchOptions = new CustomASServiceFetchOptions();
				searchCriteria.withCode().thatEquals(code);
				mainController.openbisV3.searchCustomASServices(searchCriteria, fetchOptions).done(function(result) {
					callbackFunction(result);
		        }).fail(function(result) {
					Util.showFailedServerCallError(result);
					callbackFunction(false);
				});
			}
		);
	}

	// errorHandler: optional. if present, it is called instead of showing the error and the callbackFunction is not called
	this.customASService = function(parameters, callbackFunction, serviceCode, errorHandler) {
		require([ "as/dto/service/id/CustomASServiceCode", "as/dto/service/CustomASServiceExecutionOptions" ],
			   function(CustomASServiceCode, CustomASServiceExecutionOptions) {
				   var id = new CustomASServiceCode(serviceCode);
				   var options = new CustomASServiceExecutionOptions();
				   
				   if(parameters) {
					   for(key in parameters) {
						   options.withParameter(key, parameters[key]);
					   }
				   }
				   
				   mainController.openbisV3.executeCustomASService(id, options).done(function(result) {
					   callbackFunction(result);
				   }).fail(function(result) {
					    if (errorHandler) {
							errorHandler(result);
					    } else {
							alert("Call failed to server: " + JSON.stringify(result));
						}
				   });
		});
	}

	//
	// search-store Functions
	//

	this.callSearchStoreService = function(parameters, callbackFunction) {
		this.customASService(parameters, callbackFunction, 'search-store', function(errorResult) {
			Util.showError("Call failed to server: " + JSON.stringify(errorResult));
			callbackFunction(false);
		});
	}

	this.saveSearch = function(space, experiment, name, criteriaV3, fetchOptionsV3, criteriaEln, callbackFunction) {
		var parameters = {
			method: 'SAVE',
			name: name,
			searchCriteria: criteriaV3,
			fetchOptions: fetchOptionsV3,
			customData: { 'eln-lims-criteria': criteriaEln },
			spacePermId: space.permId.permId,
			experimentPermId: experiment.permId.permId,
		}
		this.callSearchStoreService(parameters, callbackFunction);
	}

	this.updateSearch = function(permId, criteriaV3, fetchOptionsV3, criteriaEln, callbackFunction) {
		var parameters = {
			method: 'UPDATE',
			permId: permId,
			searchCriteria: criteriaV3,
			fetchOptions: fetchOptionsV3,
			customData: { 'eln-lims-criteria': criteriaEln },
		}
		this.callSearchStoreService(parameters, callbackFunction);
	}

	this.loadSearches = function(callbackFunction) {
		var parameters = {
			method: 'LOAD',
		}
		this.callSearchStoreService(parameters, callbackFunction);
	}

	this.deleteSearch = function(permId, reason, callbackFunction) {
		parameters = {
			method: 'DELETE',
			permId: permId,
			reason: reason,
		}
		this.callSearchStoreService(parameters, callbackFunction);
	}

}<|MERGE_RESOLUTION|>--- conflicted
+++ resolved
@@ -307,14 +307,6 @@
 	//
 	// Research collection export
 	//
-<<<<<<< HEAD
-	this.exportRc = function(entities, includeRoot, metadataOnly, callbackFunction) {
-		this.customELNApi({
-			"method" : "exportAll",
-			"includeRoot" : includeRoot,
-			"entities" : entities,
-			"metadataOnly" : metadataOnly,
-=======
 	this.exportRc = function(entities, includeRoot, metadataOnly, submissionUrl, submissionType, userInformation, callbackFunction) {
 		this.asyncExportRc({
 			"method": "exportAll",
@@ -367,7 +359,6 @@
 	this.listSubmissionTypes = function(callbackFunction) {
 		this.customELNApi({
 			"method": "getSubmissionTypes",
->>>>>>> f4e5b52b
 		}, callbackFunction, "rc-exports-api");
 	};
 	
