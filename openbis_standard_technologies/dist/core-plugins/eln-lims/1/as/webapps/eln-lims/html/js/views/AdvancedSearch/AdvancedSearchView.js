--- conflicted
+++ resolved
@@ -609,21 +609,21 @@
 		}
 		return model;
 	}
-	
+
     this._addToEntityTypeModel = function(model, entityKindAndType, label, selectedEntityKindAndType) {
         model.push({ value : entityKindAndType, label : label, selected : entityKindAndType == selectedEntityKindAndType})
     }
 
 	this._getEntityTypeDropdown = function() {
-<<<<<<< HEAD
         var _this = this;
-        var globalSearchDefault = 'ALL_PARTIAL';
+        var globalSearchDefault = 'ALL_PREFIX';
         if (this._advancedSearchModel.globalSearchDefault) {
             globalSearchDefault = this._advancedSearchModel.globalSearchDefault;
         }
         var model = [];
-        _this._addToEntityTypeModel(model, 'ALL_PARTIAL', "All (partial match, slower)", globalSearchDefault);
+        _this._addToEntityTypeModel(model, 'ALL_PREFIX', "All (prefix match, faster)", globalSearchDefault);
         _this._addToEntityTypeModel(model, 'ALL', "All (full word match, faster)", globalSearchDefault);
+			model.push({ value : 'ALL_PARTIAL', label : "All (partial match, slower)" });
         _this._addToEntityTypeModel(model, 'EXPERIMENT', ELNDictionary.getExperimentDualName(), null);
         _this._addToEntityTypeModel(model, 'SAMPLE', "" + ELNDictionary.Sample + "", null);
         _this._addToEntityTypeModel(model, 'DATASET', "Dataset", null);
@@ -648,32 +648,6 @@
             }
             var kindAndType = value.split("$");
             var entityKind = kindAndType[0]
-=======
-		var _this = this;
-		var model = [];
-			model.push({ value : 'ALL_PREFIX', label : "All (prefix match, faster)", selected : true });
-			model.push({ value : 'ALL', label : "All (full word match, faster)" });
-			model.push({ value : 'ALL_PARTIAL', label : "All (partial match, slower)" });
-			model.push({ value : 'EXPERIMENT', label : ELNDictionary.getExperimentDualName() });
-			model.push({ value : 'SAMPLE', label : "" + ELNDictionary.Sample + "" });
-			model.push({ value : 'DATASET', label : "Dataset" });
-			model.push({ value : '', label : "--------------", disabled : true });
-			var sampleTypes = profile.getAllSampleTypes();
-			for(var tIdx = 0; tIdx < sampleTypes.length; tIdx++) {
-				var sampleType = sampleTypes[tIdx];
-				model.push({ value : 'SAMPLE$' + sampleType.code, label : Util.getDisplayNameFromCode(sampleType.code) });
-			}
-
-		if(!this._advancedSearchModel.forceLoadCriteria) {
-			this._advancedSearchModel.resetModel('ALL_PREFIX');
-		}
-
-		var $dropdown = FormUtil.getDropdown(model, 'Select Entity Type to search for');
-
-		$dropdown.change(function() {
-			var kindAndType = $(this).val().split("$");
-
->>>>>>> f89cc209
 			if(_this._advancedSearchModel.isAllRules()) {
 				//1. update the entity type only in the model
 				_this._advancedSearchModel.setEntityKind(entityKind);
