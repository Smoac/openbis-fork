/*
 * Copyright 2014 ETH Zuerich, Scientific IT Services
 *
 * Licensed under the Apache License, Version 2.0 (the "License");
 * you may not use this file except in compliance with the License.
 * You may obtain a copy of the License at
 *
 *      http://www.apache.org/licenses/LICENSE-2.0
 *
 * Unless required by applicable law or agreed to in writing, software
 * distributed under the License is distributed on an "AS IS" BASIS,
 * WITHOUT WARRANTIES OR CONDITIONS OF ANY KIND, either express or implied.
 * See the License for the specific language governing permissions and
 * limitations under the License.
 */

function AdvancedSearchView(advancedSearchController, advancedSearchModel) {
	this._advancedSearchController = advancedSearchController;
	this._advancedSearchModel = advancedSearchModel;
	this._$entityTypeDropdown = null;
	this._$andOrDropdownComponent = null;
	this._$menuPanelContainer = null;
	this._$searchCriteriaPanelContainer = null;
	this._$rulesPanelContainer = null;
	this._$tbody = null;
	this._$dataGridContainer = null;
	this._$saveLoadContainer = null;
	this._$savedSearchesDropdown = null;
	this.configKeyPrefix = "ADVANCED_SEARCH_OPENBIS_";
	this.suppressedColumns = [];
	this.hideByDefaultColumns = [];
	this.firstColumns = [];
	this.additionalColumns = [];
	this.additionalLastColumns = [];
	this.resultsTitle = "Results";
	this.beforeRenderingHook = null;
	this.extraOptions = null;

	//
	// Main Repaint Method
	//

	this.repaint = function(views) {
		var $header = views.header;
		var $container = views.content;
		var _this = this;

		//Search Menu Panel
		var $mainPanelHeader = $("<form>", {
			"class" : "form-inline",
			'role' : "form",
			'action' : 'javascript:void(0);'
		});
		$mainPanelHeader.append($("<h2>").append("Advanced Search"));
		this._$saveLoadContainer = $("<div>");
		$mainPanelHeader.append(this._$saveLoadContainer);
		this._paintSaveLoadPanel(this._$saveLoadContainer);
		$header.append($mainPanelHeader);

		//Search Criteria Panel
		var $mainPanel = $("<form>", {
			"class" : "form-inline",
			'role' : "form",
			'action' : 'javascript:void(0);'
		});

		//table to select field type, name, and value
		this._$searchCriteriaPanelContainer = $("<div>");
		this._paintCriteriaPanel(this._$searchCriteriaPanelContainer);
		$mainPanel.append(this._$searchCriteriaPanelContainer);

		//Search Results Panel
		this._$dataGridContainer = $("<div>");
		$mainPanel.append(this._$dataGridContainer);
		//

		//Triggers Layout refresh
		$container.append($mainPanel);

		this._updateEntityTypeAndUsingDropdownValues();
	}

	this.repaintContent = function() {
		this._paintSaveLoadPanel(this._$saveLoadContainer);
		this._paintCriteriaPanel(this._$searchCriteriaPanelContainer);
		this._updateEntityTypeAndUsingDropdownValues();
	}

	this._updateEntityTypeAndUsingDropdownValues = function() {
		if(this._advancedSearchModel.forceLoadCriteria) {
			var hiddenRule = this._advancedSearchModel.getHiddenRule();
			if (hiddenRule) {
				this._$entityTypeDropdown.val('SAMPLE$' + hiddenRule.value);
			} else {
				this._$entityTypeDropdown.val(this._advancedSearchModel.criteria.entityKind);
			}
			this._$andOrDropdownComponent.val(this._advancedSearchModel.criteria.logicalOperator);
			this._advancedSearchModel.forceLoadCriteria = undefined;
		}
	}

	//
	// Repaint Panels Methods
	//

	this._save = function() {
		var _this = this;
		profile.getHomeSpace(function(HOME_SPACE) {

	    var $nameField = FormUtil.getTextInputField('Name', 'Name', true);

	    var $searchDropdownContainer = $('<div>');
	    var advancedEntitySearchDropdown = new AdvancedEntitySearchDropdown(false, true, "search entity to store query",
				true, false, false, false, false);
	    advancedEntitySearchDropdown.init($searchDropdownContainer);
			if (HOME_SPACE) {
		    advancedEntitySearchDropdown.addSelected({
		      defaultDummyExperiment: true,
					space: HOME_SPACE,
					code: 'QUERIES_COLLECTION',
					projectCode: 'QUERIES',
					projectIdentifier: IdentifierUtil.getProjectIdentifier(HOME_SPACE, 'QUERIES'),
		      identifier: { identifier: IdentifierUtil.getExperimentIdentifier(HOME_SPACE, 'QUERIES', 'QUERIES_COLLECTION') },
		      permId: { permId: 'permId' },
		    });
			}

	    var $btnSave = $('<input>', { 'type': 'submit', 'class' : 'btn btn-primary', 'value' : 'Save', 'id' : 'search-query-save-btn' });
	    var $btnCancel = $('<a>', { 'class' : 'btn btn-default' }).append('Cancel');
	    $btnCancel.click(function() {
	      Util.unblockUI();
	    });

	    // update existing sample or save new one
	    if (_this._advancedSearchModel.selcetedSavedSearchIndex > -1) {
	      Util.blockUI();
	      _this._advancedSearchController.updateSelectedSample(function() {
	        Util.unblockUI();
	      });
	    } else {
	      FormUtil.showDialog({
	        css: {'text-align': 'left'},
	        title: 'Save search query',
	        components: [$nameField, $searchDropdownContainer],
	        buttons: [$btnSave, $btnCancel],
	        callback: function() {
	          Util.unblockUI();
	          Util.blockUI();
	          _this._advancedSearchController.saveNewSample({
	            name: $nameField.val(),
	            experiment: advancedEntitySearchDropdown.getSelected()[0],
	          }, Util.unblockUI);
	        },
	      });
	    }

		});
	}

	this._delete = function() {
		var i = this._advancedSearchModel.selcetedSavedSearchIndex;
		if (i !== null && i > -1) {
			Util.blockUI();
			this._advancedSearchController.delete(i, function() {
				Util.unblockUI();
			});
		}
	}

	this._paintSaveLoadPanel = function($container) {
		var _this = this;
		$container.empty();

		if (this._advancedSearchModel.searchStoreAvailable != true) {
			return;
		}

		var savedSearchOptions = [{
			label: 'load a saved search',
			value: -1,
			disabled: true,
			selected: _this._advancedSearchModel.selcetedSavedSearchIndex == -1,
		}];
		for (var i=0; i<this._advancedSearchModel.savedSearches.length; i++) {
			var savedSearch = this._advancedSearchModel.savedSearches[i];
			savedSearchOptions.push({
				label: savedSearch.name,
				value: i,
				selected: _this._advancedSearchModel.selcetedSavedSearchIndex == i,
			});
		}
		this._$savedSearchesDropdown = FormUtil.getPlainDropdown(savedSearchOptions);
		this._$savedSearchesDropdown.attr("id", "saved-search-dropdown-id");
		this._$savedSearchesDropdown.on("select2:select", function () {
            var i = _this._$savedSearchesDropdown.val();
            _this._advancedSearchController.selectSavedSearch(i);
        });
		$container.append(this._$savedSearchesDropdown);
		this._$savedSearchesDropdown.select2({
			width: '400px',
			theme: "bootstrap"
		});

		if (_this._advancedSearchModel.selcetedSavedSearchIndex > -1) {
			var $buttonClear = FormUtil.getButtonWithIcon('glyphicon-remove', function() {
				_this._advancedSearchController.clearSelection();
			}, null, 'Clear selection');
			$container.append($buttonClear);
		}

		var $buttonSave = FormUtil.getButtonWithIcon('glyphicon-floppy-disk', function() {
			_this._save();
		}, 'Save', null, "save-btn");
		$buttonSave.css({ 'margin-left': '8px'});
		$container.append($buttonSave);

		var $buttonDelete = FormUtil.getButtonWithIcon('glyphicon-trash', function() {
			_this._delete();
		}, 'Delete');
		$buttonDelete.css({ 'margin-left': '8px'});
		var i = this._advancedSearchModel.selcetedSavedSearchIndex;
		if (i == null || i < 0) {
			$buttonDelete.attr('disabled', '');
		}
		$container.append($buttonDelete);

	}

	this._paintTypeSelectionPanel = function($menuPanelContainer) {
		this._$entityTypeDropdown = this._getEntityTypeDropdown();
		var entityTypeDropdownFormGroup = FormUtil.getFieldForComponentWithLabel(this._$entityTypeDropdown, "Search For", null, true);
		entityTypeDropdownFormGroup.css("width","50%");
		$menuPanelContainer.append(entityTypeDropdownFormGroup);

		var andOrOptions = [{value : "AND", label : "AND", selected : true}, {value : "OR", label : "OR"}];
		this._$andOrDropdownComponent = FormUtil.getDropdown(andOrOptions, "Select logical operator");
		var _this = this;

		this._$andOrDropdownComponent.change(function() {
			_this._advancedSearchModel.criteria.logicalOperator = $(this).val();
		});

		$menuPanelContainer.append(FormUtil.getFieldForComponentWithLabel(this._$andOrDropdownComponent, "Using", null, true));

		var $submitButton = FormUtil.getButtonWithIcon('glyphicon-search', function() {
			_this._advancedSearchController.search();
		}, null, null, "search-btn");

		$submitButton.css("margin-top", "22px");
		var $submitButtonGroup = FormUtil.getFieldForComponentWithLabel($submitButton, "", null, true);

		$submitButtonGroup.css("margin-left", "0px");
		$menuPanelContainer.append($submitButtonGroup);
	}

	this._paintCriteriaPanel = function($searchCriteriaPanelContainer) {
		$searchCriteriaPanelContainer.empty();
		$searchCriteriaPanelContainer.append($("<legend>").append("Criteria"));

		this._paintTypeSelectionPanel(this._$searchCriteriaPanelContainer);

		// TODO put the rest in separate panel
		this._$rulesPanelContainer = $("<div>");
		this._paintRulesPanel(this._$rulesPanelContainer);
		$searchCriteriaPanelContainer.append(this._$rulesPanelContainer);
	}


	this._paintRulesPanel = function($container) {
		$container.empty();
		var _this = this;
		var $table = $("<table>", { class : "table table-bordered"});
		$table.css({ 'margin-top': '10px' });
		$thead = $("<thead>");
		this._$tbody = $("<tbody>");

		//todo there should be ONE add button at the top! (?)
		this._$addButton = FormUtil.getButtonWithIcon('glyphicon-plus', function() {
			_this._paintInputRow();
		});

		$table
			.append($thead)
			.append(this._$tbody);

		$thead
			.append($("<tr>")
						.append($("<th>").text("Field Type"))
						.append($("<th>").text("Field Name"))
						.append($("<th>").text("Comparator Operator"))
						.append($("<th>").text("Field Value"))
						.append($("<th>", { "style" : "width : 56px !important;" }).append(this._$addButton))
					);

		if ($.isEmptyObject(this._advancedSearchModel.criteria.rules)) {
				this._paintInputRow();
		} else {
			for(var ruleKey in this._advancedSearchModel.criteria.rules) {
				if ( ! this._advancedSearchModel.criteria.rules[ruleKey].hidden) {
					this._paintInputRow(ruleKey);
				}
			}
		}

		$container.append($table);
	}

	//
	// Auxiliar Components Methods
	//

	// paints a row for the given ruleKey or a new empty row if no ruleKey is given
	this._paintInputRow = function(ruleKey) {
		var _this = this;

		var uuidValue = null;
		if (ruleKey) {
			uuidValue = ruleKey;
		} else {
			var uuidValue = Util.guid();
			this._advancedSearchModel.criteria.rules[uuidValue] = { };
		}

		var $newFieldNameContainer = $("<td>");
		var $newFieldOperatorContainer = $("<td>");
		var $newFieldValueContainer = $("<td>");
		var $newRow = $("<tr>", { id : uuidValue });
		var $fieldTypeDropdown = this._getNewFieldTypeDropdownComponent($newFieldNameContainer, $newFieldOperatorContainer, $newFieldValueContainer, this._advancedSearchModel.criteria.entityKind, uuidValue);

		$newRow.append($("<td>").append($fieldTypeDropdown))
                    .append($newFieldNameContainer)
                    .append($newFieldOperatorContainer)
                    .append($newFieldValueContainer)
					.append($("<td>").append(this._getMinusButtonComponentForRow(this._$tbody, $newRow)));

		this._$tbody.append($newRow);


		if(this._advancedSearchModel.forceFreeTextSearch) {
			this._advancedSearchModel.criteria.rules[uuidValue].value = this._advancedSearchModel.forceFreeTextSearch; //Update model
			this._advancedSearchModel.forceFreeTextSearch = undefined;
		}

		if(this._advancedSearchModel.forceLoadCriteria) {
			var rule = this._advancedSearchModel.criteria.rules[uuidValue];
            $fieldTypeDropdown.val(rule.type);
            this._injectNameField($newFieldNameContainer, $newFieldOperatorContainer, $newFieldValueContainer, uuidValue);
            this._injectOperatorField($newFieldOperatorContainer, $newFieldValueContainer, uuidValue);
		}
        this._injectValueField($newFieldValueContainer, uuidValue);
	}

    this._injectNameField = function($newFieldNameContainer, $newFieldOperatorContainer, $newFieldValueContainer, uuid) {
        var _this = this;
        $newFieldNameContainer.empty();
        var fieldType = _this._advancedSearchModel.criteria.rules[uuid].type;
        switch(fieldType) {
            case "All":
                $newFieldOperatorContainer.empty();
                _this._injectValueField($newFieldValueContainer, uuid);
                break;
            default:
                $mergedDropdown = _this._getNewMergedDropdown(_this._advancedSearchModel.criteria.entityKind, 
                        fieldType, $newFieldOperatorContainer, $newFieldValueContainer, uuid);
                $mergedDropdown.val(this._advancedSearchModel.criteria.rules[uuid].name);
                $newFieldNameContainer.append($mergedDropdown);
        }
    }
    
    this._injectOperatorField = function($newFieldOperatorContainer, $newFieldValueContainer, uuid) {
        var _this = this;
        $newFieldOperatorContainer.empty();
        var dataType = _this._getDataType(uuid);
        if (dataType) {
            var operatorOptions = null;

            if (dataType === "INTEGER" || dataType === "NUMBER") {
                operatorOptions = [ { value : "thatEqualsNumber",                    label : "thatEquals (Number)", selected : true },
                                    { value : "thatIsLessThanNumber",                label : "thatIsLessThan (Number)" },
                                    { value : "thatIsLessThanOrEqualToNumber",       label : "thatIsLessThanOrEqualTo (Number)" },
                                    { value : "thatIsGreaterThanNumber",             label : "thatIsGreaterThan (Number)" },
                                    { value : "thatIsGreaterThanOrEqualToNumber",    label : "thatIsGreaterThanOrEqualTo (Number)" }
                                  ];
            } else if (dataType === "TIMESTAMP" || dataType === "DATE") {
                operatorOptions = [ { value : "thatEqualsDate",                      label : "thatEquals (Date)", selected : true },
                                    { value : "thatIsLaterThanOrEqualToDate",        label : "thatIsLaterThanOrEqualTo (Date)" },
                                    { value : "thatIsLaterThanDate",                 label : "thatIsLaterThan (Date)" },
                                    { value : "thatIsEarlierThanOrEqualToDate",      label : "thatIsEarlierThanOrEqualTo (Date)" },
                                    { value : "thatIsEarlierThanDate",               label : "thatIsEarlierThan (Date)" }
                                  ];
            } else if (dataType === "TYPE") {
                operatorOptions = [];
            } else if (dataType === "PERSON") {
                operatorOptions = [ { value : "thatEqualsUserId",                    label : "thatEqualsUserId (UserId)", selected : true },
                                    { value : "thatContainsFirstName",               label : "thatContainsFirstName (First Name)" },
                                    { value : "thatContainsLastName",                label : "thatContainsLastName (Last Name)" }
                                  ];
            } else {
                operatorOptions = [ { value : "thatContainsString",                  label : "thatContains (String)", selected : true },
                                    { value : "thatEqualsString",                    label : "thatEquals (String)" },
                                    { value : "thatStartsWithString",                label : "thatStartsWith (String)" },
                                    { value : "thatEndsWithString",                  label : "thatEndsWith (String)" }
                                  ];
            }

            if (operatorOptions && operatorOptions.length > 1) {
                var comparisonDropdown = FormUtil.getDropdown(operatorOptions, "Select Comparison operator");

                comparisonDropdown.change(function() {
                    var $thisComponent = $(this);
                    var selectedValue = $thisComponent.val();
                    _this._advancedSearchModel.criteria.rules[uuid].operator = selectedValue; //Update model
                    _this._injectValueField($newFieldValueContainer, uuid);
                });
                var operator = _this._getOperator(uuid);
                if (operator) {
                    comparisonDropdown.val(operator);
                    operator = comparisonDropdown.val(); // null if operator is an unknown drop down option
                }
                if (!operator) {
                    operator = operatorOptions[0].value;
                    if (_this._getDataType(uuid) === "CONTROLLEDVOCABULARY") {
                        operator = "thatEqualsString";
                    }
                    comparisonDropdown.val(operator);
                }
                _this._advancedSearchModel.criteria.rules[uuid].operator = operator;
                $newFieldOperatorContainer.append(comparisonDropdown);
            }
        }
    }

    this._createValueField = function(uuid) {
        var $fieldValue = $("<input>", { class : "form-control", type: "text" });
        $fieldValue.css({width : "100%" });

        this._setUpKeyHandling($fieldValue, uuid);
        this._injectValue($fieldValue, uuid);
        return $fieldValue;
    }
    
    this._setUpKeyHandling = function($fieldValue, uuid) {
        var _this = this;
        $fieldValue.keyup(function() {
            var $thisComponent = $(this);
            var selectedValue = $thisComponent.val();
            _this._advancedSearchModel.criteria.rules[uuid].value = selectedValue; //Update model
        });

        $fieldValue.keypress(function (e) {
            var key = e.which;
            if (key == 13) { // the enter key code
                _this._advancedSearchController.search();
                return false;
            }
        });
    }

    this._addTimestampField = function($container, uuid, isDateOnly) {
        var _this = this;
        var $dateField = FormUtil._getDatePickerField(uuid, "", false, isDateOnly);
        var $input = $dateField.find("#" + uuid);
        this._setUpKeyHandling($input, uuid);
        $input.blur(function() {
            _this._advancedSearchModel.criteria.rules[uuid].value = $input.val();
        });
        this._injectValue($input, uuid);
        $container.append($dateField);
    }

    this._addEntityTypeDropdownField = function($container, uuid, selectedValue) {
        var _this = this;
        createDropDownField = function(result) {
            var types = [];
            result.getObjects().forEach(function(type) {
                var label = Util.getDisplayLabelFromCodeAndDescription(type);
                types.push({value:type.getCode(), label:label});
            });
            var $valueDropdown = FormUtil.getDropdown(types, "Select a type");
            $valueDropdown.change(function() {
                _this._advancedSearchModel.criteria.rules[uuid].value = $valueDropdown.val();
            });
            _this._injectValue($valueDropdown, uuid);
            $container.append($valueDropdown);
        }
        if (selectedValue === "ATTR.EXPERIMENT_TYPE") {
            require([ "as/dto/experiment/search/ExperimentTypeSearchCriteria", "as/dto/experiment/fetchoptions/ExperimentTypeFetchOptions" ],
                    function(ExperimentTypeSearchCriteria, ExperimentTypeFetchOptions) {
                mainController.openbisV3.searchExperimentTypes(new ExperimentTypeSearchCriteria(), 
                        new ExperimentTypeFetchOptions()).done(createDropDownField);
            });
        } else if (selectedValue === "ATTR.SAMPLE_TYPE") {
            require([ "as/dto/sample/search/SampleTypeSearchCriteria", "as/dto/sample/fetchoptions/SampleTypeFetchOptions" ],
                    function(SampleTypeSearchCriteria, SampleTypeFetchOptions) {
                mainController.openbisV3.searchSampleTypes(new SampleTypeSearchCriteria(), 
                        new SampleTypeFetchOptions()).done(createDropDownField);
            });
        } else if (selectedValue === "ATTR.DATA_SET_TYPE") {
            require([ "as/dto/dataset/search/DataSetTypeSearchCriteria", "as/dto/dataset/fetchoptions/DataSetTypeFetchOptions" ],
                    function(DataSetTypeSearchCriteria, DataSetTypeFetchOptions) {
                mainController.openbisV3.searchDataSetTypes(new DataSetTypeSearchCriteria(), 
                        new DataSetTypeFetchOptions()).done(createDropDownField);
            });
        }
    }

    this._addVocabularyDropdownField = function($container, uuid, vocabularyCode) {
        var _this = this;
        require([ "as/dto/vocabulary/id/VocabularyPermId", "as/dto/vocabulary/fetchoptions/VocabularyFetchOptions" ],
                function(VocabularyPermId, VocabularyFetchOptions) {
            var permId = new VocabularyPermId(vocabularyCode);
            var fetchOptions = new VocabularyFetchOptions();
            fetchOptions.withTerms();
            mainController.openbisV3.getVocabularies([permId], fetchOptions).done(function (result) {
                var terms = [];
                result[permId].getTerms().forEach(function(term) {
                    terms.push({value:term.getCode(), label:term.getLabel()});
                });
                var $valueDropdown = FormUtil.getDropdown(terms, "Select a term");
                $valueDropdown.change(function() {
                    _this._advancedSearchModel.criteria.rules[uuid].value = $valueDropdown.val();
                });
                _this._injectValue($valueDropdown, uuid);
                $container.append($valueDropdown);
            });
        });
    }

    this._addUserDropdownField = function($container, uuid) {
        var _this = this;
        require([ "as/dto/person/search/PersonSearchCriteria", "as/dto/person/fetchoptions/PersonFetchOptions" ],
                function(PersonSearchCriteria, PersonFetchOptions) {
            mainController.openbisV3.searchPersons(new PersonSearchCriteria(), new PersonFetchOptions()).done(function (result) {
                var users = [];
                result.getObjects().forEach(function(user) {
                    var userId = user.getUserId();
                    var label = userId;
                    if (user.getLastName()) {
                        label = user.getLastName();
                        if (user.getFirstName()) {
                            label = user.getFirstName() + " " + user.getLastName() 
                        }
                    }
                    users.push({value:userId, label:label});
                });
                var $valueDropdown = FormUtil.getDropdown(users, "Select a person");
                $valueDropdown.change(function() {
                    _this._advancedSearchModel.criteria.rules[uuid].value = $valueDropdown.val();
                });
                _this._injectValue($valueDropdown, uuid);
                $container.append($valueDropdown);
            });
        });
    }

    this._injectValue = function($valueField, uuid) {
        var value = this._getRuleValue(uuid);
        if (value) {
            $valueField.val(value);
            $valueField.val($valueField.val()); // resets drop downs if value is invalid 
        }
    }

    this._injectValueField = function($container, uuid) {
        $container.empty();
        var ruleName = this._getRuleName(uuid);
        var dataType = this._getDataType(uuid);
        var operator = this._getOperator(uuid);
        var propertyType = this._getPropertyType(uuid);
        if (dataType === "TIMESTAMP") {
            this._addTimestampField($container, uuid, false);
        } else if (dataType === "DATE") {
            this._addTimestampField($container, uuid, true);
        } else if (dataType === "CONTROLLEDVOCABULARY" && operator === "thatEqualsString") {
            this._addVocabularyDropdownField($container, uuid, propertyType.vocabulary.code);
        } else if (dataType === "PERSON" && operator === "thatEqualsUserId") {
            this._addUserDropdownField($container, uuid);
        } else if (dataType === "TYPE") {
            this._addEntityTypeDropdownField($container, uuid, ruleName);
        } else {
            $container.append(this._createValueField(uuid));
        }
    }

	//should make new objects every time. otherwise, using the same object will produce odd results!
	//how to make an on-select event??
	this._getNewFieldTypeDropdownComponent = function($newFieldNameContainer, $newFieldOperatorContainer, $newFieldValueContainer, entityKind, uuid) {
		//Update dropdown component
        var logicalOperator = "AND";
        if (this._advancedSearchModel.criteria && this._advancedSearchModel.criteria.logicalOperator) {
            logicalOperator = this._advancedSearchModel.criteria.logicalOperator;
        }
        this._$andOrDropdownComponent.val(logicalOperator).trigger('change');
        this._advancedSearchModel.criteria.logicalOperator = logicalOperator;
		this._$andOrDropdownComponent.removeAttr("disabled");
		//
		var _this = this;
		var fieldTypeOptions = null;
		switch(entityKind) {
			case "ALL":
			case "ALL_PARTIAL":
			case "ALL_PREFIX":
				fieldTypeOptions = [{value : "All", label : "All", selected : true }];
				this._$andOrDropdownComponent.val("OR").trigger('change');
				this._advancedSearchModel.criteria.logicalOperator = "OR";
				this._$andOrDropdownComponent.attr("disabled", "").trigger('change');
                this._injectValueField($newFieldValueContainer, uuid);
				break;
			case "SAMPLE":
				fieldTypeOptions = [{value : "All", label : "All", selected : true },
				                    {value : "Property/Attribute", label : "Property"},
				                    {value : "Experiment", label : ELNDictionary.getExperimentDualName() },
				                    {value : "Parent", label : "Parent"},
				                    {value : "Children", label : "Children"}];
				break;
			case "EXPERIMENT":
				fieldTypeOptions = [{value : "All", label : "All", selected : true },
				                    {value : "Property/Attribute", label : "Property"}];
				break;
			case "DATASET":
				fieldTypeOptions = [{value : "All", label : "All", selected : true },
				                    {value : "Property/Attribute", label : "Property"},
				                    {value : "Sample", label : "" + ELNDictionary.Sample + ""},
				                    {value : "Experiment", label : ELNDictionary.getExperimentDualName() },
// ELN-UI don't support this yet
//				                    {value : "Parent", label : "Parent"},
//				                    {value : "Children", label : "Children"}
				                    ];
				break;
		}

		var $fieldTypeComponent = FormUtil.getDropdown(fieldTypeOptions, "Select Field Type");
		$fieldTypeComponent.change(function() {
			var $thisComponent = $(this);

			//Get uuid and value and update model (type only)
			var uuid = $($($thisComponent.parent()).parent()).attr("id");
			var selectedValue = $thisComponent.val();
			_this._advancedSearchModel.criteria.rules[uuid].type = selectedValue; //Update model
            _this._advancedSearchModel.criteria.rules[uuid].name = null;
            _this._injectNameField($newFieldNameContainer, $newFieldOperatorContainer, $newFieldValueContainer, uuid);
		});

		if(!this._advancedSearchModel.forceLoadCriteria) {
			this._advancedSearchModel.criteria.rules[uuid].type = "All"; //Update model with defaults
		}


		return $fieldTypeComponent;
	}

	this._getNewMergedDropdown = function(entityKind, fieldType, $newFieldOperatorContainer, $newFieldValueContainer, uuid) {
		var _this = this;
		var attributesModel = null;
		if(fieldType === "Experiment") {
			attributesModel = this._getFieldNameAttributesByEntityKind("EXPERIMENT");
		} else if(fieldType === "Sample") {
			attributesModel = this._getFieldNameAttributesByEntityKind("SAMPLE");
		} else {
			attributesModel = this._getFieldNameAttributesByEntityKind(entityKind);
		}
		attributesModel.push({ value : "", label : "-------------------------", disabled : true });
		var propertiesModel = this._getFieldNameProperties();
		var model = attributesModel.concat(propertiesModel);
		var $dropdown = FormUtil.getDropdown(model, "Select a property");
		$dropdown.change(function() {
			var $thisComponent = $(this);
			//Get uuid and value and update model (type only)
			var uuid = $($($thisComponent.parent()).parent()).attr("id");
			var selectedValue = $thisComponent.val();
			_this._advancedSearchModel.criteria.rules[uuid].name = selectedValue; //Update model
            _this._advancedSearchModel.criteria.rules[uuid].operator = null;
            _this._injectOperatorField($newFieldOperatorContainer, $newFieldValueContainer, uuid);
            _this._injectValueField($newFieldValueContainer, uuid);
        });
        $newFieldOperatorContainer.empty();
        $newFieldValueContainer.empty();
		return $dropdown;
	}

    this._getDataType = function(uuid) {
        var ruleName = this._getRuleName(uuid);
        if (ruleName === "ATTR.REGISTRATION_DATE" || ruleName === "ATTR.MODIFICATION_DATE") {
            return "TIMESTAMP";
        }
        if (ruleName === "ATTR.REGISTRATOR" || ruleName === "ATTR.MODIFIER") {
            return "PERSON";
        }
        if (ruleName === "ATTR.EXPERIMENT_TYPE" ||
                ruleName === "ATTR.SAMPLE_TYPE" ||
                ruleName === "ATTR.DATA_SET_TYPE") {
            return "TYPE";
        }
        var propertyType = this._getPropertyType(uuid);
        return propertyType ? propertyType.dataType : null;
    }

    this._getOperator = function(uuid) {
        if (this._advancedSearchModel.criteria.rules[uuid].operator) {
            return this._advancedSearchModel.criteria.rules[uuid].operator;
        }
        return null;
    }

    this._getPropertyType = function(uuid) {
        var ruleName = this._getRuleName(uuid);
        if (ruleName && ruleName.startsWith("PROP.")) {
            return profile.getPropertyType(ruleName.substring(5));
        }
        return null;
    }

    this._getRuleName = function(uuid) {
        if (this._advancedSearchModel.criteria.rules[uuid].name) {
            return this._advancedSearchModel.criteria.rules[uuid].name;
        }
        return null;
    }

    this._getRuleValue = function(uuid) {
        if (this._advancedSearchModel.criteria.rules[uuid].value) {
            return this._advancedSearchModel.criteria.rules[uuid].value;
        }
        return null;
    }

	this._getFieldNameProperties = function() {
		var model = [];
		var allProp = profile.getPropertyTypes();
		for(var pIdx = 0; pIdx < allProp.length; pIdx++) {
			var prop = allProp[pIdx];
			model.push({ value : "PROP." + prop.code, label : prop.label + " [" + prop.code + "]" });
		}

		model.sort(function(propertyA, propertyB) {
			return propertyA.label.localeCompare(propertyB.label);
		});

		return model;
	}

	this._getFieldNameAttributesByEntityKind = function(entityKind) {
		var model = null;
		switch(entityKind) {
			case "EXPERIMENT":
				model = [{ value : "ATTR.CODE", label : "Code [ATTR.CODE]" },
				         { value : "ATTR.EXPERIMENT_TYPE", label :  ELNDictionary.getExperimentDualName() + " Type [ATTR.EXPERIMENT_TYPE]" },
				         { value : "ATTR.PERM_ID", label : "Perm Id [ATTR.PERM_ID]" },
				         { value : "ATTR.PROJECT", label : "Project [ATTR.PROJECT]" },
				         { value : "ATTR.PROJECT_PERM_ID", label : "Project Perm Id [ATTR.PROJECT_PERM_ID]" },
				         { value : "ATTR.PROJECT_SPACE", label : "Project Space [ATTR.PROJECT_SPACE]" },
//				         { value : "ATTR.METAPROJECT", label : "Tag [ATTR.METAPROJECT]" }, TO-DO Not supported by ELN yet
				         { value : "ATTR.REGISTRATOR", label : "Registrator [ATTR.REGISTRATOR]" },
				         { value : "ATTR.REGISTRATION_DATE", label : "Registration Date [ATTR.REGISTRATION_DATE]" },
				         { value : "ATTR.MODIFIER", label : "Modifier [ATTR.MODIFIER]" },
				         { value : "ATTR.MODIFICATION_DATE", label : "Modification Date [ATTR.MODIFICATION_DATE]" }
				         ];
				break;
			case "SAMPLE":
				model = [];
				model.push({ value : "ATTR.CODE", label: "Code [ATTR.CODE]" });
				if(!this._advancedSearchModel.isSampleTypeForced) {
					model.push({ value : "ATTR.SAMPLE_TYPE", label: "" + ELNDictionary.Sample + " Type [ATTR.SAMPLE_TYPE]" });
				}
				model.push({ value : "ATTR.PERM_ID", label: "Perm Id [ATTR.PERM_ID]" });
				model.push({ value : "ATTR.SPACE", label: "Space [ATTR.SPACE]" });
//				model.push({ value : "ATTR.METAPROJECT", label: "Tag [ATTR.METAPROJECT]" }); //TO-DO Not supported by ELN yet
				model.push({ value : "ATTR.REGISTRATOR", label: "Registrator [ATTR.REGISTRATOR]" });
				model.push({ value : "ATTR.REGISTRATION_DATE", label: "Registration Date [ATTR.REGISTRATION_DATE]" });
				model.push({ value : "ATTR.MODIFIER", label: "Modifier [ATTR.MODIFIER]" });
				model.push({ value : "ATTR.MODIFICATION_DATE", label: "Modification Date [ATTR.MODIFICATION_DATE]" });
				break;
			case "DATASET":
				model = [{ value : "ATTR.CODE", label : "Code [ATTR.CODE]" },
				         { value : "ATTR.DATA_SET_TYPE", label : "Data Set Type [ATTR.DATA_SET_TYPE]" },
//				         { value : "ATTR.METAPROJECT", label : "Tag [ATTR.METAPROJECT]" }, TO-DO Not supported by ELN yet
				         { value : "ATTR.REGISTRATOR", label : "Registrator [ATTR.REGISTRATOR]" },
				         { value : "ATTR.REGISTRATION_DATE", label : "Registration Date [ATTR.REGISTRATION_DATE]" },
				         { value : "ATTR.MODIFIER", label : "Modifier [ATTR.MODIFIER]" },
				         { value : "ATTR.MODIFICATION_DATE", label : "Modification Date [ATTR.MODIFICATION_DATE]" },
				         ];
				break;
		}
		return model;
	}

    this._addToEntityTypeModel = function(model, entityKindAndType, label, selectedEntityKindAndType) {
        model.push({ value : entityKindAndType, label : label, selected : entityKindAndType == selectedEntityKindAndType})
    }

	this._getEntityTypeDropdown = function() {
        var _this = this;
        var globalSearchDefault = 'ALL_PREFIX';
        if (this._advancedSearchModel.globalSearchDefault) {
            globalSearchDefault = this._advancedSearchModel.globalSearchDefault;
        }
        var model = [];
        _this._addToEntityTypeModel(model, 'ALL_PREFIX', "All (prefix match, faster)", globalSearchDefault);
        _this._addToEntityTypeModel(model, 'ALL', "All (full word match, faster)", globalSearchDefault);
        _this._addToEntityTypeModel(model, 'ALL_PARTIAL', "All (partial match, slower)", globalSearchDefault);
        _this._addToEntityTypeModel(model, 'EXPERIMENT', ELNDictionary.getExperimentDualName(), null);
        _this._addToEntityTypeModel(model, 'SAMPLE', "" + ELNDictionary.Sample + "", null);
        _this._addToEntityTypeModel(model, 'DATASET', "Dataset", null);
        model.push({ value : '', label : "--------------", disabled : true });
        var sampleTypes = profile.getAllSampleTypes();
        for(var tIdx = 0; tIdx < sampleTypes.length; tIdx++) {
            var sampleType = sampleTypes[tIdx];
            var label = Util.getDisplayNameFromCode(sampleType.code);
            _this._addToEntityTypeModel(model, 'SAMPLE$' + sampleType.code, label, null);
        }

        if(!this._advancedSearchModel.forceLoadCriteria) {
            this._advancedSearchModel.resetModel(globalSearchDefault);
        }

        var $dropdown = FormUtil.getDropdown(model, 'Select Entity Type to search for');

        $dropdown.change(function() {
            var value = $(this).val();
            if (value.startsWith('ALL')) {
                mainController.serverFacade.setSetting("GLOBAL_SEARCH_DEFAULT", value);
            }
            var kindAndType = value.split("$");
            var entityKind = kindAndType[0]
			if(_this._advancedSearchModel.isAllRules()) {
				//1. update the entity type only in the model
				_this._advancedSearchModel.setEntityKind(entityKind);
				//2. change the field type dropdowns in the view
				var rows = _this._$tbody.children();
				for(var rIdx = 0; rIdx < rows.length; rIdx++) {
					var $row = $(rows[rIdx]);
					var tds = $row.children();
					var $newFieldTypeComponent = _this._getNewFieldTypeDropdownComponent($(tds[1]), $(tds[2]), $(tds[3]), _this._advancedSearchModel.criteria.entityKind, $row.attr("id"));
					$(tds[0]).empty();
					$(tds[0]).append($newFieldTypeComponent);
				}
			} else {
				_this._advancedSearchModel.resetModel(kindAndType[0]); //Restart model
				_this._paintRulesPanel(_this._$rulesPanelContainer);
			}

			if(kindAndType.length === 2) {
				var uuidValue = Util.guid();
				_this._advancedSearchModel.criteria.rules[uuidValue] = { };
				_this._advancedSearchModel.criteria.rules[uuidValue].type = 'Attribute';
				_this._advancedSearchModel.criteria.rules[uuidValue].name = 'ATTR.SAMPLE_TYPE';
				_this._advancedSearchModel.criteria.rules[uuidValue].value = kindAndType[1];
				_this._advancedSearchModel.criteria.rules[uuidValue].hidden = true;
				_this._advancedSearchModel.isSampleTypeForced = true;
			} else {
				_this._advancedSearchModel.isSampleTypeForced = false;
			}
		});

		return $dropdown;
	}

	this._getMinusButtonComponentForRow = function($tbody, $row) {
		var _this = this;
		var $minusButton = FormUtil.getButtonWithIcon('glyphicon-minus', function() {
			if($tbody.children().length > 1) {
				var uuid = $row.attr("id");
				delete _this._advancedSearchModel.criteria.rules[uuid];
				$row.remove();
			} else {
				Util.showUserError("There must be at least one row of search criteria present.");
			}
		});
		return $minusButton;
	}

	this.renderResults = function(criteria) {
		if (this.beforeRenderingHook) {
			this.beforeRenderingHook();
		}
		var isGlobalSearch = this._advancedSearchModel.criteria.entityKind === "ALL"
			|| this._advancedSearchModel.criteria.entityKind === "ALL_PARTIAL"
			|| this._advancedSearchModel.criteria.entityKind === "ALL_PREFIX";

		var isMultiselectable = true; //this._advancedSearchModel.criteria.entityKind === 'SAMPLE';

        this._dataGridController = this._getGridForResults(criteria, isGlobalSearch, isMultiselectable);

        if(isMultiselectable) {
            this.extraOptions = [{
                name : "Copy Identifiers",
                action : function(selected) {
                    var identifiers = null;
                    for(var sIdx = 0; sIdx < selected.length; sIdx++) {
                        if(identifiers === null) {
                            identifiers = "";
                        } else {
                            identifiers = identifiers + " ";
                        }
                        var entityKind = selected[sIdx]["@type"].substring(selected[sIdx]["@type"].lastIndexOf(".") + 1, selected[sIdx]["@type"].length);
                        identifiers = identifiers + ((entityKind === 'DataSet') ? selected[sIdx].permId : selected[sIdx].identifier);
                    }
                    Util.showInfo("Please copy:<br><textarea style='background: transparent; border: none; width:100%;'>" + identifiers + "</textarea>", null, true, "Close");
                }
            }];
        }

        this._dataGridController.init(this._$dataGridContainer, this.extraOptions);
	}

	this._getGridForResults = function(criteria, isGlobalSearch, isMultiselectable) {
			var _this = this;

			var columns = _this.firstColumns.concat([ {
				label : 'Entity Kind',
				property : 'entityKind',
				isExportable: true,
				filterable: false,
				sortable : false,
				render : function(data) {
					if(data.entityKind === "Sample") {
						return ELNDictionary.Sample;
					} else if(data.entityKind === "Experiment") {
						return ELNDictionary.getExperimentKindName(data.identifier);
					} else {
						return data.entityKind;
					}
				}
			}, {
                label : 'Name',
                property : '$NAME',
                isExportable: true,
                filterable: !isGlobalSearch,
                sortable : !isGlobalSearch,
                render : function(data) {
                    if(data[profile.propertyReplacingCode]) {
                        return _this._getLinkOnClick(data[profile.propertyReplacingCode], data);
                    } else {
                        return "";
                    }
                }
            }, {
                label : 'Identifier',
                property : 'identifier',
                isExportable: true,
                filterable: !isGlobalSearch,
                sortable : !isGlobalSearch,
                render : function(data, grid) {
                    var paginationInfo = null;
               	    if(!isGlobalSearch) {
               		    var indexFound = null;
               			for(var idx = 0; idx < grid.lastReceivedData.objects.length; idx++) {
               			    if(grid.lastReceivedData.objects[idx].permId === data.permId) {
               			        indexFound = idx + (grid.lastUsedOptions.pageIndex * grid.lastUsedOptions.pageSize);
               				    break;
               				}
               			}

               			if(indexFound !== null) {
               			    paginationInfo = {
               				    pagFunction : _this._advancedSearchController.searchWithPagination(_this._advancedSearchModel.criteria, false),
               				    pagOptions : grid.lastUsedOptions,
               				    currentIndex : indexFound,
               				    totalCount : grid.lastReceivedData.totalCount
               				}
               		    }
               	    }
               		return _this._getLinkOnClick(data.entityKind === 'DataSet' ? data.permId : data.identifier,
						data, paginationInfo);
                }
            }, {
				label : 'Entity Type',
				property : 'entityType',
				isExportable: true,
				filterable: !isGlobalSearch,
				sortable : !isGlobalSearch
			}, {
				label : 'Code',
				property : 'code',
				isExportable: true,
				filterable: !isGlobalSearch,
				sortable : !isGlobalSearch,
				render : function(data, grid) {
					var paginationInfo = null;
					if(!isGlobalSearch) {
						var indexFound = null;
						for(var idx = 0; idx < grid.lastReceivedData.objects.length; idx++) {
							if(grid.lastReceivedData.objects[idx].permId === data.permId) {
								indexFound = idx + (grid.lastUsedOptions.pageIndex * grid.lastUsedOptions.pageSize);
								break;
							}
						}

						if(indexFound !== null) {
							paginationInfo = {
									pagFunction : _this._advancedSearchController.searchWithPagination(_this._advancedSearchModel.criteria, false),
									pagOptions : grid.lastUsedOptions,
									currentIndex : indexFound,
									totalCount : grid.lastReceivedData.totalCount
							}
						}
					}
					var id = data.code.toLowerCase() + "-id";
					return _this._getLinkOnClick(data.code, data, paginationInfo, id);
				}
			}, {
				label : ELNDictionary.getExperimentDualName(),
				property : 'experiment',
				isExportable: false,
				filterable: !isGlobalSearch,
				sortable : false
			}]);

			columns = columns.concat(_this.additionalColumns);

			if(isGlobalSearch) {
				columns.push({
					label : 'Matched',
					property : 'matched',
					isExportable: true,
					filterable: false,
					sortable : false
				});

				columns.push({
					label : 'Rank',
					property : 'rank',
					isExportable: true,
					filterable: false,
					sortable : false,
                    render : function(data, grid) {
                        var indexFound = null;
                        for(var idx = 0; idx < grid.lastReceivedData.objects.length; idx++) {
							var receivedObject = grid.lastReceivedData.objects[idx];
							if(receivedObject.permId === data.permId && receivedObject.entityKind === data.entityKind) {
                                indexFound = idx + (grid.lastUsedOptions.pageIndex * grid.lastUsedOptions.pageSize);
                        		break;
                            }
                        }
                        return indexFound + 1;
					}
				});
			}

			columns.push({
				label : '---------------',
				property : null,
				isExportable: false,
				filterable: false,
				sortable : false
			});

			//Add properties as columns dynamically depending on the results
			var dynamicColumnsFunc = function(entities) {
				//1. Get properties with actual data
				var foundPropertyCodes = {};
				for(var rIdx = 0; rIdx < entities.length; rIdx++) {
					var entity = entities[rIdx].$object;
					if(isGlobalSearch) {
						switch(entity.objectKind) {
							case "SAMPLE":
								entity = entity.sample;
							break;
							case "EXPERIMENT":
								entity = entity.experiment;
							break;
							case "DATA_SET":
								entity = entity.dataSet;
							break;
						}
					}

					if(!entity) {
						continue;
					}
					for(var propertyCode in entity.properties) {
						if(entity.properties[propertyCode]) {
							foundPropertyCodes[propertyCode] = true;
						}
					}
				}

				//2. Get columns
				var propertyColumnsToSort = [];
				for(var propertyCode in foundPropertyCodes) {
					var propertiesToSkip = ["$NAME", "$XMLCOMMENTS", "$ANNOTATIONS_STATE"];
					if($.inArray(propertyCode, propertiesToSkip) !== -1) {
						continue;
					}

					propertyColumnsToSort.push({
						label : profile.getPropertyType(propertyCode).label,
						property : propertyCode,
						filterable : !isGlobalSearch,
						sortable : !isGlobalSearch
					});
				}

				//3. Sort column properties by label
				propertyColumnsToSort.sort(function(propertyA, propertyB) {
					return propertyA.label.localeCompare(propertyB.label);
				});

				return propertyColumnsToSort;
			}

			var columnsLast = [];
			//4. Add registration/modification date columns
			columnsLast.push({
				label : '---------------',
				property : null,
				isExportable: false,
				filterable: false,
				sortable : false
			});

			columnsLast.push({
				label : 'Registrator',
				property : 'registrator',
				isExportable: true,
<<<<<<< HEAD
=======
				filterable : !isGlobalSearch,
>>>>>>> 9aaddcc7
				sortable : false
			});

			columnsLast.push({
				label : 'Registration Date',
				property : 'registrationDate',
				isExportable: true,
				filterable : !isGlobalSearch,
				sortable : !isGlobalSearch
			});

			columnsLast.push({
				label : 'Modifier',
				property : 'modifier',
				isExportable: true,
<<<<<<< HEAD
=======
				filterable : !isGlobalSearch,
>>>>>>> 9aaddcc7
				sortable : false
			});

			columnsLast.push({
				label : 'Modification Date',
				property : 'modificationDate',
				isExportable: true,
				filterable : !isGlobalSearch,
				sortable : !isGlobalSearch
			});
			columnsLast = columnsLast.concat(_this.additionalLastColumns);

			var getDataRows = this._advancedSearchController.searchWithPagination(criteria, isGlobalSearch);
			var dataGrid = new DataGridController2(this.resultsTitle, this._filterColumns(columns), columnsLast, dynamicColumnsFunc, getDataRows, null, false, this.configKeyPrefix + this._advancedSearchModel.criteria.entityKind, isMultiselectable, 70);
			return dataGrid;
	}

	this._getLinkOnClick = function(code, data, paginationInfo, id) {
		if(data.entityKind !== "Sample") {
			paginationInfo = null;  // TODO - Only supported for samples for now
		}
		switch(data.entityKind) {
			case "Experiment":
				return FormUtil.getFormLink(code, data.entityKind, data.identifier, paginationInfo, id);
				break;
			default:
				return FormUtil.getFormLink(code, data.entityKind, data.permId, paginationInfo, id);
				break;
		}
	}

	this._filterColumns = function(columns) {
		var _this = this;
		var filteredColumns = columns.filter(column => this.suppressedColumns.includes(column.property) == false);
		filteredColumns.forEach(function(column) {
			if (_this.hideByDefaultColumns.includes(column.property)) {
				column.showByDefault = false;
			}
		});
		return filteredColumns;
	}
}<|MERGE_RESOLUTION|>--- conflicted
+++ resolved
@@ -1113,10 +1113,7 @@
 				label : 'Registrator',
 				property : 'registrator',
 				isExportable: true,
-<<<<<<< HEAD
-=======
 				filterable : !isGlobalSearch,
->>>>>>> 9aaddcc7
 				sortable : false
 			});
 
@@ -1132,10 +1129,7 @@
 				label : 'Modifier',
 				property : 'modifier',
 				isExportable: true,
-<<<<<<< HEAD
-=======
 				filterable : !isGlobalSearch,
->>>>>>> 9aaddcc7
 				sortable : false
 			});
 
