--- conflicted
+++ resolved
@@ -189,21 +189,16 @@
 				// 4. Push data into list
 				//
 				dataList.push({
-<<<<<<< HEAD
+					id: deletion.id,
                     deletionDate : Util.getFormatedDate(new Date(deletion.deletionDate)),
 					entities : entitiesExperiments + entitiesSamples + entitiesDatasets,
 					reason : deletion.reason,
 					entity : deletion
-=======
-					id: deletion.id,
-					entities : entitiesExperiments + entitiesSamples + entitiesDatasets,
-					reason : deletion.reasonOrNull,
-					entity : deletion,
->>>>>>> 9819bbb4
 				});
 			}
 			callback(dataList);
 		}
+		
 		var dataGridContainer = $("<div>");
 		var dataGrid = new DataGridController(null, columns, [], null, getDataList, null, true, "TRASHCAN_TABLE", false, 90);
 		dataGrid.init(dataGridContainer);
