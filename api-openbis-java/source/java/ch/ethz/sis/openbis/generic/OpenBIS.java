--- conflicted
+++ resolved
@@ -39,6 +39,7 @@
 
 import ch.ethz.sis.afsclient.client.AfsClient;
 import ch.ethz.sis.openbis.generic.asapi.v3.IApplicationServerApi;
+import ch.ethz.sis.openbis.generic.asapi.v3.ITransactionCoordinatorApi;
 import ch.ethz.sis.openbis.generic.asapi.v3.dto.authorizationgroup.AuthorizationGroup;
 import ch.ethz.sis.openbis.generic.asapi.v3.dto.authorizationgroup.create.AuthorizationGroupCreation;
 import ch.ethz.sis.openbis.generic.asapi.v3.dto.authorizationgroup.delete.AuthorizationGroupDeletionOptions;
@@ -241,7 +242,6 @@
 import ch.ethz.sis.openbis.generic.asapi.v3.dto.service.fetchoptions.ReportingServiceFetchOptions;
 import ch.ethz.sis.openbis.generic.asapi.v3.dto.service.fetchoptions.SearchDomainServiceFetchOptions;
 import ch.ethz.sis.openbis.generic.asapi.v3.dto.service.id.ICustomASServiceId;
-import ch.ethz.sis.openbis.generic.dssapi.v3.dto.service.id.ICustomDSSServiceId;
 import ch.ethz.sis.openbis.generic.asapi.v3.dto.service.id.IDssServiceId;
 import ch.ethz.sis.openbis.generic.asapi.v3.dto.service.search.AggregationServiceSearchCriteria;
 import ch.ethz.sis.openbis.generic.asapi.v3.dto.service.search.CustomASServiceSearchCriteria;
@@ -293,17 +293,13 @@
 import ch.ethz.sis.openbis.generic.dssapi.v3.dto.datasetfile.fetchoptions.DataSetFileFetchOptions;
 import ch.ethz.sis.openbis.generic.dssapi.v3.dto.datasetfile.id.IDataSetFileId;
 import ch.ethz.sis.openbis.generic.dssapi.v3.dto.datasetfile.search.DataSetFileSearchCriteria;
-<<<<<<< HEAD
 import ch.ethz.sis.openbis.generic.dssapi.v3.dto.service.CustomDSSServiceExecutionOptions;
-=======
-import ch.ethz.sis.openbis.generic.asapi.v3.ITransactionCoordinatorApi;
->>>>>>> a47ee7f5
+import ch.ethz.sis.openbis.generic.dssapi.v3.dto.service.id.ICustomDSSServiceId;
 import ch.systemsx.cisd.common.exceptions.UserFailureException;
 import ch.systemsx.cisd.common.http.JettyHttpClientFactory;
 import ch.systemsx.cisd.common.spring.HttpInvokerUtils;
 
-public class OpenBIS
-{
+public class OpenBIS {
 
     private static final int DEFAULT_TIMEOUT_IN_MILLIS = 30000; //30 seconds
 
@@ -360,30 +356,34 @@
     // AS Facade methods
     //
 
-    public String login(String userId, String password)
-    {
+    public String login(String userId, String password) {
         String sessionToken = asFacade.login(userId, password);
         setSessionToken(sessionToken);
         return sessionToken;
     }
 
-    public String loginAs(String userId, String password, String asUserId)
-    {
+    public String loginAs(String userId, String password, String asUserId) {
         String sessionToken = asFacade.loginAs(userId, password, asUserId);
         setSessionToken(sessionToken);
         return sessionToken;
     }
 
-    public String loginAsAnonymousUser()
-    {
+    public String loginAsAnonymousUser() {
         String sessionToken = asFacade.loginAsAnonymousUser();
         setSessionToken(sessionToken);
         return sessionToken;
     }
 
-    public void logout()
-    {
+    public void logout() {
         asFacade.logout(sessionToken);
+    }
+
+    public SessionInformation getSessionInformation() {
+        return asFacade.getSessionInformation(sessionToken);
+    }
+
+    public boolean isSessionActive() {
+        return asFacade.isSessionActive(sessionToken);
     }
 
     public void beginTransaction()
@@ -449,18 +449,7 @@
         transactionId = null;
     }
 
-    public SessionInformation getSessionInformation()
-    {
-        return asFacade.getSessionInformation(sessionToken);
-    }
-
-    public boolean isSessionActive()
-    {
-        return asFacade.isSessionActive(sessionToken);
-    }
-
-    public List<SpacePermId> createSpaces(List<SpaceCreation> newSpaces)
-    {
+    public List<SpacePermId> createSpaces(List<SpaceCreation> newSpaces) {
         if (transactionId != null)
         {
             return transactionCoordinator.executeOperation(transactionId, sessionToken, interactiveSessionKey,
@@ -471,356 +460,279 @@
         }
     }
 
-    public List<ProjectPermId> createProjects(List<ProjectCreation> newProjects)
-    {
+    public List<ProjectPermId> createProjects(List<ProjectCreation> newProjects) {
         return asFacade.createProjects(sessionToken, newProjects);
     }
 
-    public List<ExperimentPermId> createExperiments(List<ExperimentCreation> newExperiments)
-    {
+    public List<ExperimentPermId> createExperiments(List<ExperimentCreation> newExperiments) {
         return asFacade.createExperiments(sessionToken, newExperiments);
     }
 
-    public List<EntityTypePermId> createExperimentTypes(List<ExperimentTypeCreation> newExperimentTypes)
-    {
+    public List<EntityTypePermId> createExperimentTypes(List<ExperimentTypeCreation> newExperimentTypes) {
         return asFacade.createExperimentTypes(sessionToken, newExperimentTypes);
     }
 
-    public List<SamplePermId> createSamples(List<SampleCreation> newSamples)
-    {
+    public List<SamplePermId> createSamples(List<SampleCreation> newSamples) {
         return asFacade.createSamples(sessionToken, newSamples);
     }
 
-    public List<EntityTypePermId> createSampleTypes(List<SampleTypeCreation> newSampleTypes)
-    {
+    public List<EntityTypePermId> createSampleTypes(List<SampleTypeCreation> newSampleTypes) {
         return asFacade.createSampleTypes(sessionToken, newSampleTypes);
     }
 
-    public List<DataSetPermId> createDataSetsAS(List<DataSetCreation> newDataSets)
-    {
+    public List<DataSetPermId> createDataSetsAS(List<DataSetCreation> newDataSets) {
         return asFacade.createDataSets(sessionToken, newDataSets);
     }
 
-    public List<EntityTypePermId> createDataSetTypes(List<DataSetTypeCreation> newDataSetTypes)
-    {
+    public List<EntityTypePermId> createDataSetTypes(List<DataSetTypeCreation> newDataSetTypes) {
         return asFacade.createDataSetTypes(sessionToken, newDataSetTypes);
     }
 
-    public List<MaterialPermId> createMaterials(List<MaterialCreation> newMaterials)
-    {
+    public List<MaterialPermId> createMaterials(List<MaterialCreation> newMaterials) {
         return asFacade.createMaterials(sessionToken, newMaterials);
     }
 
-    public List<EntityTypePermId> createMaterialTypes(List<MaterialTypeCreation> newMaterialTypes)
-    {
+    public List<EntityTypePermId> createMaterialTypes(List<MaterialTypeCreation> newMaterialTypes) {
         return asFacade.createMaterialTypes(sessionToken, newMaterialTypes);
     }
 
-    public List<PropertyTypePermId> createPropertyTypes(List<PropertyTypeCreation> newPropertyTypes)
-    {
+    public List<PropertyTypePermId> createPropertyTypes(List<PropertyTypeCreation> newPropertyTypes) {
         return asFacade.createPropertyTypes(sessionToken, newPropertyTypes);
     }
 
-    public List<PluginPermId> createPlugins(List<PluginCreation> newPlugins)
-    {
+    public List<PluginPermId> createPlugins(List<PluginCreation> newPlugins) {
         return asFacade.createPlugins(sessionToken, newPlugins);
     }
 
-    public List<VocabularyPermId> createVocabularies(List<VocabularyCreation> newVocabularies)
-    {
+    public List<VocabularyPermId> createVocabularies(List<VocabularyCreation> newVocabularies) {
         return asFacade.createVocabularies(sessionToken, newVocabularies);
     }
 
-    public List<VocabularyTermPermId> createVocabularyTerms(List<VocabularyTermCreation> newVocabularyTerms)
-    {
+    public List<VocabularyTermPermId> createVocabularyTerms(List<VocabularyTermCreation> newVocabularyTerms) {
         return asFacade.createVocabularyTerms(sessionToken, newVocabularyTerms);
     }
 
-    public List<TagPermId> createTags(List<TagCreation> newTags)
-    {
+    public List<TagPermId> createTags(List<TagCreation> newTags) {
         return asFacade.createTags(sessionToken, newTags);
     }
 
-    public List<AuthorizationGroupPermId> createAuthorizationGroups(List<AuthorizationGroupCreation> newAuthorizationGroups)
-    {
+    public List<AuthorizationGroupPermId> createAuthorizationGroups(List<AuthorizationGroupCreation> newAuthorizationGroups) {
         return asFacade.createAuthorizationGroups(sessionToken, newAuthorizationGroups);
     }
 
-    public List<RoleAssignmentTechId> createRoleAssignments(List<RoleAssignmentCreation> newRoleAssignments)
-    {
+    public List<RoleAssignmentTechId> createRoleAssignments(List<RoleAssignmentCreation> newRoleAssignments) {
         return asFacade.createRoleAssignments(sessionToken, newRoleAssignments);
     }
 
-    public List<PersonPermId> createPersons(List<PersonCreation> newPersons)
-    {
+    public List<PersonPermId> createPersons(List<PersonCreation> newPersons) {
         return asFacade.createPersons(sessionToken, newPersons);
     }
 
-    public List<ExternalDmsPermId> createExternalDataManagementSystems(List<ExternalDmsCreation> newExternalDataManagementSystems)
-    {
+    public List<ExternalDmsPermId> createExternalDataManagementSystems(List<ExternalDmsCreation> newExternalDataManagementSystems) {
         return asFacade.createExternalDataManagementSystems(sessionToken, newExternalDataManagementSystems);
     }
 
-    public List<QueryTechId> createQueries(List<QueryCreation> newQueries)
-    {
+    public List<QueryTechId> createQueries(List<QueryCreation> newQueries) {
         return asFacade.createQueries(sessionToken, newQueries);
     }
 
-    public List<SemanticAnnotationPermId> createSemanticAnnotations(List<SemanticAnnotationCreation> newAnnotations)
-    {
+    public List<SemanticAnnotationPermId> createSemanticAnnotations(List<SemanticAnnotationCreation> newAnnotations) {
         return asFacade.createSemanticAnnotations(sessionToken, newAnnotations);
     }
 
-    public List<PersonalAccessTokenPermId> createPersonalAccessTokens(List<PersonalAccessTokenCreation> newPersonalAccessTokens)
-    {
+    public List<PersonalAccessTokenPermId> createPersonalAccessTokens(List<PersonalAccessTokenCreation> newPersonalAccessTokens) {
         return asFacade.createPersonalAccessTokens(sessionToken, newPersonalAccessTokens);
     }
 
-    public void updateSpaces(List<SpaceUpdate> spaceUpdates)
-    {
+    public void updateSpaces(List<SpaceUpdate> spaceUpdates) {
         asFacade.updateSpaces(sessionToken, spaceUpdates);
     }
 
-    public void updateProjects(List<ProjectUpdate> projectUpdates)
-    {
+    public void updateProjects(List<ProjectUpdate> projectUpdates) {
         asFacade.updateProjects(sessionToken, projectUpdates);
     }
 
-    public void updateExperiments(List<ExperimentUpdate> experimentUpdates)
-    {
+    public void updateExperiments(List<ExperimentUpdate> experimentUpdates) {
         asFacade.updateExperiments(sessionToken, experimentUpdates);
     }
 
-    public void updateExperimentTypes(List<ExperimentTypeUpdate> experimentTypeUpdates)
-    {
+    public void updateExperimentTypes(List<ExperimentTypeUpdate> experimentTypeUpdates) {
         asFacade.updateExperimentTypes(sessionToken, experimentTypeUpdates);
     }
 
-    public void updateSamples(List<SampleUpdate> sampleUpdates)
-    {
+    public void updateSamples(List<SampleUpdate> sampleUpdates) {
         asFacade.updateSamples(sessionToken, sampleUpdates);
     }
 
-    public void updateSampleTypes(List<SampleTypeUpdate> sampleTypeUpdates)
-    {
+    public void updateSampleTypes(List<SampleTypeUpdate> sampleTypeUpdates) {
         asFacade.updateSampleTypes(sessionToken, sampleTypeUpdates);
     }
 
-    public void updateDataSets(List<DataSetUpdate> dataSetUpdates)
-    {
+    public void updateDataSets(List<DataSetUpdate> dataSetUpdates) {
         asFacade.updateDataSets(sessionToken, dataSetUpdates);
     }
 
-    public void updateDataSetTypes(List<DataSetTypeUpdate> dataSetTypeUpdates)
-    {
+    public void updateDataSetTypes(List<DataSetTypeUpdate> dataSetTypeUpdates) {
         asFacade.updateDataSetTypes(sessionToken, dataSetTypeUpdates);
     }
 
-    public void updateMaterials(List<MaterialUpdate> materialUpdates)
-    {
+    public void updateMaterials(List<MaterialUpdate> materialUpdates) {
         asFacade.updateMaterials(sessionToken, materialUpdates);
     }
 
-    public void updateMaterialTypes(List<MaterialTypeUpdate> materialTypeUpdates)
-    {
+    public void updateMaterialTypes(List<MaterialTypeUpdate> materialTypeUpdates) {
         asFacade.updateMaterialTypes(sessionToken, materialTypeUpdates);
     }
 
-    public void updateExternalDataManagementSystems(List<ExternalDmsUpdate> externalDmsUpdates)
-    {
+    public void updateExternalDataManagementSystems(List<ExternalDmsUpdate> externalDmsUpdates) {
         asFacade.updateExternalDataManagementSystems(sessionToken, externalDmsUpdates);
     }
 
-    public void updatePropertyTypes(List<PropertyTypeUpdate> propertyTypeUpdates)
-    {
+    public void updatePropertyTypes(List<PropertyTypeUpdate> propertyTypeUpdates) {
         asFacade.updatePropertyTypes(sessionToken, propertyTypeUpdates);
     }
 
-    public void updatePlugins(List<PluginUpdate> pluginUpdates)
-    {
+    public void updatePlugins(List<PluginUpdate> pluginUpdates) {
         asFacade.updatePlugins(sessionToken, pluginUpdates);
     }
 
-    public void updateVocabularies(List<VocabularyUpdate> vocabularyUpdates)
-    {
+    public void updateVocabularies(List<VocabularyUpdate> vocabularyUpdates) {
         asFacade.updateVocabularies(sessionToken, vocabularyUpdates);
     }
 
-    public void updateVocabularyTerms(List<VocabularyTermUpdate> vocabularyTermUpdates)
-    {
+    public void updateVocabularyTerms(List<VocabularyTermUpdate> vocabularyTermUpdates) {
         asFacade.updateVocabularyTerms(sessionToken, vocabularyTermUpdates);
     }
 
-    public void updateTags(List<TagUpdate> tagUpdates)
-    {
+    public void updateTags(List<TagUpdate> tagUpdates) {
         asFacade.updateTags(sessionToken, tagUpdates);
     }
 
-    public void updateAuthorizationGroups(List<AuthorizationGroupUpdate> authorizationGroupUpdates)
-    {
+    public void updateAuthorizationGroups(List<AuthorizationGroupUpdate> authorizationGroupUpdates) {
         asFacade.updateAuthorizationGroups(sessionToken, authorizationGroupUpdates);
     }
 
-    public void updatePersons(List<PersonUpdate> personUpdates)
-    {
+    public void updatePersons(List<PersonUpdate> personUpdates) {
         asFacade.updatePersons(sessionToken, personUpdates);
     }
 
-    public void updateOperationExecutions(List<OperationExecutionUpdate> executionUpdates)
-    {
+    public void updateOperationExecutions(List<OperationExecutionUpdate> executionUpdates) {
         asFacade.updateOperationExecutions(sessionToken, executionUpdates);
     }
 
-    public void updateSemanticAnnotations(List<SemanticAnnotationUpdate> annotationUpdates)
-    {
+    public void updateSemanticAnnotations(List<SemanticAnnotationUpdate> annotationUpdates) {
         asFacade.updateSemanticAnnotations(sessionToken, annotationUpdates);
     }
 
-    public void updateQueries(List<QueryUpdate> queryUpdates)
-    {
+    public void updateQueries(List<QueryUpdate> queryUpdates) {
         asFacade.updateQueries(sessionToken, queryUpdates);
     }
 
-    public void updatePersonalAccessTokens(List<PersonalAccessTokenUpdate> personalAccessTokenUpdates)
-    {
+    public void updatePersonalAccessTokens(List<PersonalAccessTokenUpdate> personalAccessTokenUpdates) {
         asFacade.updatePersonalAccessTokens(sessionToken, personalAccessTokenUpdates);
     }
 
-    public Map<IObjectId, Rights> getRights(List<? extends IObjectId> ids, RightsFetchOptions fetchOptions)
-    {
+    public Map<IObjectId, Rights> getRights(List<? extends IObjectId> ids, RightsFetchOptions fetchOptions) {
         return asFacade.getRights(sessionToken, ids, fetchOptions);
     }
 
-    public Map<ISpaceId, Space> getSpaces(List<? extends ISpaceId> spaceIds, SpaceFetchOptions fetchOptions)
-    {
+    public Map<ISpaceId, Space> getSpaces(List<? extends ISpaceId> spaceIds, SpaceFetchOptions fetchOptions) {
         return asFacade.getSpaces(sessionToken, spaceIds, fetchOptions);
     }
 
-    public Map<IProjectId, Project> getProjects(List<? extends IProjectId> projectIds, ProjectFetchOptions fetchOptions)
-    {
+    public Map<IProjectId, Project> getProjects(List<? extends IProjectId> projectIds, ProjectFetchOptions fetchOptions) {
         return asFacade.getProjects(sessionToken, projectIds, fetchOptions);
     }
 
-    public Map<IExperimentId, Experiment> getExperiments(List<? extends IExperimentId> experimentIds, ExperimentFetchOptions fetchOptions)
-    {
+    public Map<IExperimentId, Experiment> getExperiments(List<? extends IExperimentId> experimentIds, ExperimentFetchOptions fetchOptions) {
         return asFacade.getExperiments(sessionToken, experimentIds, fetchOptions);
     }
 
-    public Map<IEntityTypeId, ExperimentType> getExperimentTypes(List<? extends IEntityTypeId> experimentTypeIds,
-            ExperimentTypeFetchOptions fetchOptions)
-    {
+    public Map<IEntityTypeId, ExperimentType> getExperimentTypes(List<? extends IEntityTypeId> experimentTypeIds, ExperimentTypeFetchOptions fetchOptions) {
         return asFacade.getExperimentTypes(sessionToken, experimentTypeIds, fetchOptions);
     }
 
-    public Map<ISampleId, Sample> getSamples(List<? extends ISampleId> sampleIds, SampleFetchOptions fetchOptions)
-    {
+    public Map<ISampleId, Sample> getSamples(List<? extends ISampleId> sampleIds, SampleFetchOptions fetchOptions) {
         return asFacade.getSamples(sessionToken, sampleIds, fetchOptions);
     }
 
-    public Map<IEntityTypeId, SampleType> getSampleTypes(List<? extends IEntityTypeId> sampleTypeIds, SampleTypeFetchOptions fetchOptions)
-    {
+    public Map<IEntityTypeId, SampleType> getSampleTypes(List<? extends IEntityTypeId> sampleTypeIds, SampleTypeFetchOptions fetchOptions) {
         return asFacade.getSampleTypes(sessionToken, sampleTypeIds, fetchOptions);
     }
 
-    public Map<IDataSetId, DataSet> getDataSets(List<? extends IDataSetId> dataSetIds, DataSetFetchOptions fetchOptions)
-    {
+    public Map<IDataSetId, DataSet> getDataSets(List<? extends IDataSetId> dataSetIds, DataSetFetchOptions fetchOptions) {
         return asFacade.getDataSets(sessionToken, dataSetIds, fetchOptions);
     }
 
-    public Map<IEntityTypeId, DataSetType> getDataSetTypes(List<? extends IEntityTypeId> dataSetTypeIds, DataSetTypeFetchOptions fetchOptions)
-    {
+    public Map<IEntityTypeId, DataSetType> getDataSetTypes(List<? extends IEntityTypeId> dataSetTypeIds, DataSetTypeFetchOptions fetchOptions) {
         return asFacade.getDataSetTypes(sessionToken, dataSetTypeIds, fetchOptions);
     }
 
-    public Map<IMaterialId, Material> getMaterials(List<? extends IMaterialId> materialIds, MaterialFetchOptions fetchOptions)
-    {
+    public Map<IMaterialId, Material> getMaterials(List<? extends IMaterialId> materialIds, MaterialFetchOptions fetchOptions) {
         return asFacade.getMaterials(sessionToken, materialIds, fetchOptions);
     }
 
-    public Map<IEntityTypeId, MaterialType> getMaterialTypes(List<? extends IEntityTypeId> materialTypeIds, MaterialTypeFetchOptions fetchOptions)
-    {
+    public Map<IEntityTypeId, MaterialType> getMaterialTypes(List<? extends IEntityTypeId> materialTypeIds, MaterialTypeFetchOptions fetchOptions) {
         return asFacade.getMaterialTypes(sessionToken, materialTypeIds, fetchOptions);
     }
 
-    public Map<IPropertyTypeId, PropertyType> getPropertyTypes(List<? extends IPropertyTypeId> typeIds, PropertyTypeFetchOptions fetchOptions)
-    {
+    public Map<IPropertyTypeId, PropertyType> getPropertyTypes(List<? extends IPropertyTypeId> typeIds, PropertyTypeFetchOptions fetchOptions) {
         return asFacade.getPropertyTypes(sessionToken, typeIds, fetchOptions);
     }
 
-    public Map<IPluginId, Plugin> getPlugins(List<? extends IPluginId> pluginIds, PluginFetchOptions fetchOptions)
-    {
+    public Map<IPluginId, Plugin> getPlugins(List<? extends IPluginId> pluginIds, PluginFetchOptions fetchOptions) {
         return asFacade.getPlugins(sessionToken, pluginIds, fetchOptions);
     }
 
-    public Map<IVocabularyId, Vocabulary> getVocabularies(List<? extends IVocabularyId> vocabularyIds, VocabularyFetchOptions fetchOptions)
-    {
+    public Map<IVocabularyId, Vocabulary> getVocabularies(List<? extends IVocabularyId> vocabularyIds, VocabularyFetchOptions fetchOptions) {
         return asFacade.getVocabularies(sessionToken, vocabularyIds, fetchOptions);
     }
 
-    public Map<IVocabularyTermId, VocabularyTerm> getVocabularyTerms(List<? extends IVocabularyTermId> vocabularyTermIds,
-            VocabularyTermFetchOptions fetchOptions)
-    {
+    public Map<IVocabularyTermId, VocabularyTerm> getVocabularyTerms(List<? extends IVocabularyTermId> vocabularyTermIds, VocabularyTermFetchOptions fetchOptions) {
         return asFacade.getVocabularyTerms(sessionToken, vocabularyTermIds, fetchOptions);
     }
 
-    public Map<ITagId, Tag> getTags(List<? extends ITagId> tagIds, TagFetchOptions fetchOptions)
-    {
+    public Map<ITagId, Tag> getTags(List<? extends ITagId> tagIds, TagFetchOptions fetchOptions) {
         return asFacade.getTags(sessionToken, tagIds, fetchOptions);
     }
 
-    public Map<IAuthorizationGroupId, AuthorizationGroup> getAuthorizationGroups(List<? extends IAuthorizationGroupId> groupIds,
-            AuthorizationGroupFetchOptions fetchOptions)
-    {
+    public Map<IAuthorizationGroupId, AuthorizationGroup> getAuthorizationGroups(List<? extends IAuthorizationGroupId> groupIds, AuthorizationGroupFetchOptions fetchOptions) {
         return asFacade.getAuthorizationGroups(sessionToken, groupIds, fetchOptions);
     }
 
-    public Map<IRoleAssignmentId, RoleAssignment> getRoleAssignments(List<? extends IRoleAssignmentId> ids, RoleAssignmentFetchOptions fetchOptions)
-    {
+    public Map<IRoleAssignmentId, RoleAssignment> getRoleAssignments(List<? extends IRoleAssignmentId> ids, RoleAssignmentFetchOptions fetchOptions) {
         return asFacade.getRoleAssignments(sessionToken, ids, fetchOptions);
     }
 
-    public Map<IPersonId, Person> getPersons(List<? extends IPersonId> ids, PersonFetchOptions fetchOptions)
-    {
+    public Map<IPersonId, Person> getPersons(List<? extends IPersonId> ids, PersonFetchOptions fetchOptions) {
         return asFacade.getPersons(sessionToken, ids, fetchOptions);
     }
 
-    public Map<IExternalDmsId, ExternalDms> getExternalDataManagementSystems(List<? extends IExternalDmsId> externalDmsIds,
-            ExternalDmsFetchOptions fetchOptions)
-    {
+    public Map<IExternalDmsId, ExternalDms> getExternalDataManagementSystems(List<? extends IExternalDmsId> externalDmsIds, ExternalDmsFetchOptions fetchOptions) {
         return asFacade.getExternalDataManagementSystems(sessionToken, externalDmsIds, fetchOptions);
     }
 
-    public Map<ISemanticAnnotationId, SemanticAnnotation> getSemanticAnnotations(List<? extends ISemanticAnnotationId> annotationIds,
-            SemanticAnnotationFetchOptions fetchOptions)
-    {
+    public Map<ISemanticAnnotationId, SemanticAnnotation> getSemanticAnnotations(List<? extends ISemanticAnnotationId> annotationIds, SemanticAnnotationFetchOptions fetchOptions) {
         return asFacade.getSemanticAnnotations(sessionToken, annotationIds, fetchOptions);
     }
 
-    public Map<IOperationExecutionId, OperationExecution> getOperationExecutions(List<? extends IOperationExecutionId> executionIds,
-            OperationExecutionFetchOptions fetchOptions)
-    {
+    public Map<IOperationExecutionId, OperationExecution> getOperationExecutions(List<? extends IOperationExecutionId> executionIds, OperationExecutionFetchOptions fetchOptions) {
         return asFacade.getOperationExecutions(sessionToken, executionIds, fetchOptions);
     }
 
-    public Map<IQueryId, Query> getQueries(List<? extends IQueryId> queryIds, QueryFetchOptions fetchOptions)
-    {
+    public Map<IQueryId, Query> getQueries(List<? extends IQueryId> queryIds, QueryFetchOptions fetchOptions) {
         return asFacade.getQueries(sessionToken, queryIds, fetchOptions);
     }
 
-    public Map<IQueryDatabaseId, QueryDatabase> getQueryDatabases(List<? extends IQueryDatabaseId> queryDatabaseIds,
-            QueryDatabaseFetchOptions fetchOptions)
-    {
+    public Map<IQueryDatabaseId, QueryDatabase> getQueryDatabases(List<? extends IQueryDatabaseId> queryDatabaseIds, QueryDatabaseFetchOptions fetchOptions) {
         return asFacade.getQueryDatabases(sessionToken, queryDatabaseIds, fetchOptions);
     }
 
-    public Map<IPersonalAccessTokenId, PersonalAccessToken> getPersonalAccessTokens(List<? extends IPersonalAccessTokenId> personalAccessTokenIds,
-            PersonalAccessTokenFetchOptions fetchOptions)
-    {
+    public Map<IPersonalAccessTokenId, PersonalAccessToken> getPersonalAccessTokens(List<? extends IPersonalAccessTokenId> personalAccessTokenIds, PersonalAccessTokenFetchOptions fetchOptions) {
         return asFacade.getPersonalAccessTokens(sessionToken, personalAccessTokenIds, fetchOptions);
     }
 
-    public SearchResult<Space> searchSpaces(SpaceSearchCriteria searchCriteria, SpaceFetchOptions fetchOptions)
-    {
+    public SearchResult<Space> searchSpaces(SpaceSearchCriteria searchCriteria, SpaceFetchOptions fetchOptions) {
         if (transactionId != null)
         {
             return transactionCoordinator.executeOperation(transactionId, sessionToken, interactiveSessionKey,
@@ -832,403 +744,311 @@
         }
     }
 
-    public SearchResult<Project> searchProjects(ProjectSearchCriteria searchCriteria, ProjectFetchOptions fetchOptions)
-    {
+    public SearchResult<Project> searchProjects(ProjectSearchCriteria searchCriteria, ProjectFetchOptions fetchOptions) {
         return asFacade.searchProjects(sessionToken, searchCriteria, fetchOptions);
     }
 
-    public SearchResult<Experiment> searchExperiments(ExperimentSearchCriteria searchCriteria, ExperimentFetchOptions fetchOptions)
-    {
+    public SearchResult<Experiment> searchExperiments(ExperimentSearchCriteria searchCriteria, ExperimentFetchOptions fetchOptions) {
         return asFacade.searchExperiments(sessionToken, searchCriteria, fetchOptions);
     }
 
-    public SearchResult<ExperimentType> searchExperimentTypes(ExperimentTypeSearchCriteria searchCriteria, ExperimentTypeFetchOptions fetchOptions)
-    {
+    public SearchResult<ExperimentType> searchExperimentTypes(ExperimentTypeSearchCriteria searchCriteria, ExperimentTypeFetchOptions fetchOptions) {
         return asFacade.searchExperimentTypes(sessionToken, searchCriteria, fetchOptions);
     }
 
-    public SearchResult<Sample> searchSamples(SampleSearchCriteria searchCriteria, SampleFetchOptions fetchOptions)
-    {
+    public SearchResult<Sample> searchSamples(SampleSearchCriteria searchCriteria, SampleFetchOptions fetchOptions) {
         return asFacade.searchSamples(sessionToken, searchCriteria, fetchOptions);
     }
 
-    public SearchResult<SampleType> searchSampleTypes(SampleTypeSearchCriteria searchCriteria, SampleTypeFetchOptions fetchOptions)
-    {
+    public SearchResult<SampleType> searchSampleTypes(SampleTypeSearchCriteria searchCriteria, SampleTypeFetchOptions fetchOptions) {
         return asFacade.searchSampleTypes(sessionToken, searchCriteria, fetchOptions);
     }
 
-    public SearchResult<DataSet> searchDataSets(DataSetSearchCriteria searchCriteria, DataSetFetchOptions fetchOptions)
-    {
+    public SearchResult<DataSet> searchDataSets(DataSetSearchCriteria searchCriteria, DataSetFetchOptions fetchOptions) {
         return asFacade.searchDataSets(sessionToken, searchCriteria, fetchOptions);
     }
 
-    public SearchResult<DataSetType> searchDataSetTypes(DataSetTypeSearchCriteria searchCriteria, DataSetTypeFetchOptions fetchOptions)
-    {
+    public SearchResult<DataSetType> searchDataSetTypes(DataSetTypeSearchCriteria searchCriteria, DataSetTypeFetchOptions fetchOptions) {
         return asFacade.searchDataSetTypes(sessionToken, searchCriteria, fetchOptions);
     }
 
-    public SearchResult<Material> searchMaterials(MaterialSearchCriteria searchCriteria, MaterialFetchOptions fetchOptions)
-    {
+    public SearchResult<Material> searchMaterials(MaterialSearchCriteria searchCriteria, MaterialFetchOptions fetchOptions) {
         return asFacade.searchMaterials(sessionToken, searchCriteria, fetchOptions);
     }
 
-    public SearchResult<ExternalDms> searchExternalDataManagementSystems(ExternalDmsSearchCriteria searchCriteria,
-            ExternalDmsFetchOptions fetchOptions)
-    {
+    public SearchResult<ExternalDms> searchExternalDataManagementSystems(ExternalDmsSearchCriteria searchCriteria, ExternalDmsFetchOptions fetchOptions) {
         return asFacade.searchExternalDataManagementSystems(sessionToken, searchCriteria, fetchOptions);
     }
 
-    public SearchResult<MaterialType> searchMaterialTypes(MaterialTypeSearchCriteria searchCriteria, MaterialTypeFetchOptions fetchOptions)
-    {
+    public SearchResult<MaterialType> searchMaterialTypes(MaterialTypeSearchCriteria searchCriteria, MaterialTypeFetchOptions fetchOptions) {
         return asFacade.searchMaterialTypes(sessionToken, searchCriteria, fetchOptions);
     }
 
-    public SearchResult<Plugin> searchPlugins(PluginSearchCriteria searchCriteria, PluginFetchOptions fetchOptions)
-    {
+    public SearchResult<Plugin> searchPlugins(PluginSearchCriteria searchCriteria, PluginFetchOptions fetchOptions) {
         return asFacade.searchPlugins(sessionToken, searchCriteria, fetchOptions);
     }
 
-    public SearchResult<Vocabulary> searchVocabularies(VocabularySearchCriteria searchCriteria, VocabularyFetchOptions fetchOptions)
-    {
+    public SearchResult<Vocabulary> searchVocabularies(VocabularySearchCriteria searchCriteria, VocabularyFetchOptions fetchOptions) {
         return asFacade.searchVocabularies(sessionToken, searchCriteria, fetchOptions);
     }
 
-    public SearchResult<VocabularyTerm> searchVocabularyTerms(VocabularyTermSearchCriteria searchCriteria, VocabularyTermFetchOptions fetchOptions)
-    {
+    public SearchResult<VocabularyTerm> searchVocabularyTerms(VocabularyTermSearchCriteria searchCriteria, VocabularyTermFetchOptions fetchOptions) {
         return asFacade.searchVocabularyTerms(sessionToken, searchCriteria, fetchOptions);
     }
 
-    public SearchResult<Tag> searchTags(TagSearchCriteria searchCriteria, TagFetchOptions fetchOptions)
-    {
+    public SearchResult<Tag> searchTags(TagSearchCriteria searchCriteria, TagFetchOptions fetchOptions) {
         return asFacade.searchTags(sessionToken, searchCriteria, fetchOptions);
     }
 
-    public SearchResult<AuthorizationGroup> searchAuthorizationGroups(AuthorizationGroupSearchCriteria searchCriteria,
-            AuthorizationGroupFetchOptions fetchOptions)
-    {
+    public SearchResult<AuthorizationGroup> searchAuthorizationGroups(AuthorizationGroupSearchCriteria searchCriteria, AuthorizationGroupFetchOptions fetchOptions) {
         return asFacade.searchAuthorizationGroups(sessionToken, searchCriteria, fetchOptions);
     }
 
-    public SearchResult<RoleAssignment> searchRoleAssignments(RoleAssignmentSearchCriteria searchCriteria, RoleAssignmentFetchOptions fetchOptions)
-    {
+    public SearchResult<RoleAssignment> searchRoleAssignments(RoleAssignmentSearchCriteria searchCriteria, RoleAssignmentFetchOptions fetchOptions) {
         return asFacade.searchRoleAssignments(sessionToken, searchCriteria, fetchOptions);
     }
 
-    public SearchResult<Person> searchPersons(PersonSearchCriteria searchCriteria, PersonFetchOptions fetchOptions)
-    {
+    public SearchResult<Person> searchPersons(PersonSearchCriteria searchCriteria, PersonFetchOptions fetchOptions) {
         return asFacade.searchPersons(sessionToken, searchCriteria, fetchOptions);
     }
 
-    public SearchResult<CustomASService> searchCustomASServices(CustomASServiceSearchCriteria searchCriteria,
-            CustomASServiceFetchOptions fetchOptions)
-    {
+    public SearchResult<CustomASService> searchCustomASServices(CustomASServiceSearchCriteria searchCriteria, CustomASServiceFetchOptions fetchOptions) {
         return asFacade.searchCustomASServices(sessionToken, searchCriteria, fetchOptions);
     }
 
-    public SearchResult<SearchDomainService> searchSearchDomainServices(SearchDomainServiceSearchCriteria searchCriteria,
-            SearchDomainServiceFetchOptions fetchOptions)
-    {
+    public SearchResult<SearchDomainService> searchSearchDomainServices(SearchDomainServiceSearchCriteria searchCriteria, SearchDomainServiceFetchOptions fetchOptions) {
         return asFacade.searchSearchDomainServices(sessionToken, searchCriteria, fetchOptions);
     }
 
-    public SearchResult<AggregationService> searchAggregationServices(AggregationServiceSearchCriteria searchCriteria,
-            AggregationServiceFetchOptions fetchOptions)
-    {
+    public SearchResult<AggregationService> searchAggregationServices(AggregationServiceSearchCriteria searchCriteria, AggregationServiceFetchOptions fetchOptions) {
         return asFacade.searchAggregationServices(sessionToken, searchCriteria, fetchOptions);
     }
 
-    public SearchResult<ReportingService> searchReportingServices(ReportingServiceSearchCriteria searchCriteria,
-            ReportingServiceFetchOptions fetchOptions)
-    {
+    public SearchResult<ReportingService> searchReportingServices(ReportingServiceSearchCriteria searchCriteria, ReportingServiceFetchOptions fetchOptions) {
         return asFacade.searchReportingServices(sessionToken, searchCriteria, fetchOptions);
     }
 
-    public SearchResult<ProcessingService> searchProcessingServices(ProcessingServiceSearchCriteria searchCriteria,
-            ProcessingServiceFetchOptions fetchOptions)
-    {
+    public SearchResult<ProcessingService> searchProcessingServices(ProcessingServiceSearchCriteria searchCriteria, ProcessingServiceFetchOptions fetchOptions) {
         return asFacade.searchProcessingServices(sessionToken, searchCriteria, fetchOptions);
     }
 
-    public SearchResult<ObjectKindModification> searchObjectKindModifications(ObjectKindModificationSearchCriteria searchCriteria,
-            ObjectKindModificationFetchOptions fetchOptions)
-    {
+    public SearchResult<ObjectKindModification> searchObjectKindModifications(ObjectKindModificationSearchCriteria searchCriteria, ObjectKindModificationFetchOptions fetchOptions) {
         return asFacade.searchObjectKindModifications(sessionToken, searchCriteria, fetchOptions);
     }
 
-    public SearchResult<GlobalSearchObject> searchGlobally(GlobalSearchCriteria searchCriteria, GlobalSearchObjectFetchOptions fetchOptions)
-    {
+    public SearchResult<GlobalSearchObject> searchGlobally(GlobalSearchCriteria searchCriteria, GlobalSearchObjectFetchOptions fetchOptions) {
         return asFacade.searchGlobally(sessionToken, searchCriteria, fetchOptions);
     }
 
-    public SearchResult<OperationExecution> searchOperationExecutions(OperationExecutionSearchCriteria searchCriteria,
-            OperationExecutionFetchOptions fetchOptions)
-    {
+    public SearchResult<OperationExecution> searchOperationExecutions(OperationExecutionSearchCriteria searchCriteria, OperationExecutionFetchOptions fetchOptions) {
         return asFacade.searchOperationExecutions(sessionToken, searchCriteria, fetchOptions);
     }
 
-    public SearchResult<DataStore> searchDataStores(DataStoreSearchCriteria searchCriteria, DataStoreFetchOptions fetchOptions)
-    {
+    public SearchResult<DataStore> searchDataStores(DataStoreSearchCriteria searchCriteria, DataStoreFetchOptions fetchOptions) {
         return asFacade.searchDataStores(sessionToken, searchCriteria, fetchOptions);
     }
 
-    public SearchResult<SemanticAnnotation> searchSemanticAnnotations(SemanticAnnotationSearchCriteria searchCriteria,
-            SemanticAnnotationFetchOptions fetchOptions)
-    {
+    public SearchResult<SemanticAnnotation> searchSemanticAnnotations(SemanticAnnotationSearchCriteria searchCriteria, SemanticAnnotationFetchOptions fetchOptions) {
         return asFacade.searchSemanticAnnotations(sessionToken, searchCriteria, fetchOptions);
     }
 
-    public SearchResult<PropertyType> searchPropertyTypes(PropertyTypeSearchCriteria searchCriteria, PropertyTypeFetchOptions fetchOptions)
-    {
+    public SearchResult<PropertyType> searchPropertyTypes(PropertyTypeSearchCriteria searchCriteria, PropertyTypeFetchOptions fetchOptions) {
         return asFacade.searchPropertyTypes(sessionToken, searchCriteria, fetchOptions);
     }
 
-    public SearchResult<PropertyAssignment> searchPropertyAssignments(PropertyAssignmentSearchCriteria searchCriteria,
-            PropertyAssignmentFetchOptions fetchOptions)
-    {
+    public SearchResult<PropertyAssignment> searchPropertyAssignments(PropertyAssignmentSearchCriteria searchCriteria, PropertyAssignmentFetchOptions fetchOptions) {
         return asFacade.searchPropertyAssignments(sessionToken, searchCriteria, fetchOptions);
     }
 
-    public SearchResult<Query> searchQueries(QuerySearchCriteria searchCriteria, QueryFetchOptions fetchOptions)
-    {
+    public SearchResult<Query> searchQueries(QuerySearchCriteria searchCriteria, QueryFetchOptions fetchOptions) {
         return asFacade.searchQueries(sessionToken, searchCriteria, fetchOptions);
     }
 
-    public SearchResult<QueryDatabase> searchQueryDatabases(QueryDatabaseSearchCriteria searchCriteria, QueryDatabaseFetchOptions fetchOptions)
-    {
+    public SearchResult<QueryDatabase> searchQueryDatabases(QueryDatabaseSearchCriteria searchCriteria, QueryDatabaseFetchOptions fetchOptions) {
         return asFacade.searchQueryDatabases(sessionToken, searchCriteria, fetchOptions);
     }
 
-    public void deleteSpaces(List<? extends ISpaceId> spaceIds, SpaceDeletionOptions deletionOptions)
-    {
+    public void deleteSpaces(List<? extends ISpaceId> spaceIds, SpaceDeletionOptions deletionOptions) {
         asFacade.deleteSpaces(sessionToken, spaceIds, deletionOptions);
     }
 
-    public void deleteProjects(List<? extends IProjectId> projectIds, ProjectDeletionOptions deletionOptions)
-    {
+    public void deleteProjects(List<? extends IProjectId> projectIds, ProjectDeletionOptions deletionOptions) {
         asFacade.deleteProjects(sessionToken, projectIds, deletionOptions);
     }
 
-    public IDeletionId deleteExperiments(List<? extends IExperimentId> experimentIds, ExperimentDeletionOptions deletionOptions)
-    {
+    public IDeletionId deleteExperiments(List<? extends IExperimentId> experimentIds, ExperimentDeletionOptions deletionOptions) {
         return asFacade.deleteExperiments(sessionToken, experimentIds, deletionOptions);
     }
 
-    public IDeletionId deleteSamples(List<? extends ISampleId> sampleIds, SampleDeletionOptions deletionOptions)
-    {
+    public IDeletionId deleteSamples(List<? extends ISampleId> sampleIds, SampleDeletionOptions deletionOptions) {
         return asFacade.deleteSamples(sessionToken, sampleIds, deletionOptions);
     }
 
-    public IDeletionId deleteDataSets(List<? extends IDataSetId> dataSetIds, DataSetDeletionOptions deletionOptions)
-    {
+    public IDeletionId deleteDataSets(List<? extends IDataSetId> dataSetIds, DataSetDeletionOptions deletionOptions) {
         return asFacade.deleteDataSets(sessionToken, dataSetIds, deletionOptions);
     }
 
-    public void deleteMaterials(List<? extends IMaterialId> materialIds, MaterialDeletionOptions deletionOptions)
-    {
+    public void deleteMaterials(List<? extends IMaterialId> materialIds, MaterialDeletionOptions deletionOptions) {
         asFacade.deleteMaterials(sessionToken, materialIds, deletionOptions);
     }
 
-    public void deletePlugins(List<? extends IPluginId> pluginIds, PluginDeletionOptions deletionOptions)
-    {
+    public void deletePlugins(List<? extends IPluginId> pluginIds, PluginDeletionOptions deletionOptions) {
         asFacade.deletePlugins(sessionToken, pluginIds, deletionOptions);
     }
 
-    public void deletePropertyTypes(List<? extends IPropertyTypeId> propertyTypeIds, PropertyTypeDeletionOptions deletionOptions)
-    {
+    public void deletePropertyTypes(List<? extends IPropertyTypeId> propertyTypeIds, PropertyTypeDeletionOptions deletionOptions) {
         asFacade.deletePropertyTypes(sessionToken, propertyTypeIds, deletionOptions);
     }
 
-    public void deleteVocabularies(List<? extends IVocabularyId> ids, VocabularyDeletionOptions deletionOptions)
-    {
+    public void deleteVocabularies(List<? extends IVocabularyId> ids, VocabularyDeletionOptions deletionOptions) {
         asFacade.deleteVocabularies(sessionToken, ids, deletionOptions);
     }
 
-    public void deleteVocabularyTerms(List<? extends IVocabularyTermId> termIds, VocabularyTermDeletionOptions deletionOptions)
-    {
+    public void deleteVocabularyTerms(List<? extends IVocabularyTermId> termIds, VocabularyTermDeletionOptions deletionOptions) {
         asFacade.deleteVocabularyTerms(sessionToken, termIds, deletionOptions);
     }
 
-    public void deleteExperimentTypes(List<? extends IEntityTypeId> experimentTypeIds, ExperimentTypeDeletionOptions deletionOptions)
-    {
+    public void deleteExperimentTypes(List<? extends IEntityTypeId> experimentTypeIds, ExperimentTypeDeletionOptions deletionOptions) {
         asFacade.deleteExperimentTypes(sessionToken, experimentTypeIds, deletionOptions);
     }
 
-    public void deleteSampleTypes(List<? extends IEntityTypeId> sampleTypeIds, SampleTypeDeletionOptions deletionOptions)
-    {
+    public void deleteSampleTypes(List<? extends IEntityTypeId> sampleTypeIds, SampleTypeDeletionOptions deletionOptions) {
         asFacade.deleteSampleTypes(sessionToken, sampleTypeIds, deletionOptions);
     }
 
-    public void deleteDataSetTypes(List<? extends IEntityTypeId> dataSetTypeIds, DataSetTypeDeletionOptions deletionOptions)
-    {
+    public void deleteDataSetTypes(List<? extends IEntityTypeId> dataSetTypeIds, DataSetTypeDeletionOptions deletionOptions) {
         asFacade.deleteDataSetTypes(sessionToken, dataSetTypeIds, deletionOptions);
     }
 
-    public void deleteMaterialTypes(List<? extends IEntityTypeId> materialTypeIds, MaterialTypeDeletionOptions deletionOptions)
-    {
+    public void deleteMaterialTypes(List<? extends IEntityTypeId> materialTypeIds, MaterialTypeDeletionOptions deletionOptions) {
         asFacade.deleteMaterialTypes(sessionToken, materialTypeIds, deletionOptions);
     }
 
-    public void deleteExternalDataManagementSystems(List<? extends IExternalDmsId> externalDmsIds, ExternalDmsDeletionOptions deletionOptions)
-    {
+    public void deleteExternalDataManagementSystems(List<? extends IExternalDmsId> externalDmsIds, ExternalDmsDeletionOptions deletionOptions) {
         asFacade.deleteExternalDataManagementSystems(sessionToken, externalDmsIds, deletionOptions);
     }
 
-    public void deleteTags(List<? extends ITagId> tagIds, TagDeletionOptions deletionOptions)
-    {
+    public void deleteTags(List<? extends ITagId> tagIds, TagDeletionOptions deletionOptions) {
         asFacade.deleteTags(sessionToken, tagIds, deletionOptions);
     }
 
-    public void deleteAuthorizationGroups(List<? extends IAuthorizationGroupId> groupIds, AuthorizationGroupDeletionOptions deletionOptions)
-    {
+    public void deleteAuthorizationGroups(List<? extends IAuthorizationGroupId> groupIds, AuthorizationGroupDeletionOptions deletionOptions) {
         asFacade.deleteAuthorizationGroups(sessionToken, groupIds, deletionOptions);
     }
 
-    public void deleteRoleAssignments(List<? extends IRoleAssignmentId> assignmentIds, RoleAssignmentDeletionOptions deletionOptions)
-    {
+    public void deleteRoleAssignments(List<? extends IRoleAssignmentId> assignmentIds, RoleAssignmentDeletionOptions deletionOptions) {
         asFacade.deleteRoleAssignments(sessionToken, assignmentIds, deletionOptions);
     }
 
-    public void deleteOperationExecutions(List<? extends IOperationExecutionId> executionIds, OperationExecutionDeletionOptions deletionOptions)
-    {
+    public void deleteOperationExecutions(List<? extends IOperationExecutionId> executionIds, OperationExecutionDeletionOptions deletionOptions) {
         asFacade.deleteOperationExecutions(sessionToken, executionIds, deletionOptions);
     }
 
-    public void deleteSemanticAnnotations(List<? extends ISemanticAnnotationId> annotationIds, SemanticAnnotationDeletionOptions deletionOptions)
-    {
+    public void deleteSemanticAnnotations(List<? extends ISemanticAnnotationId> annotationIds, SemanticAnnotationDeletionOptions deletionOptions) {
         asFacade.deleteSemanticAnnotations(sessionToken, annotationIds, deletionOptions);
     }
 
-    public void deleteQueries(List<? extends IQueryId> queryIds, QueryDeletionOptions deletionOptions)
-    {
+    public void deleteQueries(List<? extends IQueryId> queryIds, QueryDeletionOptions deletionOptions) {
         asFacade.deleteQueries(sessionToken, queryIds, deletionOptions);
     }
 
-    public void deletePersons(List<? extends IPersonId> personIds, PersonDeletionOptions deletionOptions)
-    {
+    public void deletePersons(List<? extends IPersonId> personIds, PersonDeletionOptions deletionOptions) {
         asFacade.deletePersons(sessionToken, personIds, deletionOptions);
     }
 
-    public void deletePersonalAccessTokens(List<? extends IPersonalAccessTokenId> personalAccessTokenIds,
-            PersonalAccessTokenDeletionOptions deletionOptions)
-    {
+    public void deletePersonalAccessTokens(List<? extends IPersonalAccessTokenId> personalAccessTokenIds, PersonalAccessTokenDeletionOptions deletionOptions) {
         asFacade.deletePersonalAccessTokens(sessionToken, personalAccessTokenIds, deletionOptions);
     }
 
-    public SearchResult<Deletion> searchDeletions(DeletionSearchCriteria searchCriteria, DeletionFetchOptions fetchOptions)
-    {
+    public SearchResult<Deletion> searchDeletions(DeletionSearchCriteria searchCriteria, DeletionFetchOptions fetchOptions) {
         return asFacade.searchDeletions(sessionToken, searchCriteria, fetchOptions);
     }
 
-    public SearchResult<Event> searchEvents(EventSearchCriteria searchCriteria, EventFetchOptions fetchOptions)
-    {
+    public SearchResult<Event> searchEvents(EventSearchCriteria searchCriteria, EventFetchOptions fetchOptions) {
         return asFacade.searchEvents(sessionToken, searchCriteria, fetchOptions);
     }
 
-    public SearchResult<PersonalAccessToken> searchPersonalAccessTokens(PersonalAccessTokenSearchCriteria searchCriteria,
-            PersonalAccessTokenFetchOptions fetchOptions)
-    {
+    public SearchResult<PersonalAccessToken> searchPersonalAccessTokens(PersonalAccessTokenSearchCriteria searchCriteria, PersonalAccessTokenFetchOptions fetchOptions) {
         return asFacade.searchPersonalAccessTokens(sessionToken, searchCriteria, fetchOptions);
     }
 
-    public SearchResult<SessionInformation> searchSessionInformation(SessionInformationSearchCriteria searchCriteria,
-            SessionInformationFetchOptions fetchOptions)
-    {
+    public SearchResult<SessionInformation> searchSessionInformation(SessionInformationSearchCriteria searchCriteria, SessionInformationFetchOptions fetchOptions) {
         return asFacade.searchSessionInformation(sessionToken, searchCriteria, fetchOptions);
     }
 
-    public void revertDeletions(List<? extends IDeletionId> deletionIds)
-    {
+    public void revertDeletions(List<? extends IDeletionId> deletionIds) {
         asFacade.revertDeletions(sessionToken, deletionIds);
     }
 
-    public void confirmDeletions(List<? extends IDeletionId> deletionIds)
-    {
+    public void confirmDeletions(List<? extends IDeletionId> deletionIds) {
         asFacade.confirmDeletions(sessionToken, deletionIds);
     }
 
-    public Object executeCustomASService(ICustomASServiceId serviceId, CustomASServiceExecutionOptions options)
-    {
+    public Object executeCustomASService(ICustomASServiceId serviceId, CustomASServiceExecutionOptions options) {
         return asFacade.executeCustomASService(sessionToken, serviceId, options);
     }
 
-    public SearchResult<SearchDomainServiceExecutionResult> executeSearchDomainService(SearchDomainServiceExecutionOptions options)
-    {
+    public SearchResult<SearchDomainServiceExecutionResult> executeSearchDomainService(SearchDomainServiceExecutionOptions options) {
         return asFacade.executeSearchDomainService(sessionToken, options);
     }
 
-    public TableModel executeAggregationService(IDssServiceId serviceId, AggregationServiceExecutionOptions options)
-    {
+    public TableModel executeAggregationService(IDssServiceId serviceId, AggregationServiceExecutionOptions options) {
         return asFacade.executeAggregationService(sessionToken, serviceId, options);
     }
 
-    public TableModel executeReportingService(IDssServiceId serviceId, ReportingServiceExecutionOptions options)
-    {
+    public TableModel executeReportingService(IDssServiceId serviceId, ReportingServiceExecutionOptions options) {
         return asFacade.executeReportingService(sessionToken, serviceId, options);
     }
 
-    public void executeProcessingService(IDssServiceId serviceId, ProcessingServiceExecutionOptions options)
-    {
+    public void executeProcessingService(IDssServiceId serviceId, ProcessingServiceExecutionOptions options) {
         asFacade.executeProcessingService(sessionToken, serviceId, options);
     }
 
-    public TableModel executeQuery(IQueryId queryId, QueryExecutionOptions options)
-    {
+    public TableModel executeQuery(IQueryId queryId, QueryExecutionOptions options) {
         return asFacade.executeQuery(sessionToken, queryId, options);
     }
 
-    public TableModel executeSql(String sql, SqlExecutionOptions options)
-    {
+    public TableModel executeSql(String sql, SqlExecutionOptions options) {
         return asFacade.executeSql(sessionToken, sql, options);
     }
 
-    public PluginEvaluationResult evaluatePlugin(PluginEvaluationOptions options)
-    {
+    public PluginEvaluationResult evaluatePlugin(PluginEvaluationOptions options) {
         return asFacade.evaluatePlugin(sessionToken, options);
     }
 
-    public void archiveDataSets(List<? extends IDataSetId> dataSetIds, DataSetArchiveOptions options)
-    {
+    public void archiveDataSets(List<? extends IDataSetId> dataSetIds, DataSetArchiveOptions options) {
         asFacade.archiveDataSets(sessionToken, dataSetIds, options);
     }
 
-    public void unarchiveDataSets(List<? extends IDataSetId> dataSetIds, DataSetUnarchiveOptions options)
-    {
+    public void unarchiveDataSets(List<? extends IDataSetId> dataSetIds, DataSetUnarchiveOptions options) {
         asFacade.unarchiveDataSets(sessionToken, dataSetIds, options);
     }
 
-    public void lockDataSets(List<? extends IDataSetId> dataSetIds, DataSetLockOptions options)
-    {
+    public void lockDataSets(List<? extends IDataSetId> dataSetIds, DataSetLockOptions options) {
         asFacade.lockDataSets(sessionToken, dataSetIds, options);
     }
 
-    public void unlockDataSets(List<? extends IDataSetId> dataSetIds, DataSetUnlockOptions options)
-    {
+    public void unlockDataSets(List<? extends IDataSetId> dataSetIds, DataSetUnlockOptions options) {
         asFacade.unlockDataSets(sessionToken, dataSetIds, options);
     }
 
-    public IOperationExecutionResults executeOperations(String sessionToken, List<? extends IOperation> operations,
-            IOperationExecutionOptions options)
-    {
+    public IOperationExecutionResults executeOperations(String sessionToken, List<? extends IOperation> operations, IOperationExecutionOptions options) {
         return asFacade.executeOperations(sessionToken, operations, options);
     }
 
-    public Map<String, String> getServerInformation()
-    {
+    public Map<String, String> getServerInformation() {
         return asFacade.getServerInformation(sessionToken);
     }
 
-    public Map<String, String> getServerPublicInformation()
-    {
+    public Map<String, String> getServerPublicInformation() {
         return asFacade.getServerPublicInformation();
     }
 
-    public List<String> createPermIdStrings(int count)
-    {
+    public List<String> createPermIdStrings(int count) {
         return asFacade.createPermIdStrings(sessionToken, count);
     }
 
-    public List<String> createCodes(String prefix, EntityKind entityKind, int count)
-    {
+    public List<String> createCodes(String prefix, EntityKind entityKind, int count) {
         return asFacade.createCodes(sessionToken, prefix, entityKind, count);
     }
 
@@ -1236,18 +1056,15 @@
     // DSS Facade methods
     //
 
-    public SearchResult<DataSetFile> searchFiles(DataSetFileSearchCriteria searchCriteria, DataSetFileFetchOptions fetchOptions)
-    {
+    public SearchResult<DataSetFile> searchFiles(DataSetFileSearchCriteria searchCriteria, DataSetFileFetchOptions fetchOptions) {
         return dssFacade.searchFiles(sessionToken, searchCriteria, fetchOptions);
     }
 
-    public InputStream downloadFiles(List<? extends IDataSetFileId> fileIds, DataSetFileDownloadOptions downloadOptions)
-    {
+    public InputStream downloadFiles(List<? extends IDataSetFileId> fileIds, DataSetFileDownloadOptions downloadOptions) {
         return dssFacade.downloadFiles(sessionToken, fileIds, downloadOptions);
     }
 
-    public FastDownloadSession createFastDownloadSession(List<? extends IDataSetFileId> fileIds, FastDownloadSessionOptions options)
-    {
+    public FastDownloadSession createFastDownloadSession(List<? extends IDataSetFileId> fileIds, FastDownloadSessionOptions options) {
         return dssFacade.createFastDownloadSession(sessionToken, fileIds, options);
     }
 
@@ -1256,8 +1073,7 @@
         return dssFacade.createUploadedDataSet(sessionToken, newDataSet);
     }
 
-    public List<DataSetPermId> createDataSetsDSS(List<FullDataSetCreation> newDataSets)
-    {
+    public List<DataSetPermId> createDataSetsDSS(List<FullDataSetCreation> newDataSets) {
         return dssFacade.createDataSets(sessionToken, newDataSets);
     }
 
@@ -1308,11 +1124,9 @@
 
         // Obtain servers renewal information
         Map<String, String> information = asFacade.getServerInformation(sessionToken);
-        int personalAccessTokensRenewalPeriodInSeconds =
-                Integer.parseInt(information.get(ServerInformation.PERSONAL_ACCESS_TOKENS_VALIDITY_WARNING_PERIOD));
+        int personalAccessTokensRenewalPeriodInSeconds = Integer.parseInt(information.get(ServerInformation.PERSONAL_ACCESS_TOKENS_VALIDITY_WARNING_PERIOD));
         int personalAccessTokensRenewalPeriodInDays = personalAccessTokensRenewalPeriodInSeconds / SECONDS_PER_DAY;
-        int personalAccessTokensMaxValidityPeriodInSeconds =
-                Integer.parseInt(information.get(ServerInformation.PERSONAL_ACCESS_TOKENS_MAX_VALIDITY_PERIOD));
+        int personalAccessTokensMaxValidityPeriodInSeconds = Integer.parseInt(information.get(ServerInformation.PERSONAL_ACCESS_TOKENS_MAX_VALIDITY_PERIOD));
         int personalAccessTokensMaxValidityPeriodInDays = personalAccessTokensMaxValidityPeriodInSeconds / SECONDS_PER_DAY;
 
         // Obtain user id
@@ -1324,8 +1138,7 @@
         personalAccessTokenSearchCriteria.withSessionName().thatEquals(sessionName);
         personalAccessTokenSearchCriteria.withOwner().withUserId().thatEquals(sessionInformation.getPerson().getUserId());
 
-        SearchResult<PersonalAccessToken> personalAccessTokenSearchResult =
-                asFacade.searchPersonalAccessTokens(sessionToken, personalAccessTokenSearchCriteria, new PersonalAccessTokenFetchOptions());
+        SearchResult<PersonalAccessToken> personalAccessTokenSearchResult = asFacade.searchPersonalAccessTokens(sessionToken, personalAccessTokenSearchCriteria, new PersonalAccessTokenFetchOptions());
         PersonalAccessToken bestTokenFound = null;
         PersonalAccessTokenPermId bestTokenFoundPermId = null;
 
@@ -1369,13 +1182,13 @@
 
     /**
      * This utility method provides a simplified API to create subject semantic annotations
+     *
      */
-    public static SemanticAnnotationCreation getSemanticSubjectCreation(EntityKind subjectEntityKind,
+    public static SemanticAnnotationCreation getSemanticSubjectCreation(    EntityKind subjectEntityKind,
             String subjectClass,
             String subjectClassOntologyId,
             String subjectClassOntologyVersion,
-            String subjectClassId)
-    {
+            String subjectClassId) {
         SemanticAnnotationCreation semanticAnnotationCreation = new SemanticAnnotationCreation();
         // Subject: Type matching an ontology class
         semanticAnnotationCreation.setEntityTypeId(new EntityTypePermId(subjectClass, subjectEntityKind));
@@ -1393,14 +1206,14 @@
 
     /**
      * This utility method provides a simplified API to create predicate semantic annotations
+     *
      */
-    public static SemanticAnnotationCreation getSemanticPredicateWithSubjectCreation(EntityKind subjectEntityKind,
+    public static SemanticAnnotationCreation getSemanticPredicateWithSubjectCreation( EntityKind subjectEntityKind,
             String subjectClass,
             String predicateProperty,
             String predicatePropertyOntologyId,
             String predicatePropertyOntologyVersion,
-            String predicatePropertyId)
-    {
+            String predicatePropertyId) {
         SemanticAnnotationCreation semanticAnnotationCreation = new SemanticAnnotationCreation();
         // Subject: Type matching an ontology class
         // Predicate: Property matching an ontology class property
@@ -1418,12 +1231,12 @@
 
     /**
      * This utility method provides a simplified API to create predicate semantic annotations
+     *
      */
-    public static SemanticAnnotationCreation getSemanticPredicateCreation(String predicateProperty,
+    public static SemanticAnnotationCreation getSemanticPredicateCreation( String predicateProperty,
             String predicatePropertyOntologyId,
             String predicatePropertyOntologyVersion,
-            String predicatePropertyId)
-    {
+            String predicatePropertyId) {
         SemanticAnnotationCreation semanticAnnotationCreation = new SemanticAnnotationCreation();
         // Predicate: Property matching an ontology class property
         semanticAnnotationCreation.setPropertyTypeId(new PropertyTypePermId(predicateProperty));
@@ -1478,19 +1291,17 @@
         if (fileOrFolder.isDirectory())
         {
             uploadFileWorkspaceDSSEmptyDir(fileNameOrFolderName);
-            for (File file : fileOrFolder.listFiles())
+            for (File file:fileOrFolder.listFiles())
             {
                 uploadFileWorkspaceDSS(file, fileNameOrFolderName);
             }
-        } else
-        {
+        } else {
             uploadFileWorkspaceDSSFile(fileNameOrFolderName, fileOrFolder);
         }
         return fileNameOrFolderName;
     }
 
-    private String uploadFileWorkspaceDSSEmptyDir(String pathToDir)
-    {
+    private String uploadFileWorkspaceDSSEmptyDir(String pathToDir) {
         final org.eclipse.jetty.client.HttpClient client = JettyHttpClientFactory.getHttpClient();
         final Request httpRequest = client.newRequest(dssURL + "/session_workspace_file_upload")
                 .method(HttpMethod.POST);
@@ -1502,8 +1313,7 @@
         httpRequest.param("size", Long.toString(0));
         httpRequest.param("emptyFolder", Boolean.TRUE.toString());
 
-        try
-        {
+        try {
             final ContentResponse response = httpRequest.send();
             final int status = response.getStatus();
             if (status != 200)
@@ -1517,13 +1327,10 @@
         return pathToDir;
     }
 
-    private String uploadFileWorkspaceDSSFile(String pathToFile, File file)
-    {
-        try
-        {
+    private String uploadFileWorkspaceDSSFile(String pathToFile, File file) {
+        try {
             long start = 0;
-            for (byte[] chunk : streamFile(file, CHUNK_SIZE))
-            {
+            for (byte[] chunk : streamFile(file, CHUNK_SIZE)) {
                 final long end = start + chunk.length;
 
                 final org.eclipse.jetty.client.HttpClient client = JettyHttpClientFactory.getHttpClient();
@@ -1538,14 +1345,12 @@
                 httpRequest.content(new BytesContentProvider(chunk));
                 final ContentResponse response = httpRequest.send();
                 final int status = response.getStatus();
-                if (status != 200)
-                {
+                if (status != 200) {
                     throw new IOException(response.getContentAsString());
                 }
                 start += CHUNK_SIZE;
             }
-        } catch (final IOException | TimeoutException | InterruptedException | ExecutionException e)
-        {
+        } catch (final IOException | TimeoutException | InterruptedException | ExecutionException e) {
             throw new RuntimeException(e);
         }
         return pathToFile;
@@ -1555,38 +1360,28 @@
     {
         final InputStream inputStream = new FileInputStream(file);
 
-        return new Iterable<byte[]>()
-        {
+        return new Iterable<byte[]>() {
             @Override
-            public Iterator<byte[]> iterator()
-            {
-                return new Iterator<byte[]>()
-                {
+            public Iterator<byte[]> iterator() {
+                return new Iterator<byte[]>() {
                     public boolean hasMore = true;
 
-                    public boolean hasNext()
-                    {
+                    public boolean hasNext() {
                         return hasMore;
                     }
 
-                    public byte[] next()
-                    {
-                        try
-                        {
+                    public byte[] next() {
+                        try {
                             byte[] bytes = inputStream.readNBytes(chunkSize);
-                            if (bytes.length < chunkSize)
-                            {
+                            if (bytes.length < chunkSize) {
                                 hasMore = false;
                                 inputStream.close();
                             }
                             return bytes;
-                        } catch (final IOException e)
-                        {
-                            try
-                            {
+                        } catch (final IOException e) {
+                            try {
                                 inputStream.close();
-                            } catch (final IOException ex)
-                            {
+                            } catch (final IOException ex) {
                                 throw new RuntimeException(ex);
                             }
                             throw new RuntimeException(e);
