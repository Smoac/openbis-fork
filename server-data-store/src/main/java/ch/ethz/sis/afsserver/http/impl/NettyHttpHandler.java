--- conflicted
+++ resolved
@@ -171,11 +171,7 @@
         response.headers().set(HttpHeaderNames.CONTENT_LENGTH, contentLength);
         response.headers().set(HttpHeaderNames.ACCESS_CONTROL_ALLOW_ORIGIN, "*");
         response.headers().set(HttpHeaderNames.ACCESS_CONTROL_ALLOW_METHODS,
-<<<<<<< HEAD
-                String.join(", ", allowedMethods.stream().map(HttpMethod::name).toList()));
-=======
                 String.join(", ", allowedMethods.stream().map(HttpMethod::name).collect(Collectors.toUnmodifiableList())));
->>>>>>> 6fc94dac
         response.headers().set(HttpHeaderNames.ACCESS_CONTROL_ALLOW_HEADERS, "*");
         response.headers().set(HttpHeaderNames.CONTENT_TYPE, contentType);
         response.headers().set(HttpHeaderNames.CONNECTION, "close");
