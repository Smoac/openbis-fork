/*
 * Copyright ETH 2022 - 2023 Zürich, Scientific IT Services
 *
 * Licensed under the Apache License, Version 2.0 (the "License");
 * you may not use this file except in compliance with the License.
 * You may obtain a copy of the License at
 *
 *      http://www.apache.org/licenses/LICENSE-2.0
 *
 * Unless required by applicable law or agreed to in writing, software
 * distributed under the License is distributed on an "AS IS" BASIS,
 * WITHOUT WARRANTIES OR CONDITIONS OF ANY KIND, either express or implied.
 * See the License for the specific language governing permissions and
 * limitations under the License.
 */
package ch.ethz.sis.afsserver.server;

import java.util.List;

import ch.ethz.sis.afsjson.jackson.JacksonObjectMapper;
import ch.ethz.sis.afsserver.http.HttpServer;
<<<<<<< HEAD
import ch.ethz.sis.afsserver.http.HttpServerHandler;
import ch.ethz.sis.afsserver.server.impl.ApiServerAdapter;
import ch.ethz.sis.afsserver.server.impl.HttpDownloadAdapter;
=======
import ch.ethz.sis.afsserver.server.common.ApacheCommonsLoggingConfiguration;
import ch.ethz.sis.afsserver.server.common.ApacheLog4j1Configuration;
import ch.ethz.sis.afsserver.server.impl.ApiServerAdapter;
import ch.ethz.sis.afsserver.server.maintenance.MaintenancePlugin;
import ch.ethz.sis.afsserver.server.maintenance.MaintenanceTaskParameters;
import ch.ethz.sis.afsserver.server.maintenance.MaintenanceTaskUtils;
>>>>>>> 8f4015f3
import ch.ethz.sis.afsserver.server.observer.APIServerObserver;
import ch.ethz.sis.afsserver.server.observer.ServerObserver;
import ch.ethz.sis.afsserver.server.observer.impl.DummyServerObserver;
import ch.ethz.sis.afsserver.server.shuffling.IncomingShareIdProvider;
import ch.ethz.sis.afsserver.server.shuffling.ServiceProvider;
import ch.ethz.sis.afsserver.startup.AtomicFileSystemServerParameter;
import ch.ethz.sis.shared.log.LogFactory;
import ch.ethz.sis.shared.log.LogFactoryFactory;
import ch.ethz.sis.shared.log.LogManager;
import ch.ethz.sis.shared.log.Logger;
import ch.ethz.sis.shared.pool.Factory;
import ch.ethz.sis.shared.pool.Pool;
import ch.ethz.sis.shared.startup.Configuration;

public final class Server<CONNECTION, API>
{

    private Logger logger;

    private Pool<Configuration, CONNECTION> connectionsPool;

    private Pool<Configuration, Worker<CONNECTION>> workersPool;

    private APIServer apiServer;

    private JacksonObjectMapper jsonObjectMapper;

    private ApiServerAdapter<CONNECTION, API> apiServerAdapter;

    private HttpDownloadAdapter<CONNECTION, API> httpDownloadAdapter;

    private HttpServer httpServer;

    private boolean shutdown;

    private ServerObserver<CONNECTION> observer;

    private List<MaintenancePlugin> maintenancePlugins;

    public Server(Configuration configuration) throws Exception
    {
        //1. Load logging plugin, Initializing LogManager
        shutdown = false;

        LogFactoryFactory logFactoryFactory = new LogFactoryFactory();
        LogFactory logFactory = logFactoryFactory.create(configuration.getStringProperty(AtomicFileSystemServerParameter.logFactoryClass));
        logFactory.configure(configuration.getStringProperty(AtomicFileSystemServerParameter.logConfigFile));
        LogManager.setLogFactory(logFactory);
        logger = LogManager.getLogger(Server.class);

        // Make the legacy code that bases on Apache Commons Logging or Log4j use the same logging mechanism as the rest of AFS
        ApacheCommonsLoggingConfiguration.reconfigureToUseAFSLogging();
        ApacheLog4j1Configuration.reconfigureToUseAFSLogging();

        logger.info("=== Server Bootstrap ===");
        logger.info("Running with java.version: " + System.getProperty("java.version"));

        // 2.1 Load DB plugin
        logger.info("Creating Connection Factory");
        Factory<Configuration, Configuration, CONNECTION> connectionFactory =
                configuration.getSharableInstance(AtomicFileSystemServerParameter.connectionFactoryClass);
        connectionFactory.init(configuration);

        logger.info("Creating Workers Factory");
        Factory<Configuration, Configuration, Worker<CONNECTION>> workerFactory =
                configuration.getSharableInstance(AtomicFileSystemServerParameter.workerFactoryClass);
        workerFactory.init(configuration);

        // 2.2 Creating workers pool
        logger.info("Creating server workers");
        int poolSize = configuration.getIntegerProperty(AtomicFileSystemServerParameter.poolSize);

        connectionsPool = new Pool<>(poolSize, configuration, connectionFactory);
        workersPool = new Pool<>(poolSize, configuration, workerFactory);

        // 2.3 Init API Server observer
        APIServerObserver<CONNECTION> apiServerObserver = configuration.getInstance(AtomicFileSystemServerParameter.apiServerObserver);
        if (apiServerObserver == null)
        {
            apiServerObserver = new DummyServerObserver<>();
        }
        apiServerObserver.init(configuration);

        // 2.4 Creating API Server
        logger.info("Creating API server");
        Class<?> publicApiInterface = configuration.getInterfaceClass(AtomicFileSystemServerParameter.publicApiInterface);
        String interactiveSessionKey = configuration.getStringProperty(AtomicFileSystemServerParameter.apiServerInteractiveSessionKey);
        String transactionManagerKey = configuration.getStringProperty(AtomicFileSystemServerParameter.apiServerTransactionManagerKey);
        int apiServerWorkerTimeout = configuration.getIntegerProperty(AtomicFileSystemServerParameter.apiServerWorkerTimeout);
        apiServer =
                new APIServer(connectionsPool, workersPool, publicApiInterface, interactiveSessionKey, transactionManagerKey, apiServerWorkerTimeout,
                        apiServerObserver);

        // 2.5 Creating JSON RPC Service
        logger.info("Creating API Server adaptor");
        jsonObjectMapper = configuration.getSharableInstance(AtomicFileSystemServerParameter.jsonObjectMapperClass);
        apiServerAdapter = new ApiServerAdapter(apiServer, jsonObjectMapper);

        // 2.6 Creating Download Service
        logger.info("Creating Download Server adaptor");
        httpDownloadAdapter = new HttpDownloadAdapter<>(apiServer, jsonObjectMapper);

        // 2.7 Creating HTTP Service
        int httpServerPort = configuration.getIntegerProperty(AtomicFileSystemServerParameter.httpServerPort);
        int maxContentLength = configuration.getIntegerProperty(AtomicFileSystemServerParameter.httpMaxContentLength);
        logger.info("Starting HTTP Service on port " + httpServerPort + " with maxContentLength " + maxContentLength);
        httpServer = configuration.getSharableInstance(AtomicFileSystemServerParameter.httpServerClass);
        String httpServerUri = configuration.getStringProperty(AtomicFileSystemServerParameter.httpServerUri);
        httpServer.start(httpServerPort, maxContentLength, httpServerUri, new HttpServerHandler[] { apiServerAdapter });

<<<<<<< HEAD
        // 2.8 Init observer
=======
        // 2.7 Create objects used by the old DSS code
        ServiceProvider.configure(configuration);
        IncomingShareIdProvider.configure(configuration);

        // 2.8 Create maintenance tasks
        logger.info("Starting maintenance tasks");
        MaintenanceTaskParameters[] maintenanceTaskParameters = MaintenanceTaskUtils.createMaintenancePlugins(configuration.getProperties());
        maintenancePlugins = MaintenanceTaskUtils.startupMaintenancePlugins(maintenanceTaskParameters);

        // 2.9 Init observer
>>>>>>> 8f4015f3
        observer = configuration.getInstance(AtomicFileSystemServerParameter.serverObserver);
        if (observer == null)
        {
            observer = new DummyServerObserver<>();
        }
        observer.init(apiServer, configuration);
        observer.beforeStartup();

        // 3 Startup
        logger.info("=== Server ready ===");
        Runtime.getRuntime().addShutdownHook(new Thread()
        {
            public void run()
            {
                try
                {
                    shutdown(true);
                } catch (Exception e)
                {
                    logger.catching(e);
                }
            }
        });
    }

    public void shutdown(boolean gracefully) throws Exception
    {
        if (!shutdown)
        {
            observer.beforeShutdown();
            shutdown = true;
            logger.info("Shutting down - maintenance tasks");
            MaintenanceTaskUtils.shutdownMaintenancePlugins(maintenancePlugins);
            logger.info("Shutting down - http server");
            httpServer.shutdown(gracefully);
            logger.info("Shutting down - api server");
            apiServer.shutdown();
            logger.info("Shutting down - waiting for api server workers to finish");
            if (gracefully)
            {
                while (apiServer.hasWorkersInUse())
                {
                    Thread.sleep(100);
                }
            }
            logger.info("Shutting down - connection pool");
            connectionsPool.shutdown();
        }
    }
}<|MERGE_RESOLUTION|>--- conflicted
+++ resolved
@@ -19,18 +19,14 @@
 
 import ch.ethz.sis.afsjson.jackson.JacksonObjectMapper;
 import ch.ethz.sis.afsserver.http.HttpServer;
-<<<<<<< HEAD
 import ch.ethz.sis.afsserver.http.HttpServerHandler;
-import ch.ethz.sis.afsserver.server.impl.ApiServerAdapter;
-import ch.ethz.sis.afsserver.server.impl.HttpDownloadAdapter;
-=======
 import ch.ethz.sis.afsserver.server.common.ApacheCommonsLoggingConfiguration;
 import ch.ethz.sis.afsserver.server.common.ApacheLog4j1Configuration;
 import ch.ethz.sis.afsserver.server.impl.ApiServerAdapter;
+import ch.ethz.sis.afsserver.server.impl.HttpDownloadAdapter;
 import ch.ethz.sis.afsserver.server.maintenance.MaintenancePlugin;
 import ch.ethz.sis.afsserver.server.maintenance.MaintenanceTaskParameters;
 import ch.ethz.sis.afsserver.server.maintenance.MaintenanceTaskUtils;
->>>>>>> 8f4015f3
 import ch.ethz.sis.afsserver.server.observer.APIServerObserver;
 import ch.ethz.sis.afsserver.server.observer.ServerObserver;
 import ch.ethz.sis.afsserver.server.observer.impl.DummyServerObserver;
@@ -141,20 +137,16 @@
         String httpServerUri = configuration.getStringProperty(AtomicFileSystemServerParameter.httpServerUri);
         httpServer.start(httpServerPort, maxContentLength, httpServerUri, new HttpServerHandler[] { apiServerAdapter });
 
-<<<<<<< HEAD
-        // 2.8 Init observer
-=======
-        // 2.7 Create objects used by the old DSS code
+        // 2.8 Create objects used by the old DSS code
         ServiceProvider.configure(configuration);
         IncomingShareIdProvider.configure(configuration);
 
-        // 2.8 Create maintenance tasks
+        // 2.9 Create maintenance tasks
         logger.info("Starting maintenance tasks");
         MaintenanceTaskParameters[] maintenanceTaskParameters = MaintenanceTaskUtils.createMaintenancePlugins(configuration.getProperties());
         maintenancePlugins = MaintenanceTaskUtils.startupMaintenancePlugins(maintenanceTaskParameters);
 
-        // 2.9 Init observer
->>>>>>> 8f4015f3
+        // 2.10 Init observer
         observer = configuration.getInstance(AtomicFileSystemServerParameter.serverObserver);
         if (observer == null)
         {
