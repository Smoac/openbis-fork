--- conflicted
+++ resolved
@@ -205,13 +205,8 @@
 
       // remove descendant nodes before reload
       Object.values(state.nodes).forEach(node => {
-<<<<<<< HEAD
-        if(!this._isDescendantNodeId(nodeId, node.id)){
-            newState.nodes[node.id] = node
-=======
         if (!this._isDescendantNodeId(nodeId, node.id)) {
           newState.nodes[node.id] = node
->>>>>>> 5b7b57b6
         }
       })
 
