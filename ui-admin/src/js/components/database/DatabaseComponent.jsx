--- conflicted
+++ resolved
@@ -74,6 +74,7 @@
         )
         json = dataSets[object.id]
       }
+
       this.setState({
         json,
         showDataBrowser
@@ -102,31 +103,30 @@
 
   render() {
     logger.log(logger.DEBUG, 'DatabaseComponent.render')
-<<<<<<< HEAD
-    const { object } = this.props
+    if (!this.state.json) {
+      return null
+    }
 
-    return this.state.showDataBrowser ? (
-      <DataBrowser
-        id={object.type + '-' + object.id}
-        viewType='list'
-        sessionToken={AppController.getInstance().getSessionToken()}
-      />
-    ) : (
-=======
-    if(!this.state.json) return null;
     const { object } = this.props
     return (
->>>>>>> 83590159
       <Container>
-        {(object.type === objectType.DATA_SET && constants.IMAGING_DATA_CONFIG in this.state.json.properties)
-            && <ImagingDatasetViewer onUnsavedChanges={this.imagingDatasetChange}
-                                     objId={object.id} objType={object.type} extOpenbis={openbis}/>}
-        {(object.type === objectType.COLLECTION || object.type === objectType.OBJECT)
-            && <ImagingGalleryViewer onStoreDisplaySettings={null} onLoadDisplaySettings={null}
-                                     onOpenPreview={this.datasetOpenTab}
-                                     objId={object.id} objType={object.type} extOpenbis={openbis}/>}
-        --------------------------------------------------------------------------------------------------------------------------------------------------------------------------------------------
-        <pre>{JSON.stringify(this.state.json || {}, null, 2)}</pre>
+        {
+          this.state.showDataBrowser ? ([
+            <DataBrowser
+              id={object.type + '-' + object.id}
+              viewType='list'
+              sessionToken={AppController.getInstance().getSessionToken()}
+            />,
+            object.type === objectType.DATA_SET && constants.IMAGING_DATA_CONFIG in this.state.json.properties
+                && <ImagingDatasetViewer onUnsavedChanges={this.imagingDatasetChange}
+                                         objId={object.id} objType={object.type} extOpenbis={openbis}/>,
+            (object.type === objectType.COLLECTION || object.type === objectType.OBJECT)
+                && <ImagingGalleryViewer onStoreDisplaySettings={null} onLoadDisplaySettings={null}
+                                         onOpenPreview={this.datasetOpenTab}
+                                         objId={object.id} objType={object.type} extOpenbis={openbis}/>]
+          )
+          : <pre>{JSON.stringify(this.state.json || {}, null, 2)}</pre>
+        }
       </Container>
     )
   }
