import React from 'react'
import { withStyles } from '@material-ui/core/styles'
import autoBind from 'auto-bind'
import Toolbar from '@src/js/components/database/data-browser/Toolbar.jsx'
import GridView from '@src/js/components/database/data-browser/GridView.jsx'

import Grid from '@src/js/components/common/grid/Grid.jsx'
import GridFilterOptions from '@src/js/components/common/grid/GridFilterOptions.js'
import AppController from '@src/js/components/AppController.js'
import ItemIcon from '@src/js/components/database/data-browser/ItemIcon.jsx'
import InfoPanel from '@src/js/components/database/data-browser/InfoPanel.jsx'
import DataBrowserController from '@src/js/components/database/data-browser/DataBrowserController.js'
import messages from '@src/js/common/messages.js'
import InfoBar from '@src/js/components/database/data-browser/InfoBar.jsx'
import LoadingDialog from '@src/js/components/common/loading/LoadingDialog.jsx'
import ErrorDialog from '@src/js/components/common/error/ErrorDialog.jsx'

// 2GB limit for total download size
const sizeLimit = 2147483648

const styles = theme => ({
  columnFlexContainer: {
    flexDirection: 'column',
    display: 'flex',
    height: 'calc(100vh - ' + theme.spacing(21) + 'px)'
  },
  boundary: {
    padding: theme.spacing(1),
    borderColor: theme.palette.border.secondary,
    backgroundColor: theme.palette.background.paper
  },
  icon: {
    fontSize: '1.5rem',
    paddingRight: '0.5rem'
  },
  flexContainer: {
    display: 'flex',
    '&>*': {
      flex: '0 0 auto',
      padding: theme.spacing(1),
      borderWidth: '1px',
      borderStyle: 'solid',
      borderColor: theme.palette.border.secondary,
      backgroundColor: theme.palette.background.paper
    },
  },
  grid: {
    flexGrow: 1,
    flex: 1,
    height: 'auto',
    overflowY: 'auto',
    paddingTop: 0,
    paddingBottom: 0
  },
  content: {
    flex: '1 1 100%',
    height: 0,
  },
  nameCell: {
    display: 'flex',
    alignItems: 'center',
    '&>span': {
      flex: 1,
      whiteSpace: 'nowrap',
      overflow: 'hidden',
      textOverflow: 'ellipsis'
    }
  },
})

const configuration =
  [
    // Coarse file formats
    {
      icon: 'file-audio',
      extensions: ['wav', 'mp3', 'aac', 'ogg', 'oga', 'flac', 'm4a', 'wma',
        'opus', 'flac', 'aiff', 'weba']
    },
    {
      icon: 'file-text',
      extensions: ['txt', 'rtf', 'html', 'htm', 'epub', 'md', 'tex', 'pages',
        'numbers', 'key', 'mobi', 'indd', 'csv', 'tsv',
        'odt', 'ods', 'odp', 'otp', 'odm', 'ott', 'ots', 'odf', 'odft']
    },
    {
      icon: 'file-video',
      extensions: ['mp4', 'avi', 'mov', 'wmv', 'flv', 'mkv', 'webm',
        'mpeg', 'mpg', 'mpe', 'vob', 'm4v', 'ogv']
    },
    {
      icon: 'file-image',
      extensions: ['tif', 'tiff', 'gif', 'jpg', 'jpeg', 'png', 'bmp', 'svg',
        'webp', 'psd', 'raw', 'heif', 'heic', 'odc', 'otc', 'odg', 'otg',
        'odi', 'oti']
    },
    {
      icon: 'file-archive',
      extensions:  ['zip', 'rar', '7z', 'tar', 'gz', 'bz', 'bz2', 'xz', 'iso',
        'zipx', 'cab', 'arj', 'lz', 'lzma', 'z', 'tgz', 'ace', 'dmg']
    },
    {
      icon: 'file-code',
      extensions:  ['xml', 'js', 'html', 'css', 'c', 'cpp', 'h', 'cs', 'php',
        'rb', 'swift', 'go', 'rs', 'ts', 'json', 'sh', 'bat', 'sql', 'yaml',
        'yml', 'jsx', 'tsx', 'pl', 'scala', 'kt']
    },
    // Fine-grained file formats
    {
      icon: 'file-pdf',
      extensions: ['pdf']
    },
    {
      icon: 'file-word',
      extensions: ['doc', 'dot', 'docx']
    },
    {
      icon: 'file-excel',
      extensions: ['xls', 'xlsx']
    },
    {
      icon: 'file-powerpoint',
      extensions: ['ppt', 'pptx']
    }
  ]

const mimeTypeMap = {
    '.7z': 'application/x-7z-compressed',
    '.aac': 'audio/aac',
    '.ace': 'application/x-ace-compressed',
    '.aiff': 'audio/aiff',
    '.arj': 'application/x-arj',
    '.avi': 'video/x-msvideo',
    '.bmp': 'image/bmp',
    '.bz': 'application/x-bzip',
    '.bz2': 'application/x-bzip2',
    '.bat': 'application/x-msdownload',
    '.c': 'text/x-c',
    '.cab': 'application/vnd.ms-cab-compressed',
    '.cpp': 'text/x-c',
    '.cs': 'text/x-csharp',
    '.css': 'text/css',
    '.csv': 'text/csv',
    '.dmg': 'application/x-apple-diskimage',
    '.doc': 'application/msword',
    '.docx': 'application/vnd.openxmlformats-officedocument.wordprocessingml.document',
    '.dot': 'application/msword',
    '.epub': 'application/epub+zip',
    '.flac': 'audio/flac',
    '.flv': 'video/x-flv',
    '.gif': 'image/gif',
    '.go': 'text/plain',
    '.gz': 'application/gzip',
    '.h': 'text/x-c',
    '.heic': 'image/heic',
    '.heif': 'image/heif',
    '.htm': 'text/html',
    '.html': 'text/html',
    '.indd': 'application/octet-stream',
    '.iso': 'application/x-iso9660-image',
    '.jpeg': 'image/jpeg',
    '.jpg': 'image/jpeg',
    '.js': 'application/javascript',
    '.json': 'application/json',
    '.jsx': 'text/jsx',
    '.key': 'application/vnd.apple.keynote',
    '.kt': 'text/plain',
    '.lz': 'application/octet-stream',
    '.lzma': 'application/x-lzma',
    '.m4a': 'audio/mp4',
    '.m4v': 'video/x-m4v',
    '.md': 'text/markdown',
    '.mkv': 'video/x-matroska',
    '.mobi': 'application/x-mobipocket-ebook',
    '.mov': 'video/quicktime',
    '.mp3': 'audio/mpeg',
    '.mp4': 'video/mp4',
    '.mpe': 'video/mpeg',
    '.mpeg': 'video/mpeg',
    '.mpg': 'video/mpeg',
    '.oga': 'audio/ogg',
    '.ogg': 'audio/ogg',
    '.ogv': 'video/ogg',
    '.pdf': 'application/pdf',
    '.odc': 'application/vnd.oasis.opendocument.chart',
    '.odg': 'application/vnd.oasis.opendocument.graphics',
    '.odf': 'application/vnd.oasis.opendocument.formula',
    '.odft': 'application/vnd.oasis.opendocument.formula-template',
    '.odi': 'application/vnd.oasis.opendocument.image',
    '.odm': 'application/vnd.oasis.opendocument.text-master',
    '.odt': 'application/vnd.oasis.opendocument.text',
    '.odp': 'application/vnd.oasis.opendocument.presentation',
    '.ods': 'application/vnd.oasis.opendocument.spreadsheet',
    '.otc': 'application/vnd.oasis.opendocument.chart-template',
    '.otg': 'application/vnd.oasis.opendocument.graphics-template',
    '.oth': 'application/vnd.oasis.opendocument.text-web',
    '.oti': 'application/vnd.oasis.opendocument.image-template',
    '.otp': 'application/vnd.oasis.opendocument.presentation-template',
    '.ots': 'application/vnd.oasis.opendocument.spreadsheet-template',
    '.ott': 'application/vnd.oasis.opendocument.text-template',
    '.opus': 'audio/opus',
    '.pages': 'application/vnd.apple.pages',
    '.php': 'application/x-httpd-php',
    '.pl': 'application/x-perl',
    '.png': 'image/png',
    '.pot': 'application/vnd.ms-powerpoint',
    '.pps': 'application/vnd.ms-powerpoint',
    '.ppt': 'application/vnd.ms-powerpoint',
    '.pptx': 'application/vnd.openxmlformats-officedocument.presentationml.presentation',
    '.psd': 'image/vnd.adobe.photoshop',
    '.rar': 'application/x-rar-compressed',
    '.raw': 'image/x-panasonic-raw',
    '.rb': 'text/x-ruby',
    '.rs': 'application/rls-services+xml',
    '.rtf': 'application/rtf',
    '.scala': 'text/x-scala',
    '.sh': 'application/x-sh',
    '.svg': 'image/svg+xml',
    '.sql': 'application/x-sql',
    '.swift': 'text/x-swift',
    '.tar': 'application/x-tar',
    '.tex': 'application/x-tex',
    '.tgz': 'application/gzip',
    '.tif': 'image/tiff',
    '.tiff': 'image/tiff',
    '.ts': 'text/typescript',
    '.tsv': 'text/tab-separated-values',
    '.tsx': 'text/tsx',
    '.txt': 'text/plain',
    '.vob': 'video/x-ms-vob',
    '.wav': 'audio/wav',
    '.weba': 'audio/webm',
    '.webm': 'video/webm',
    '.webp': 'image/webp',
    '.wma': 'audio/x-ms-wma',
    '.wmv': 'video/x-ms-wmv',
    '.xls': 'application/vnd.ms-excel',
    '.xlt': 'application/vnd.ms-excel',
    '.xlsx': 'application/vnd.openxmlformats-officedocument.spreadsheetml.sheet',
    '.xml': 'application/xml',
    '.xz': 'application/x-xz',
    '.yaml': 'application/yaml',
    '.yml': 'application/yaml',
    '.z': 'application/x-compress',
    '.zip': 'application/zip',
    '.zipx': 'application/zip'
  }

class DataBrowser extends React.Component {
  constructor(props, context) {
    super(props, context)
    autoBind(this)

    const { sessionToken, controller, id } = this.props

    this.controller = controller || new DataBrowserController(id)
    this.controller.attach(this)

    this.state = {
      viewType: props.viewType,
      files: [],
      selectedFile: null,
      multiselectedFiles: new Set([]),
      showInfo: false,
      path: '/',
      freeSpace: -1,
      totalSpace: -1,
      loading: false,
<<<<<<< HEAD
      errorMessage: null
=======
      errorMessage: null,
      editable: false
>>>>>>> b4c92fde
    }
    this.zip = new JSZip()
  }

  handleViewTypeChange(viewType) {
    this.setState({ viewType })
  }

  handleClick(file) {
    // TODO: implement
  }

  async handleRowDoubleClick(row) {
    const file = row.data
    const { directory, path } = file
    if (directory) {
      await this.setPath(path)
    } else {
      await this.downloadFile(file)
    }
  }

  handleSelect(selectedRow) {
    this.setState({ selectedFile: selectedRow && selectedRow.data })
  }

  handleMultiselect(selectedRow) {
    this.setState({
      multiselectedFiles: new Set(
        Object.values(selectedRow).map(value => value.data)
      )
    })
  }

  async handleDownload() {
    const { multiselectedFiles } = this.state
    const files = multiselectedFiles.values()
    const file = files.next().value

    if (multiselectedFiles.size > 1 || file.directory) {
      // ZIP download
      await this.downloadFiles()
    } else {
      // Single file download
      await this.downloadFile(file)
    }
  }

  async downloadFiles() {
    const { multiselectedFiles } = this.state
    const { id } = this.props

    if ((await this.calculateTotalSize(multiselectedFiles)) <= sizeLimit) {
      this.setState({ loading: true })
      const zipBlob = await this.prepareZipBlob(multiselectedFiles)
      this.downloadBlob(zipBlob, id)
      this.zip = new JSZip()
      this.setState({ loading: false })
    } else {
      this.showDownloadErrorDialog()
    }
  }

  async calculateTotalSize(files) {
    let size = 0
    for (let file of files) {
      if (!file.directory) {
        size += file.size
      } else {
        const nestedFiles = await this.controller.listFiles(file.path)
        size += await this.calculateTotalSize(nestedFiles)
      }
    }
    return size
  }

  async prepareZipBlob(files) {
    for (let file of files) {
      if (!file.directory) {
        const dataArray = await this.controller.download(file)
        this.zip.file(
          file.path,
          new Blob(dataArray, { type: this.inferMimeType(file.path) })
        )
      } else {
        this.zip.folder(file.path)
        const nestedFiles = await this.controller.listFiles(file.path)
        await this.prepareZipBlob(nestedFiles)
      }
    }
    return await this.zip.generateAsync({ type: 'blob' })
  }

  async downloadFile(file) {
    if (file.size <= sizeLimit) {
      try {
        this.setState({ loading: true })
        const blob = await this.fileToBlob(file)
        this.downloadBlob(blob, file.name)
      } finally {
        this.setState({ loading: false })
      }
    } else {
      this.showDownloadErrorDialog()
    }
  }

  showDownloadErrorDialog() {
    this.openErrorDialog(messages.get(messages.CANNOT_DOWNLOAD, sizeLimit))
  }

  downloadBlob(blob, fileName) {
    const link = document.createElement('a')
    link.href = window.URL.createObjectURL(blob)
    link.download = fileName
    document.body.appendChild(link)
    link.click()
    document.body.removeChild(link)
  }

  async fileToBlob(file) {
    const dataArray = await this.controller.download(file)
    return new Blob(dataArray, { type: this.inferMimeType(file.path) })
  }

  async onError(error) {
    await AppController.getInstance().errorChange(error)
  }

  handleShowInfoChange() {
    this.setState({ showInfo: !this.state.showInfo })
  }

  handleGridControllerRef(gridController) {
    this.controller.gridController = gridController
  }

  async handlePathChange(path) {
    await this.setPath(path)
  }

  async setPath(path) {
    if (this.state.path !== path + '/') {
      this.setState({ path: path + '/' })
      this.controller.setPath(path + '/')
      await this.controller.gridController.load()
    }
  }

  timeToString(time) {
    return new Date(time).toLocaleString()
  }

  sizeToString(bytes) {
    if (!bytes) {
      return null
    }

    if (typeof bytes == 'string') {
      bytes = parseInt(bytes)
    }

    let size
    let unit
    const kbytes = bytes / 1024.0
    const mbytes = kbytes / 1024.0
    const gbytes = mbytes / 1024.0
    if (gbytes > 1.0) {
      size = gbytes
      unit = 'GB'
    } else if (mbytes > 1.0) {
      size = mbytes
      unit = 'MB'
    } else if (kbytes > 1.0) {
      size = kbytes
      unit = 'kB'
    } else {
      size = bytes
      unit = 'bytes'
    }
    return size.toFixed(1) + '\xa0' + unit
  }

  fetchSpaceStatus() {
    this.controller.free().then(space => {
      this.setState({ freeSpace: space.free, totalSpace: space.total })
    })
  }

  inferMimeType(fileName) {
    const extension = fileName.slice(fileName.lastIndexOf('.')).toLowerCase()
    return mimeTypeMap[extension] || 'application/octet-stream'
  }

  fetchRights() {
    const { id, kind } = this.props
    this.controller.getRights([{permId: id, entityKind: kind}]).then(right => {
      if (right[id] && right[id].rights) {
        const editable = right[id].rights.includes("UPDATE")
        this.setState({ editable: editable })
      } else {
        this.setState({ editable: false })
      }
    })
  }

  componentDidMount() {
    this.fetchSpaceStatus()
    this.fetchRights()
  }

  openErrorDialog(errorMessage) {
    this.setState({ errorMessage })
  }

  closeErrorDialog() {
    this.setState({ errorMessage: null })
  }

  render() {
    const { classes, sessionToken, id } = this.props
    const {
      viewType,
      files,
      selectedFile,
      multiselectedFiles,
      showInfo,
      path,
      freeSpace,
      totalSpace,
      loading,
<<<<<<< HEAD
      errorMessage
=======
      errorMessage,
      editable
>>>>>>> b4c92fde
    } = this.state

    return [
      <div
        key='data-browser-content'
        className={[classes.boundary, classes.columnFlexContainer].join(' ')}
      >
        <Toolbar
          controller={this.controller}
          viewType={viewType}
          onViewTypeChange={this.handleViewTypeChange}
          onShowInfoChange={this.handleShowInfoChange}
          onDownload={this.handleDownload}
          showInfo={showInfo}
          multiselectedFiles={multiselectedFiles}
          sessionToken={sessionToken}
          owner={id}
          editable={editable}
          path={path}
        />
        <InfoBar
          path={path}
          onPathChange={this.handlePathChange}
          free={freeSpace}
          total={totalSpace}
        />
        <div
          className={[
            classes.flexContainer,
            classes.boundary,
            classes.content
          ].join(' ')}
        >
          {viewType === 'list' && (
            <Grid
              id='data-browser-grid'
              controllerRef={this.handleGridControllerRef}
              filterModes={[GridFilterOptions.COLUMN_FILTERS]}
              header='Files'
              classes={{ container: classes.grid }}
              columns={[
                {
                  name: 'name',
                  label: messages.get(messages.NAME),
                  sortable: true,
                  visible: true,
                  getValue: ({ row }) => row.name,
                  renderValue: ({ row }) => (
                    <div className={classes.nameCell}>
                      <ItemIcon
                        file={row}
                        classes={{ icon: classes.icon }}
                        configuration={configuration}
                      />
                      <span>{row.name}</span>
                    </div>
                  ),
                  renderFilter: null
                },
                {
                  name: 'type',
                  label: messages.get(messages.TYPE),
                  sortable: true,
                  visible: false,
                  getValue: ({ row }) => (row.directory ? 'Directory' : 'File')
                },
                {
                  name: 'size',
                  label: messages.get(messages.SIZE),
                  sortable: true,
                  visible: true,
                  getValue: ({ row }) => this.sizeToString(row.size)
                },
                {
                  name: 'created',
                  label: messages.get(messages.CREATED),
                  sortable: true,
                  visible: false,
                  getValue: ({ row }) => row.creationTime,
                  renderValue: ({ row }) => this.timeToString(row.creationTime)
                },
                {
                  name: 'modified',
                  label: messages.get(messages.MODIFIED),
                  sortable: true,
                  visible: true,
                  getValue: ({ row }) => row.lastModifiedTime,
                  renderValue: ({ row }) =>
                    this.timeToString(row.lastModifiedTime)
                },
                {
                  name: 'accessed',
                  label: messages.get(messages.ACCESSED),
                  sortable: true,
                  visible: false,
                  getValue: ({ row }) => row.lastAccessTime,
                  renderValue: ({ row }) =>
                    this.timeToString(row.lastAccessTime)
                }
              ]}
              loadRows={this.controller.load}
              exportable={false}
              selectable={true}
              multiselectable={true}
              loadSettings={null}
              showHeaders={true}
              onSettingsChange={null}
              onError={this.onError}
              onSelectedRowChange={this.handleSelect}
              onMultiselectedRowsChange={this.handleMultiselect}
              onRowDoubleClick={this.handleRowDoubleClick}
              exportXLS={null}
            />
          )}
          {viewType === 'grid' && (
            <GridView
              clickable={true}
              selectable={true}
              multiselectable={true}
              onClick={this.handleClick}
              onSelect={this.handleSelect}
              onMultiselect={this.handleMultiselect}
              configuration={configuration}
              files={files}
              selectedFile={selectedFile}
              multiselectedFiles={multiselectedFiles}
            />
          )}
          {showInfo && selectedFile && (
            <InfoPanel
              selectedFile={selectedFile}
              configuration={configuration}
            />
          )}
        </div>
      </div>,
      <LoadingDialog
        key='data-browser-loaging-dialog'
        variant='indeterminate'
        loading={loading}
        message={messages.get(messages.PREPARING_FILE)}
      />,
      <ErrorDialog
        key='data-browser-error-dialog'
        open={!!errorMessage}
        error={errorMessage}
        onClose={this.closeErrorDialog}
      />
    ]
  }
}

export default withStyles(styles)(DataBrowser)<|MERGE_RESOLUTION|>--- conflicted
+++ resolved
@@ -265,12 +265,8 @@
       freeSpace: -1,
       totalSpace: -1,
       loading: false,
-<<<<<<< HEAD
-      errorMessage: null
-=======
       errorMessage: null,
       editable: false
->>>>>>> b4c92fde
     }
     this.zip = new JSZip()
   }
@@ -502,12 +498,8 @@
       freeSpace,
       totalSpace,
       loading,
-<<<<<<< HEAD
-      errorMessage
-=======
       errorMessage,
       editable
->>>>>>> b4c92fde
     } = this.state
 
     return [
