/*
 *  Copyright ETH 2023 Zürich, Scientific IT Services
 *
 *  Licensed under the Apache License, Version 2.0 (the "License");
 *  you may not use this file except in compliance with the License.
 *  You may obtain a copy of the License at
 *
 *       http://www.apache.org/licenses/LICENSE-2.0
 *
 *  Unless required by applicable law or agreed to in writing, software
 *  distributed under the License is distributed on an "AS IS" BASIS,
 *  WITHOUT WARRANTIES OR CONDITIONS OF ANY KIND, either express or implied.
 *  See the License for the specific language governing permissions and
 *  limitations under the License.
 *
 */

package ch.ethz.sis.afsapi.dto;

import lombok.*;

import java.io.Serializable;
import java.time.OffsetDateTime;

@Value
@Builder(toBuilder = true)
@AllArgsConstructor(access = AccessLevel.PUBLIC)
<<<<<<< HEAD
public class File {
    private String owner;
=======
public class File implements Serializable
{
>>>>>>> a47ee7f5
    private String path;
    private String name;
    private Boolean directory;
    private Long size; // Size in bytes
    private OffsetDateTime lastModifiedTime;
    private OffsetDateTime creationTime;

    @EqualsAndHashCode.Exclude
    private OffsetDateTime lastAccessTime;
}<|MERGE_RESOLUTION|>--- conflicted
+++ resolved
@@ -25,13 +25,8 @@
 @Value
 @Builder(toBuilder = true)
 @AllArgsConstructor(access = AccessLevel.PUBLIC)
-<<<<<<< HEAD
-public class File {
+public class File implements Serializable {
     private String owner;
-=======
-public class File implements Serializable
-{
->>>>>>> a47ee7f5
     private String path;
     private String name;
     private Boolean directory;
