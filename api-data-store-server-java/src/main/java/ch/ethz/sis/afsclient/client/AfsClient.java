package ch.ethz.sis.afsclient.client;

import java.io.ByteArrayInputStream;
import java.net.URI;
import java.net.URLEncoder;
import java.net.http.HttpClient;
import java.net.http.HttpRequest;
import java.net.http.HttpResponse;
import java.nio.ByteBuffer;
import java.nio.channels.AsynchronousFileChannel;
import java.nio.channels.CompletionHandler;
import java.nio.charset.StandardCharsets;
import java.nio.file.Path;
import java.nio.file.StandardOpenOption;
import java.security.MessageDigest;
import java.time.Duration;
import java.util.AbstractMap;
import java.util.Arrays;
import java.util.Base64;
import java.util.HashMap;
import java.util.List;
import java.util.Map;
import java.util.UUID;
import java.util.concurrent.CountDownLatch;
import java.util.concurrent.atomic.AtomicBoolean;
import java.util.stream.Stream;

import ch.ethz.sis.afsapi.api.ClientAPI;
import ch.ethz.sis.afsapi.api.PublicAPI;
import ch.ethz.sis.afsapi.dto.ApiResponse;
import ch.ethz.sis.afsapi.dto.File;
import ch.ethz.sis.afsclient.client.exception.ClientExceptions;
import ch.ethz.sis.afsjson.JsonObjectMapper;
import ch.ethz.sis.afsjson.jackson.JacksonObjectMapper;
import lombok.NonNull;

public final class AfsClient implements PublicAPI, ClientAPI
{

    private static final int DEFAULT_PACKAGE_SIZE_IN_BYTES = 1024;

    private static final int DEFAULT_TIMEOUT_IN_MILLIS = 30000;

    private static final String MD5 = "MD5";

    private final int maxReadSizeInBytes;

    private final int timeout;

    private String sessionToken;

    private String interactiveSessionKey;

    private String transactionManagerKey;

    private final URI serverUri;

    private static final JsonObjectMapper jsonObjectMapper = new JacksonObjectMapper();

    public AfsClient(final URI serverUri)
    {
        this(serverUri, DEFAULT_PACKAGE_SIZE_IN_BYTES, DEFAULT_TIMEOUT_IN_MILLIS);
    }

    public AfsClient(final URI serverUri, final int timeoutInMillis){
        this(serverUri, DEFAULT_PACKAGE_SIZE_IN_BYTES, timeoutInMillis);
    }

    public AfsClient(final URI serverUri, final int maxReadSizeInBytes, final int timeoutInMillis)
    {
        this.maxReadSizeInBytes = maxReadSizeInBytes;
        this.timeout = timeoutInMillis;
        this.serverUri = serverUri;
    }

    public URI getServerUri()
    {
        return serverUri;
    }

    public int getMaxReadSizeInBytes()
    {
        return maxReadSizeInBytes;
    }

    public String getSessionToken()
    {
        return sessionToken;
    }

    public void setSessionToken(final String sessionToken)
    {
        this.sessionToken = sessionToken;
    }

    public String getInteractiveSessionKey()
    {
        return interactiveSessionKey;
    }

    public void setInteractiveSessionKey(String interactiveSessionKey)
    {
        this.interactiveSessionKey = interactiveSessionKey;
    }

    public String getTransactionManagerKey()
    {
        return transactionManagerKey;
    }

    public void setTransactionManagerKey(String transactionManagerKey)
    {
        this.transactionManagerKey = transactionManagerKey;
    }

    private static String urlEncode(final String s)
    {
        return URLEncoder.encode(s, StandardCharsets.UTF_8);
    }

    @Override
    public @NonNull String login(@NonNull final String userId, @NonNull final String password)
            throws Exception
    {
        String result = request("POST",
                "login", String.class, Map.of("userId", userId, "password", password));
        setSessionToken(result);
        return result;
    }

    @Override
    public @NonNull Boolean isSessionValid() throws Exception
    {
        validateSessionToken();
        return request("GET", "isSessionValid", Boolean.class, Map.of());
    }

    @Override
    public @NonNull Boolean logout() throws Exception
    {
        validateSessionToken();
        Boolean result = request("POST", "logout", Boolean.class, Map.of());
        setSessionToken(null);
        return result;
    }

    @Override
    public @NonNull List<File> list(@NonNull final String owner, @NonNull final String source,
            @NonNull final Boolean recursively) throws Exception
    {
        validateSessionToken();
        return request("GET", "list", List.class,
                Map.of("owner", owner, "source", source, "recursively",
<<<<<<< HEAD
                        recursively.toString()));
=======
                        recursively.toString(), "sessionToken", getSessionToken(), "interactiveSessionKey", getInteractiveSessionKey()));
>>>>>>> a47ee7f5
    }

    @Override
    public @NonNull byte[] read(@NonNull final String owner, @NonNull final String source,
            @NonNull final Long offset, @NonNull final Integer limit) throws Exception
    {
        validateSessionToken();
        return request("GET", "read", byte[].class,
                Map.of("owner", owner, "source", source, "offset",
<<<<<<< HEAD
                        offset.toString(), "limit", limit.toString()));
=======
                        offset.toString(), "limit", limit.toString(), "sessionToken",
                        getSessionToken(), "interactiveSessionKey", getInteractiveSessionKey()));
>>>>>>> a47ee7f5
    }

    @Override
    public @NonNull Boolean write(@NonNull final String owner, @NonNull final String source,
            @NonNull final Long offset, @NonNull final byte[] data,
            @NonNull final byte[] md5Hash) throws Exception
    {
        validateSessionToken();
<<<<<<< HEAD
        return request("POST", "write", Boolean.class, Map.of("owner", owner, "source", source,
                "offset", offset.toString(), "data", Base64.getEncoder().encodeToString(data),
                "md5Hash", Base64.getEncoder().encodeToString(md5Hash)));
=======
        Map<String, Object> parameters =
                Map.of("owner", owner, "source", source,
                        "offset", offset, "data", data, "md5Hash", md5Hash,
                        "sessionToken", getSessionToken(), "interactiveSessionKey", getInteractiveSessionKey());

        return request("POST", "write", Map.of(), jsonObjectMapper.writeValue(parameters));
>>>>>>> a47ee7f5
    }

    @Override
    public @NonNull Boolean delete(@NonNull final String owner, @NonNull final String source)
            throws Exception
    {
        validateSessionToken();
<<<<<<< HEAD
        return request("DELETE", "delete", Boolean.class, Map.of("owner", owner, "source", source));
=======
        Map<String, Object> parameters =
                Map.of("owner", owner, "source", source,
                        "sessionToken", getSessionToken(), "interactiveSessionKey", getInteractiveSessionKey());

        return request("DELETE", "delete", Map.of(), jsonObjectMapper.writeValue(parameters));
>>>>>>> a47ee7f5
    }

    @Override
    public @NonNull Boolean copy(@NonNull final String sourceOwner, @NonNull final String source,
            @NonNull final String targetOwner,
            @NonNull final String target)
            throws Exception
    {
        validateSessionToken();
        return request("POST", "copy", Boolean.class,
                Map.of("sourceOwner", sourceOwner, "source", source,
<<<<<<< HEAD
                        "targetOwner", targetOwner, "target", target));
=======
                        "targetOwner", targetOwner, "target", target,
                        "sessionToken", getSessionToken(), "interactiveSessionKey", getInteractiveSessionKey());

        return request("POST", "copy", Map.of(), jsonObjectMapper.writeValue(parameters));
>>>>>>> a47ee7f5
    }

    @Override
    public @NonNull Boolean move(@NonNull final String sourceOwner, @NonNull final String source,
            @NonNull final String targetOwner,
            @NonNull final String target)
            throws Exception
    {
        validateSessionToken();
        return request("POST", "move", Boolean.class,
                Map.of("sourceOwner", sourceOwner, "source", source,
<<<<<<< HEAD
                        "targetOwner", targetOwner, "target", target));
    }
=======
                        "targetOwner", targetOwner, "target", target,
                        "sessionToken", getSessionToken(), "interactiveSessionKey", getInteractiveSessionKey());
>>>>>>> a47ee7f5

    @Override
    public @NonNull Boolean create(@NonNull final String owner, @NonNull final String source, @NonNull final Boolean directory)
            throws Exception
    {
        validateSessionToken();
        return request("POST", "create", Boolean.class, Map.of("owner", owner, "source", source, "directory", String.valueOf(directory)));
    }

    @Override
    public void begin(final UUID transactionId) throws Exception
    {
        validateSessionToken();
<<<<<<< HEAD
        request("POST", "begin", null, Map.of("transactionId", transactionId.toString()));
=======
        Map<String, Object> parameters =
                Map.of("transactionId", transactionId.toString(),
                        "sessionToken", getSessionToken(),
                        "interactiveSessionKey", getInteractiveSessionKey(), "transactionManagerKey", getTransactionManagerKey());
        request("POST", "begin", Map.of(), jsonObjectMapper.writeValue(parameters));
>>>>>>> a47ee7f5
    }

    @Override
    public Boolean prepare() throws Exception
    {
        validateSessionToken();
<<<<<<< HEAD
        return request("POST", "prepare", Boolean.class, Map.of());
=======
        Map<String, Object> parameters =
                Map.of("sessionToken", getSessionToken(),"interactiveSessionKey", getInteractiveSessionKey(),
                        "transactionManagerKey", getTransactionManagerKey());
        return request("POST", "prepare", Map.of(), jsonObjectMapper.writeValue(parameters));
>>>>>>> a47ee7f5
    }

    @Override
    public void commit() throws Exception
    {
        validateSessionToken();
<<<<<<< HEAD
        request("POST", "commit", null, Map.of());
=======
        Map<String, Object> parameters =
                Map.of("sessionToken", getSessionToken(), "interactiveSessionKey", getInteractiveSessionKey());
        request("POST", "commit", Map.of(), jsonObjectMapper.writeValue(parameters));
>>>>>>> a47ee7f5
    }

    @Override
    public void rollback() throws Exception
    {
        validateSessionToken();
<<<<<<< HEAD
        request("POST", "rollback", null, Map.of());
=======
        Map<String, Object> parameters =
                Map.of("sessionToken", getSessionToken(), "interactiveSessionKey", getInteractiveSessionKey());
        request("POST", "rollback", Map.of(), jsonObjectMapper.writeValue(parameters));
>>>>>>> a47ee7f5
    }

    @Override
    public List<UUID> recover() throws Exception
    {
        validateSessionToken();
        return request("POST", "recover", List.class, Map.of());
    }


    public String getName(String path) {
        int indexOf = path.lastIndexOf('/');
        if(indexOf == -1) {
            return path;
        } else {
            return path.substring(indexOf + 1);
        }
    }

    @Override
    public void resumeRead(@NonNull String owner, @NonNull String source, @NonNull Path destination,
            @NonNull Long offset) throws Exception
    {

        final List<File> infos = list(owner, source, false);
        if (infos.isEmpty())
        {
            throw ClientExceptions.API_ERROR.getInstance("File not found '" + source + "'");
        }
        File sourceFile = null;
        for (File info : infos)
        {
            if (info.getName().equals(getName(source)))
            {
                sourceFile = info;
                break;
            }
        }
        if (sourceFile == null)
        {
            throw ClientExceptions.API_ERROR.getInstance("File not found '" + source + "'");
        }

        final Long sourceFileSize = sourceFile.getSize();
        final CountDownLatch latch = new CountDownLatch((int) ((sourceFileSize - 1) / DEFAULT_PACKAGE_SIZE_IN_BYTES) + 1);
        final AtomicBoolean hasError = new AtomicBoolean(false);

        try (final AsynchronousFileChannel fileChannel = AsynchronousFileChannel.open(destination, StandardOpenOption.CREATE,
                StandardOpenOption.WRITE, StandardOpenOption.TRUNCATE_EXISTING))
        {
            while (offset < sourceFileSize)
            {
                final long remainingSize = sourceFileSize - offset;
                final int limit = DEFAULT_PACKAGE_SIZE_IN_BYTES <= remainingSize ? DEFAULT_PACKAGE_SIZE_IN_BYTES : (int) remainingSize;
                final byte[] bufferArray = read(owner, source, offset, limit);
                final ByteBuffer byteBuffer = ByteBuffer.wrap(bufferArray);

                fileChannel.write(byteBuffer, offset, byteBuffer, new ChannelWriteCompletionHandler(latch, hasError));
                offset += bufferArray.length;
        }

            latch.await();

            if (hasError.get())
            {
                throw new Exception("Failed to write all chunks");
            }
        } catch (final Exception e)
        {
            throw ClientExceptions.API_ERROR.getInstance("Error writing to file from source '" + source + "'");
        }
    }

    @Override
    public @NonNull Boolean resumeWrite(@NonNull final String owner, @NonNull final String destination,
            @NonNull final Path source, @NonNull Long offset) throws Exception
    {
        final java.io.File sourceFile = source.toFile();
        if (!sourceFile.exists())
        {
            throw ClientExceptions.API_ERROR.getInstance("File not found '" + source + "'");
        }

        final long sourceFileSize = sourceFile.length();

        try (final AsynchronousFileChannel fileChannel = AsynchronousFileChannel.open(source, StandardOpenOption.READ))
        {
            final long remainingFileSize = sourceFileSize - offset;
            final AtomicBoolean hasError = new AtomicBoolean(false);

            if (remainingFileSize > 0)
            {
                final CountDownLatch latch = new CountDownLatch((int) ((remainingFileSize - 1) / DEFAULT_PACKAGE_SIZE_IN_BYTES) + 1);

                while (offset < sourceFileSize)
                {
                    final ByteBuffer byteBuffer = ByteBuffer.allocate(DEFAULT_PACKAGE_SIZE_IN_BYTES);
                    fileChannel.read(byteBuffer, offset, byteBuffer,
                            new ChannelReadCompletionHandler(owner, destination, offset, latch, hasError));
                    offset += DEFAULT_PACKAGE_SIZE_IN_BYTES;
                }

                latch.await();
            }

            return !hasError.get();
        } catch (final Exception e)
        {
            return false;
        }
    }

    private static byte[] getMD5(final byte[] data)
    {
        try
        {
            return MessageDigest.getInstance(MD5).digest(data);
        } catch (Exception exception)
        {
            throw new RuntimeException(exception);
        }
    }

    @SuppressWarnings({ "OptionalGetWithoutIsPresent", "unchecked" })
    private <T> T request(@NonNull final String httpMethod, @NonNull final String apiMethod,
            Class<T> responseType,
            @NonNull Map<String, String> params)
            throws Exception
    {
        //
        // General Parameter Handling
        //

        HashMap<String, String> mutableParams = new HashMap<>(params);
        params = mutableParams;

        if (sessionToken != null)
        {
            params.put("sessionToken", sessionToken);
        }

        if (interactiveSessionKey != null)
        {
            params.put("interactiveSessionKey", interactiveSessionKey);
        }

        if (transactionManagerKey != null)
        {
            params.put("transactionManagerKey", transactionManagerKey);
        }

        String parameters = Stream.concat(
                        Stream.of(new AbstractMap.SimpleImmutableEntry<>("method", apiMethod)),
                        params.entrySet().stream())
                .map(entry -> urlEncode(entry.getKey()) + "=" + urlEncode(entry.getValue()))
                .reduce((s1, s2) -> s1 + "&" + s2).get();

        //
        // GET Request - Parameters on the query string
        //

        String queryParameters = null;
        if (httpMethod.equals("GET"))
        {
            queryParameters = parameters;
        }

        //
        // POST and DELETE Request - Parameters on body
        //

        byte[] body = null;
        if (httpMethod.equals("POST") || httpMethod.equals("DELETE"))
        {
            body = parameters.getBytes(StandardCharsets.UTF_8);
        } else
        {
            body = new byte[0];
        }

        //
        // HTTP Client
        //
        final URI uri =
                new URI(serverUri.getScheme(), null, serverUri.getHost(), serverUri.getPort(),
                        serverUri.getPath(), queryParameters, null);

        HttpRequest.Builder builder = HttpRequest.newBuilder()
                .uri(uri)
                .version(HttpClient.Version.HTTP_1_1)
                .timeout(Duration.ofMillis(timeout))
                .method(httpMethod, HttpRequest.BodyPublishers.ofByteArray(body));

        final HttpRequest request = builder.build();

        HttpClient.Builder clientBuilder = HttpClient.newBuilder()
                .version(HttpClient.Version.HTTP_1_1)
                .followRedirects(HttpClient.Redirect.NORMAL)
                .connectTimeout(Duration.ofMillis(timeout));

        HttpClient client = clientBuilder.build();

        final HttpResponse<byte[]> httpResponse =
                client.send(request, HttpResponse.BodyHandlers.ofByteArray());

        final int statusCode = httpResponse.statusCode();
        if (statusCode >= 200 && statusCode < 300)
        {
            if (!httpResponse.headers().map().containsKey("content-type"))
            {
                throw new IllegalArgumentException(
                        "Server error HTTP response. Missing content-type");
            }
            String contentType = httpResponse.headers().map().get("content-type").get(0);
            byte[] responseBody = httpResponse.body();

            return getResponseResult(responseType, contentType, responseBody);
        } else if (statusCode >= 400 && statusCode < 500)
        {
            // jsonObjectMapper can't deserialize immutable lists sent in the error message.
            String res = new String(httpResponse.body(), StandardCharsets.UTF_8);
            throw ClientExceptions.API_ERROR.getInstance(res);
        } else if (statusCode >= 500 && statusCode < 600)
        {
            throw ClientExceptions.SERVER_ERROR.getInstance(statusCode);
        } else
        {
            throw ClientExceptions.OTHER_ERROR.getInstance(statusCode);
        }
    }

    public static <T> T getResponseResult(Class<T> responseType, String contentType,
            byte[] responseBody)
            throws Exception
    {
        switch (contentType)
        {
            case "text/plain":
                return AfsClient.parseFormDataResponse(responseType, responseBody);
            case "application/json":
                return AfsClient.parseJsonResponse(responseBody);
            case "application/octet-stream":
                return (T) responseBody;
            default:
                throw new IllegalArgumentException(
                        "Client error HTTP response. Unsupported content-type received.");
        }
    }

    private static <T> T parseFormDataResponse(Class<T> responseType, byte[] responseBody)
    {
        if (responseType == null)
        {
            return null;
        } else if (responseType == String.class)
        {
            return responseType.cast(new String(responseBody, StandardCharsets.UTF_8));
        } else if (responseType == Boolean.class)
        {
            return responseType.cast(
                    Boolean.parseBoolean(new String(responseBody, StandardCharsets.UTF_8)));
        }

        throw new IllegalStateException("Unreachable statement!");
    }

    private static <T> T parseJsonResponse(byte[] responseBody) throws Exception
    {
        final ApiResponse response =
                jsonObjectMapper.readValue(new ByteArrayInputStream(responseBody),
                        ApiResponse.class);

        if (response.getError() != null)
        {
            throw ClientExceptions.API_ERROR.getInstance(response.getError());
        } else
        {
            return (T) response.getResult();
        }
    }

    private void validateSessionToken()
    {
        if (getSessionToken() == null)
        {
            throw new IllegalStateException("No session information detected!");
        }
    }

    private static class ChannelWriteCompletionHandler implements CompletionHandler<Integer, ByteBuffer>
    {

        private final CountDownLatch latch;

        private final AtomicBoolean hasError;

        public ChannelWriteCompletionHandler(final CountDownLatch latch, final AtomicBoolean hasError)
        {
            this.latch = latch;
            this.hasError = hasError;
        }

        @Override
        public void completed(final Integer result, final ByteBuffer attachment)
        {
            latch.countDown();
        }

        @Override
        public void failed(final Throwable exc, final ByteBuffer attachment)
        {
            hasError.set(true);
            latch.countDown();
        }

    }

    private class ChannelReadCompletionHandler implements CompletionHandler<Integer, ByteBuffer>
    {

        private final @NonNull String owner;

        private final @NonNull String destination;

        private final CountDownLatch latch;

        private final AtomicBoolean hasError;

        private final Long offset;

        public ChannelReadCompletionHandler(final @NonNull String owner, final @NonNull String destination, final Long offset,
                final CountDownLatch latch, final AtomicBoolean hasError)
        {
            this.owner = owner;
            this.destination = destination;
            this.offset = offset;
            this.latch = latch;
            this.hasError = hasError;
        }

        @Override
        public void completed(final Integer result, final ByteBuffer attachment)
        {
            final byte[] fullBuffer = attachment.array();
            final byte[] data = result < fullBuffer.length ? Arrays.copyOf(fullBuffer, result) : fullBuffer;
            try
            {
                final Boolean writeSuccessful = write(owner, destination, this.offset, data, getMD5(data));
                if (!writeSuccessful)
                {
                    hasError.set(true);
                }
            } catch (final Exception e)
            {
                hasError.set(true);
            } finally
            {
                latch.countDown();
            }
        }

        @Override
        public void failed(final Throwable exc, final ByteBuffer attachment)
        {
            hasError.set(true);
            latch.countDown();
        }

    }

}<|MERGE_RESOLUTION|>--- conflicted
+++ resolved
@@ -151,11 +151,7 @@
         validateSessionToken();
         return request("GET", "list", List.class,
                 Map.of("owner", owner, "source", source, "recursively",
-<<<<<<< HEAD
-                        recursively.toString()));
-=======
                         recursively.toString(), "sessionToken", getSessionToken(), "interactiveSessionKey", getInteractiveSessionKey()));
->>>>>>> a47ee7f5
     }
 
     @Override
@@ -165,12 +161,8 @@
         validateSessionToken();
         return request("GET", "read", byte[].class,
                 Map.of("owner", owner, "source", source, "offset",
-<<<<<<< HEAD
-                        offset.toString(), "limit", limit.toString()));
-=======
                         offset.toString(), "limit", limit.toString(), "sessionToken",
                         getSessionToken(), "interactiveSessionKey", getInteractiveSessionKey()));
->>>>>>> a47ee7f5
     }
 
     @Override
@@ -179,18 +171,9 @@
             @NonNull final byte[] md5Hash) throws Exception
     {
         validateSessionToken();
-<<<<<<< HEAD
         return request("POST", "write", Boolean.class, Map.of("owner", owner, "source", source,
                 "offset", offset.toString(), "data", Base64.getEncoder().encodeToString(data),
-                "md5Hash", Base64.getEncoder().encodeToString(md5Hash)));
-=======
-        Map<String, Object> parameters =
-                Map.of("owner", owner, "source", source,
-                        "offset", offset, "data", data, "md5Hash", md5Hash,
-                        "sessionToken", getSessionToken(), "interactiveSessionKey", getInteractiveSessionKey());
-
-        return request("POST", "write", Map.of(), jsonObjectMapper.writeValue(parameters));
->>>>>>> a47ee7f5
+                "md5Hash", Base64.getEncoder().encodeToString(md5Hash), "sessionToken", getSessionToken(), "interactiveSessionKey", getInteractiveSessionKey()));
     }
 
     @Override
@@ -198,15 +181,7 @@
             throws Exception
     {
         validateSessionToken();
-<<<<<<< HEAD
-        return request("DELETE", "delete", Boolean.class, Map.of("owner", owner, "source", source));
-=======
-        Map<String, Object> parameters =
-                Map.of("owner", owner, "source", source,
-                        "sessionToken", getSessionToken(), "interactiveSessionKey", getInteractiveSessionKey());
-
-        return request("DELETE", "delete", Map.of(), jsonObjectMapper.writeValue(parameters));
->>>>>>> a47ee7f5
+        return request("DELETE", "delete", Boolean.class, Map.of("owner", owner, "source", source, "sessionToken", getSessionToken(), "interactiveSessionKey", getInteractiveSessionKey()));
     }
 
     @Override
@@ -218,14 +193,7 @@
         validateSessionToken();
         return request("POST", "copy", Boolean.class,
                 Map.of("sourceOwner", sourceOwner, "source", source,
-<<<<<<< HEAD
-                        "targetOwner", targetOwner, "target", target));
-=======
-                        "targetOwner", targetOwner, "target", target,
-                        "sessionToken", getSessionToken(), "interactiveSessionKey", getInteractiveSessionKey());
-
-        return request("POST", "copy", Map.of(), jsonObjectMapper.writeValue(parameters));
->>>>>>> a47ee7f5
+                        "targetOwner", targetOwner, "target", target, "sessionToken", getSessionToken(), "interactiveSessionKey", getInteractiveSessionKey()));
     }
 
     @Override
@@ -237,82 +205,64 @@
         validateSessionToken();
         return request("POST", "move", Boolean.class,
                 Map.of("sourceOwner", sourceOwner, "source", source,
-<<<<<<< HEAD
-                        "targetOwner", targetOwner, "target", target));
-    }
-=======
-                        "targetOwner", targetOwner, "target", target,
-                        "sessionToken", getSessionToken(), "interactiveSessionKey", getInteractiveSessionKey());
->>>>>>> a47ee7f5
+                        "targetOwner", targetOwner, "target", target, "sessionToken", getSessionToken(), "interactiveSessionKey", getInteractiveSessionKey()));
+    }
 
     @Override
     public @NonNull Boolean create(@NonNull final String owner, @NonNull final String source, @NonNull final Boolean directory)
             throws Exception
     {
         validateSessionToken();
-        return request("POST", "create", Boolean.class, Map.of("owner", owner, "source", source, "directory", String.valueOf(directory)));
+        return request("POST", "create", Boolean.class, Map.of("owner", owner, "source", source, "directory", String.valueOf(directory), "sessionToken", getSessionToken(), "interactiveSessionKey", getInteractiveSessionKey()));
     }
 
     @Override
     public void begin(final UUID transactionId) throws Exception
     {
         validateSessionToken();
-<<<<<<< HEAD
-        request("POST", "begin", null, Map.of("transactionId", transactionId.toString()));
-=======
-        Map<String, Object> parameters =
+        Map<String, String> parameters =
                 Map.of("transactionId", transactionId.toString(),
                         "sessionToken", getSessionToken(),
                         "interactiveSessionKey", getInteractiveSessionKey(), "transactionManagerKey", getTransactionManagerKey());
-        request("POST", "begin", Map.of(), jsonObjectMapper.writeValue(parameters));
->>>>>>> a47ee7f5
+        request("POST", "begin", null, parameters);
     }
 
     @Override
     public Boolean prepare() throws Exception
     {
         validateSessionToken();
-<<<<<<< HEAD
-        return request("POST", "prepare", Boolean.class, Map.of());
-=======
-        Map<String, Object> parameters =
+        Map<String, String> parameters =
                 Map.of("sessionToken", getSessionToken(),"interactiveSessionKey", getInteractiveSessionKey(),
                         "transactionManagerKey", getTransactionManagerKey());
-        return request("POST", "prepare", Map.of(), jsonObjectMapper.writeValue(parameters));
->>>>>>> a47ee7f5
+        return request("POST", "prepare", Boolean.class, parameters);
     }
 
     @Override
     public void commit() throws Exception
     {
         validateSessionToken();
-<<<<<<< HEAD
-        request("POST", "commit", null, Map.of());
-=======
-        Map<String, Object> parameters =
+        Map<String, String> parameters =
                 Map.of("sessionToken", getSessionToken(), "interactiveSessionKey", getInteractiveSessionKey());
-        request("POST", "commit", Map.of(), jsonObjectMapper.writeValue(parameters));
->>>>>>> a47ee7f5
+        request("POST", "commit", null, parameters);
     }
 
     @Override
     public void rollback() throws Exception
     {
         validateSessionToken();
-<<<<<<< HEAD
-        request("POST", "rollback", null, Map.of());
-=======
-        Map<String, Object> parameters =
+        Map<String, String> parameters =
                 Map.of("sessionToken", getSessionToken(), "interactiveSessionKey", getInteractiveSessionKey());
-        request("POST", "rollback", Map.of(), jsonObjectMapper.writeValue(parameters));
->>>>>>> a47ee7f5
+        request("POST", "rollback", null, parameters);
     }
 
     @Override
     public List<UUID> recover() throws Exception
     {
         validateSessionToken();
-        return request("POST", "recover", List.class, Map.of());
+        Map<String, String> parameters =
+                Map.of("interactiveSessionKey", getInteractiveSessionKey(),
+                        "transactionManagerKey", getTransactionManagerKey());
+        return request("POST", "recover", List.class, parameters);
     }
 
 
@@ -365,7 +315,7 @@
 
                 fileChannel.write(byteBuffer, offset, byteBuffer, new ChannelWriteCompletionHandler(latch, hasError));
                 offset += bufferArray.length;
-        }
+            }
 
             latch.await();
 
