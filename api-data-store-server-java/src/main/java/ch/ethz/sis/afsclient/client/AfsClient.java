package ch.ethz.sis.afsclient.client;

<<<<<<< HEAD
=======
import ch.ethz.sis.afsapi.api.ClientAPI;
>>>>>>> 5b7b57b6
import ch.ethz.sis.afsapi.api.PublicAPI;
import ch.ethz.sis.afsapi.dto.ApiResponse;
import ch.ethz.sis.afsapi.dto.File;
import ch.ethz.sis.afsclient.client.exception.ClientExceptions;
import ch.ethz.sis.afsjson.JsonObjectMapper;
import ch.ethz.sis.afsjson.jackson.JacksonObjectMapper;
import lombok.NonNull;

import java.io.ByteArrayInputStream;
import java.net.URI;
import java.net.URLEncoder;
import java.net.http.HttpClient;
import java.net.http.HttpRequest;
import java.net.http.HttpResponse;
import java.nio.ByteBuffer;
import java.nio.channels.AsynchronousFileChannel;
import java.nio.charset.StandardCharsets;
import java.nio.file.Path;
import java.nio.file.StandardOpenOption;
import java.time.Duration;
import java.util.*;
import java.util.stream.Stream;

<<<<<<< HEAD
public final class AfsClient implements PublicAPI
=======
public final class AfsClient implements PublicAPI, ClientAPI
>>>>>>> 5b7b57b6
{

    private static final int DEFAULT_PACKAGE_SIZE_IN_BYTES = 1024;

    private static final int DEFAULT_TIMEOUT_IN_MILLIS = 30000;

    private final int maxReadSizeInBytes;

    private final int timeout;

    private String sessionToken;

    private String interactiveSessionKey;

    private String transactionManagerKey;

    private final URI serverUri;

    private static final JsonObjectMapper jsonObjectMapper = new JacksonObjectMapper();

    public AfsClient(final URI serverUri)
    {
        this(serverUri, DEFAULT_PACKAGE_SIZE_IN_BYTES, DEFAULT_TIMEOUT_IN_MILLIS);
    }

    public AfsClient(final URI serverUri, final int maxReadSizeInBytes, final int timeout)
    {
        this.maxReadSizeInBytes = maxReadSizeInBytes;
        this.timeout = timeout;
        this.serverUri = serverUri;
    }

    public URI getServerUri()
    {
        return serverUri;
    }

    public int getMaxReadSizeInBytes()
    {
        return maxReadSizeInBytes;
    }

    public String getSessionToken()
    {
        return sessionToken;
    }

    public void setSessionToken(final String sessionToken)
    {
        this.sessionToken = sessionToken;
    }

    public String getInteractiveSessionKey()
    {
        return interactiveSessionKey;
    }

    public void setInteractiveSessionKey(String interactiveSessionKey)
    {
        this.interactiveSessionKey = interactiveSessionKey;
    }

    public String getTransactionManagerKey()
    {
        return transactionManagerKey;
    }

    public void setTransactionManagerKey(String transactionManagerKey)
    {
        this.transactionManagerKey = transactionManagerKey;
    }

    private static String urlEncode(final String s)
    {
        return URLEncoder.encode(s, StandardCharsets.UTF_8);
    }

    @Override
    public @NonNull String login(@NonNull final String userId, @NonNull final String password)
            throws Exception
    {
        String result = request("POST",
                "login", String.class, Map.of("userId", userId, "password", password));
        setSessionToken(result);
        return result;
    }

    @Override
    public @NonNull Boolean isSessionValid() throws Exception
    {
        validateSessionToken();
        return request("GET", "isSessionValid", Boolean.class, Map.of());
    }

    @Override
    public @NonNull Boolean logout() throws Exception
    {
        validateSessionToken();
        Boolean result = request("POST", "logout", Boolean.class, Map.of());
        setSessionToken(null);
        return result;
    }

    @Override
    public @NonNull List<File> list(@NonNull final String owner, @NonNull final String source,
            @NonNull final Boolean recursively) throws Exception
    {
        validateSessionToken();
        return request("GET", "list", List.class,
                Map.of("owner", owner, "source", source, "recursively",
                        recursively.toString()));
    }

    @Override
    public @NonNull byte[] read(@NonNull final String owner, @NonNull final String source,
            @NonNull final Long offset, @NonNull final Integer limit) throws Exception
    {
        validateSessionToken();
        return request("GET", "read", byte[].class,
                Map.of("owner", owner, "source", source, "offset",
                        offset.toString(), "limit", limit.toString()));
    }

    @Override
    public @NonNull Boolean write(@NonNull final String owner, @NonNull final String source,
            @NonNull final Long offset, @NonNull final byte[] data,
            @NonNull final byte[] md5Hash) throws Exception
    {
        validateSessionToken();
        return request("POST", "write", Boolean.class, Map.of("owner", owner, "source", source,
                "offset", offset.toString(), "data", Base64.getEncoder().encodeToString(data),
                "md5Hash", Base64.getEncoder().encodeToString(md5Hash)));
    }

    @Override
    public @NonNull Boolean delete(@NonNull final String owner, @NonNull final String source)
            throws Exception
    {
        validateSessionToken();
        return request("DELETE", "delete", Boolean.class, Map.of("owner", owner, "source", source));
    }

    @Override
    public @NonNull Boolean copy(@NonNull final String sourceOwner, @NonNull final String source,
            @NonNull final String targetOwner,
            @NonNull final String target)
            throws Exception
    {
        validateSessionToken();
        return request("POST", "copy", Boolean.class,
                Map.of("sourceOwner", sourceOwner, "source", source,
                        "targetOwner", targetOwner, "target", target));
    }

    @Override
    public @NonNull Boolean move(@NonNull final String sourceOwner, @NonNull final String source,
            @NonNull final String targetOwner,
            @NonNull final String target)
            throws Exception
    {
        validateSessionToken();
        return request("POST", "move", Boolean.class,
                Map.of("sourceOwner", sourceOwner, "source", source,
                        "targetOwner", targetOwner, "target", target));
    }

    @Override
    public void begin(final UUID transactionId) throws Exception
    {
        validateSessionToken();
        request("POST", "begin", null, Map.of("transactionId", transactionId.toString()));
    }

    @Override
    public Boolean prepare() throws Exception
    {
        validateSessionToken();
        return request("POST", "prepare", Boolean.class, Map.of());
    }

    @Override
    public void commit() throws Exception
    {
        validateSessionToken();
        request("POST", "commit", null, Map.of());
    }

    @Override
    public void rollback() throws Exception
    {
        validateSessionToken();
        request("POST", "rollback", null, Map.of());
    }

    @Override
    public List<UUID> recover() throws Exception
    {
        validateSessionToken();
        return request("POST", "recover", List.class, Map.of());
<<<<<<< HEAD
=======
    }


    public String getName(String path) {
        int indexOf = path.lastIndexOf('/');
        if(indexOf == -1) {
            return path;
        } else {
            return path.substring(indexOf + 1);
        }
    }

    @Override
    public void resumeRead(@NonNull String owner, @NonNull String source, @NonNull Path destination,
            @NonNull Long offset) throws Exception
    {
        AsynchronousFileChannel fileChannel = AsynchronousFileChannel.open(destination, StandardOpenOption.WRITE);
        List<File> infos = list(owner, source, false);
        if(infos.isEmpty()) {
            throw ClientExceptions.API_ERROR.getInstance("File not found '" + source + "'");
        }
        File file = null;
        for(File info:infos) {
            if(info.getName().equals(getName(source))) {
                file = info;
                break;
            }
        }
        while(offset < file.getSize()) {
            byte[] read = read(owner, source, offset, DEFAULT_PACKAGE_SIZE_IN_BYTES);
            fileChannel.write(ByteBuffer.wrap(read), offset);
            offset += read.length;
        }
        fileChannel.close();
    }

    @Override
    public @NonNull Boolean resumeWrite(@NonNull String owner, @NonNull String destination,
            @NonNull Path source, @NonNull Long offset) throws Exception
    {
        return null;
>>>>>>> 5b7b57b6
    }

    @SuppressWarnings({ "OptionalGetWithoutIsPresent", "unchecked" })
    private <T> T request(@NonNull final String httpMethod, @NonNull final String apiMethod,
            Class<T> responseType,
            @NonNull Map<String, String> params)
            throws Exception
    {
        //
        // General Parameter Handling
        //

        HashMap<String, String> mutableParams = new HashMap<>(params);
        params = mutableParams;
<<<<<<< HEAD

        if (sessionToken != null)
        {
            params.put("sessionToken", sessionToken);
        }

=======

        if (sessionToken != null)
        {
            params.put("sessionToken", sessionToken);
        }

>>>>>>> 5b7b57b6
        if (interactiveSessionKey != null)
        {
            params.put("interactiveSessionKey", interactiveSessionKey);
        }

        if (transactionManagerKey != null)
        {
            params.put("transactionManagerKey", transactionManagerKey);
        }

        String parameters = Stream.concat(
                        Stream.of(new AbstractMap.SimpleImmutableEntry<>("method", apiMethod)),
                        params.entrySet().stream())
                .map(entry -> urlEncode(entry.getKey()) + "=" + urlEncode(entry.getValue()))
                .reduce((s1, s2) -> s1 + "&" + s2).get();

        //
        // GET Request - Parameters on the query string
        //

        String queryParameters = null;
        if (httpMethod.equals("GET"))
        {
            queryParameters = parameters;
        }

        //
        // POST and DELETE Request - Parameters on body
        //

        byte[] body = null;
        if (httpMethod.equals("POST") || httpMethod.equals("DELETE"))
        {
            body = parameters.getBytes(StandardCharsets.UTF_8);
        } else
        {
            body = new byte[0];
        }

        //
        // HTTP Client
        //
        final URI uri =
                new URI(serverUri.getScheme(), null, serverUri.getHost(), serverUri.getPort(),
                        serverUri.getPath(), queryParameters, null);

        HttpRequest.Builder builder = HttpRequest.newBuilder()
                .uri(uri)
                .version(HttpClient.Version.HTTP_1_1)
                .timeout(Duration.ofMillis(timeout))
                .method(httpMethod, HttpRequest.BodyPublishers.ofByteArray(body));

        final HttpRequest request = builder.build();

        HttpClient.Builder clientBuilder = HttpClient.newBuilder()
                .version(HttpClient.Version.HTTP_1_1)
                .followRedirects(HttpClient.Redirect.NORMAL)
                .connectTimeout(Duration.ofMillis(timeout));

        HttpClient client = clientBuilder.build();

        final HttpResponse<byte[]> httpResponse =
                client.send(request, HttpResponse.BodyHandlers.ofByteArray());

        final int statusCode = httpResponse.statusCode();
        if (statusCode >= 200 && statusCode < 300)
        {
            if (!httpResponse.headers().map().containsKey("content-type"))
            {
                throw new IllegalArgumentException(
                        "Server error HTTP response. Missing content-type");
            }
            String contentType = httpResponse.headers().map().get("content-type").get(0);
            byte[] responseBody = httpResponse.body();

            return getResponseResult(responseType, contentType, responseBody);
        } else if (statusCode >= 400 && statusCode < 500)
        {
            // jsonObjectMapper can't deserialize immutable lists sent in the error message.
            String res = new String(httpResponse.body(), StandardCharsets.UTF_8);
            throw ClientExceptions.API_ERROR.getInstance(res);
        } else if (statusCode >= 500 && statusCode < 600)
        {
            throw ClientExceptions.SERVER_ERROR.getInstance(statusCode);
        } else
        {
            throw ClientExceptions.OTHER_ERROR.getInstance(statusCode);
        }
    }

    public static <T> T getResponseResult(Class<T> responseType, String contentType,
            byte[] responseBody)
            throws Exception
    {
        switch (contentType)
        {
            case "text/plain":
                return AfsClient.parseFormDataResponse(responseType, responseBody);
            case "application/json":
                return AfsClient.parseJsonResponse(responseBody);
            case "application/octet-stream":
                return (T) responseBody;
            default:
                throw new IllegalArgumentException(
                        "Client error HTTP response. Unsupported content-type received.");
        }
    }

    private static <T> T parseFormDataResponse(Class<T> responseType, byte[] responseBody)
    {
        if (responseType == null)
        {
            return null;
        } else if (responseType == String.class)
        {
            return responseType.cast(new String(responseBody, StandardCharsets.UTF_8));
        } else if (responseType == Boolean.class)
        {
            return responseType.cast(
                    Boolean.parseBoolean(new String(responseBody, StandardCharsets.UTF_8)));
        }

        throw new IllegalStateException("Unreachable statement!");
    }

    private static <T> T parseJsonResponse(byte[] responseBody) throws Exception
    {
        final ApiResponse response =
                jsonObjectMapper.readValue(new ByteArrayInputStream(responseBody),
                        ApiResponse.class);

        if (response.getError() != null)
        {
            throw ClientExceptions.API_ERROR.getInstance(response.getError());
        } else
        {
            return (T) response.getResult();
        }
    }

    private void validateSessionToken()
    {
        if (getSessionToken() == null)
        {
            throw new IllegalStateException("No session information detected!");
        }
    }
}<|MERGE_RESOLUTION|>--- conflicted
+++ resolved
@@ -1,9 +1,6 @@
 package ch.ethz.sis.afsclient.client;
 
-<<<<<<< HEAD
-=======
 import ch.ethz.sis.afsapi.api.ClientAPI;
->>>>>>> 5b7b57b6
 import ch.ethz.sis.afsapi.api.PublicAPI;
 import ch.ethz.sis.afsapi.dto.ApiResponse;
 import ch.ethz.sis.afsapi.dto.File;
@@ -27,11 +24,7 @@
 import java.util.*;
 import java.util.stream.Stream;
 
-<<<<<<< HEAD
-public final class AfsClient implements PublicAPI
-=======
 public final class AfsClient implements PublicAPI, ClientAPI
->>>>>>> 5b7b57b6
 {
 
     private static final int DEFAULT_PACKAGE_SIZE_IN_BYTES = 1024;
@@ -231,8 +224,6 @@
     {
         validateSessionToken();
         return request("POST", "recover", List.class, Map.of());
-<<<<<<< HEAD
-=======
     }
 
 
@@ -274,7 +265,6 @@
             @NonNull Path source, @NonNull Long offset) throws Exception
     {
         return null;
->>>>>>> 5b7b57b6
     }
 
     @SuppressWarnings({ "OptionalGetWithoutIsPresent", "unchecked" })
@@ -289,21 +279,12 @@
 
         HashMap<String, String> mutableParams = new HashMap<>(params);
         params = mutableParams;
-<<<<<<< HEAD
 
         if (sessionToken != null)
         {
             params.put("sessionToken", sessionToken);
         }
 
-=======
-
-        if (sessionToken != null)
-        {
-            params.put("sessionToken", sessionToken);
-        }
-
->>>>>>> 5b7b57b6
         if (interactiveSessionKey != null)
         {
             params.put("interactiveSessionKey", interactiveSessionKey);
