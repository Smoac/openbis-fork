--- conflicted
+++ resolved
@@ -1031,11 +1031,6 @@
             "new_material_type()",
             "new_semantic_annotation()",
             "new_transaction()",
-<<<<<<< HEAD
-            "update_sample()",
-            "update_object()",
-=======
->>>>>>> d0c883c7
             "set_token()",
         ]
 
@@ -1942,11 +1937,7 @@
 
     get_user = get_person  # Alias
 
-<<<<<<< HEAD
-    def get_spaces(self, code=None, start_with=None, count=None):
-=======
     def get_spaces(self, code=None, start_with=None, count=None, use_cache=True):
->>>>>>> d0c883c7
         """Get a list of all available spaces (DataFrame object). To create a sample or a
         dataset, you need to specify in which space it should live.
         """
@@ -1986,13 +1977,6 @@
             totalCount=resp.get("totalCount"),
         )
 
-<<<<<<< HEAD
-    def get_space(self, code, only_data=False):
-        """Returns a Space object for a given identifier."""
-
-        code = str(code).upper()
-        space = not only_data and self._object_cache(entity="space", code=code)
-=======
     def get_space(self, code, only_data=False, use_cache=True):
         """Returns a Space object for a given identifier."""
 
@@ -2002,7 +1986,6 @@
             and use_cache
             and self._object_cache(entity="space", code=code)
         )
->>>>>>> d0c883c7
         if space:
             return space
 
@@ -2582,13 +2565,6 @@
             objects=datasets,
         )
 
-<<<<<<< HEAD
-    def get_experiment(self, code, withAttachments=False, only_data=False):
-        """Returns an experiment object for a given identifier (code)."""
-
-        experiment = not only_data and self._object_cache(
-            entity="experiment", code=code
-=======
     def get_experiment(
         self, code, withAttachments=False, only_data=False, use_cache=True
     ):
@@ -2598,7 +2574,6 @@
             not only_data
             and use_cache
             and self._object_cache(entity="experiment", code=code)
->>>>>>> d0c883c7
         )
         if experiment:
             return experiment
@@ -2656,35 +2631,8 @@
             code=code,
             **kwargs,
         )
-<<<<<<< HEAD
 
     new_collection = new_experiment  # Alias
-
-    def update_experiment(
-        self, experimentId, properties=None, tagIds=None, attachments=None
-    ):
-        params = {
-            "experimentId": {
-                "permId": experimentId,
-                "@type": "as.dto.experiment.id.ExperimentPermId",
-            },
-            "@type": "as.dto.experiment.update.ExperimentUpdate",
-        }
-        if properties is not None:
-            params["properties"] = properties
-        if tagIds is not None:
-            params["tagIds"] = tagIds
-        if attachments is not None:
-            params["attachments"] = attachments
-
-        request = {"method": "updateExperiments", "params": [self.token, [params]]}
-        self._post_request(self.as_v3, request)
-
-    update_collection = update_experiment  # Alias
-=======
-
-    new_collection = new_experiment  # Alias
->>>>>>> d0c883c7
 
     def create_external_data_management_system(
         self, code, label, address, address_type="FILE_SYSTEM"
@@ -2713,41 +2661,6 @@
         }
         resp = self._post_request(self.as_v3, request)
         return self.get_external_data_management_system(resp[0]["permId"])
-<<<<<<< HEAD
-
-    def update_sample(
-        self,
-        sampleId,
-        space=None,
-        project=None,
-        experiment=None,
-        parents=None,
-        children=None,
-        components=None,
-        properties=None,
-        tagIds=None,
-        attachments=None,
-    ):
-        params = {
-            "sampleId": {"permId": sampleId, "@type": "as.dto.sample.id.SamplePermId"},
-            "@type": "as.dto.sample.update.SampleUpdate",
-        }
-        if space is not None:
-            params["spaceId"] = space
-        if project is not None:
-            params["projectId"] = project
-        if properties is not None:
-            params["properties"] = properties
-        if tagIds is not None:
-            params["tagIds"] = tagIds
-        if attachments is not None:
-            params["attachments"] = attachments
-
-        request = {"method": "updateSamples", "params": [self.token, [params]]}
-        self._post_request(self.as_v3, request)
-=======
->>>>>>> d0c883c7
-
 
     def delete_entity(self, entity, id, reason, id_name="permId"):
         """Deletes Spaces, Projects, Experiments, Samples and DataSets"""
@@ -2812,12 +2725,6 @@
             fo[option] = fetch_option[option]
         return fo
 
-<<<<<<< HEAD
-    def get_project(self, projectId, only_data=False):
-        """Returns a Project object for a given identifier, code or permId."""
-
-        project = not only_data and self._object_cache(entity="project", code=projectId)
-=======
     def get_project(self, projectId, only_data=False, use_cache=True):
         """Returns a Project object for a given identifier, code or permId."""
 
@@ -2826,7 +2733,6 @@
             and use_cache
             and self._object_cache(entity="project", code=projectId)
         )
->>>>>>> d0c883c7
         if project:
             return project
 
@@ -2996,22 +2902,14 @@
 
             self.cache[entity][code] = value
 
-<<<<<<< HEAD
-    def get_terms(self, vocabulary=None, start_with=None, count=None):
-=======
     def get_terms(self, vocabulary=None, start_with=None, count=None, use_cache=True):
->>>>>>> d0c883c7
         """Returns information about existing vocabulary terms.
         If a vocabulary code is provided, it only returns the terms of that vocabulary.
         """
 
         if (
-<<<<<<< HEAD
-            self.use_cache
-=======
             use_cache
             and self.use_cache
->>>>>>> d0c883c7
             and vocabulary is not None
             and start_with is None
             and count is None
@@ -3162,13 +3060,6 @@
             totalCount=resp.get("totalCount"),
         )
 
-<<<<<<< HEAD
-    def get_vocabulary(self, code, only_data=False):
-        """Returns the details of a given vocabulary (including vocabulary terms)"""
-
-        code = str(code).upper()
-        voc = not only_data and self._object_cache(entity="vocabulary", code=code)
-=======
     def get_vocabulary(self, code, only_data=False, use_cache=True):
         """Returns the details of a given vocabulary (including vocabulary terms)"""
 
@@ -3178,7 +3069,6 @@
             and use_cache
             and self._object_cache(entity="vocabulary", code=code)
         )
->>>>>>> d0c883c7
         if voc:
             return voc
 
@@ -3234,11 +3124,7 @@
             response=resp["objects"], totalCount=resp["totalCount"]
         )
 
-<<<<<<< HEAD
-    def get_tag(self, permId, only_data=False):
-=======
     def get_tag(self, permId, only_data=False, use_cache=True):
->>>>>>> d0c883c7
         """Returns a specific tag"""
 
         just_one = True
@@ -3248,15 +3134,11 @@
             for ident in permId:
                 identifiers.append(_type_for_id(ident, "tag"))
         else:
-<<<<<<< HEAD
-            tag = not only_data and self._object_cache(entity="tag", code=permId)
-=======
             tag = (
                 not only_data
                 and use_cache
                 and self._object_cache(entity="tag", code=permId)
             )
->>>>>>> d0c883c7
             if tag:
                 return tag
             identifiers.append(_type_for_id(permId, "tag"))
@@ -3605,10 +3487,7 @@
         materialType=None,
         schema=None,
         transformation=None,
-<<<<<<< HEAD
-=======
         metaData=None,
->>>>>>> d0c883c7
     ):
         """Creates a new property type.
 
@@ -3655,15 +3534,10 @@
 
         if not isinstance(code, list) and start_with is None and count is None:
             code = str(code).upper()
-<<<<<<< HEAD
-            pt = self.use_cache and self._object_cache(
-                entity="property_type", code=code
-=======
             pt = (
                 use_cache
                 and self.use_cache
                 and self._object_cache(entity="property_type", code=code)
->>>>>>> d0c883c7
             )
             if pt:
                 if only_data:
@@ -3910,19 +3784,13 @@
         method=None,
         only_data=False,
         with_vocabulary=False,
-<<<<<<< HEAD
-=======
         use_cache=True,
->>>>>>> d0c883c7
     ):
 
         et = (
             not only_data
             and not isinstance(identifier, list)
-<<<<<<< HEAD
-=======
             and use_cache
->>>>>>> d0c883c7
             and self._object_cache(entity=entity, code=identifier)
         )
         if et:
@@ -4327,11 +4195,7 @@
         )
 
     def get_sample(
-<<<<<<< HEAD
-        self, sample_ident, only_data=False, withAttachments=False, props=None
-=======
         self, sample_ident, only_data=False, withAttachments=False, props=None, **kvals
->>>>>>> d0c883c7
     ):
         """Retrieve metadata for the sample.
         Get metadata for the sample and any directly connected parents of the sample to allow access
