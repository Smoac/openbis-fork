import os
from functools import partialmethod
from pathlib import Path
from threading import Thread
from queue import Queue
from typing import Set, Optional, List
from tabulate import tabulate
from .openbis_object import OpenBisObject
from .definitions import (
    openbis_definitions,
    get_type_for_entity,
    get_fetchoption_for_entity,
)
from .utils import (
    VERBOSE,
    parse_jackson,
    extract_permid,
    extract_code,
    extract_downloadUrl,
)
from .things import Things
import requests
from requests import Request, Session
import json
from pandas import DataFrame
from urllib.parse import urlparse, urljoin, quote
import urllib.parse
import zipfile
import random
import time

# needed for Data upload
PYBIS_PLUGIN = "dataset-uploader-api"
dataset_definitions = openbis_definitions("dataSet")
dss_endpoint = "/datastore_server/rmi-data-store-server-v3.json"


class DataSet(
    OpenBisObject,
    entity="dataSet",
    single_item_method_name="get_dataset",
):
    """DataSet are openBIS objects that contain the actual files."""

    def __init__(
        self,
        openbis_obj,
        type,
        data=None,
        files=None,
        zipfile=None,
        folder=None,
        kind=None,
        props=None,
        **kwargs,
    ):

        if kind == "PHYSICAL_DATA":
            if files is None and zipfile is None:
                raise ValueError("please provide at least one file")

            if files and zipfile:
                raise ValueError(
                    "please provide either a list of files or a single zipfile"
                )

            if zipfile:
                files = [zipfile]
                self.__dict__["isZipDirectoryUpload"] = True
            else:
                self.__dict__["isZipDirectoryUpload"] = False

            if files:
                if isinstance(files, str):
                    files = [files]

                for file in files:
                    if not os.path.exists(file):
                        raise ValueError("File {} does not exist".format(file))

                self.__dict__["files"] = files

        # initialize the OpenBisObject
        super().__init__(openbis_obj, type=type, data=data, props=props, **kwargs)

        self.__dict__["files_in_wsp"] = []

        # existing DataSet
        if data is not None:
            if data["physicalData"] is None:
                self.__dict__["shareId"] = None
                self.__dict__["location"] = None
            else:
                self.__dict__["shareId"] = data["physicalData"]["shareId"]
                self.__dict__["location"] = data["physicalData"]["location"]

        if kind is not None:
            kind = kind.upper()
            allowed_kinds = ["PHYSICAL_DATA", "CONTAINER", "LINK"]
            if kind not in allowed_kinds:
                raise ValueError(
                    "only these values are allowed for kind: {}".format(allowed_kinds)
                )
            self.a.__dict__["_kind"] = kind

        self.__dict__["folder"] = folder

        if getattr(self, "parents") is None:
            self.a.__dict__["_parents"] = []
        else:
            if not self.is_new:
                self.a.__dict__["_parents_orig"] = self.a.__dict__["_parents"]

        if getattr(self, "children") is None:
            self.a.__dict__["_children"] = []
        else:
            if not self.is_new:
                self.a.__dict__["_children_orig"] = self.a.__dict__["_children"]

        if getattr(self, "container") is None:
            self.a.__dict__["_container"] = []
        else:
            if not self.is_new:
                self.a.__dict__["_container_orig"] = self.a.__dict__["_container"]

        if getattr(self, "component") is None:
            self.a.__dict__["_component"] = []
        else:
            if not self.is_new:
                self.a.__dict__["_component_orig"] = self.a.__dict__["_component"]

    def __str__(self):
        return self.data["code"]

    def __dir__(self):
        return [
            "get_parents()",
            "get_children()",
            "get_components()",
            "get_contained()",
            "get_containers()",
            "add_parents()",
            "add_children()",
            "add_components()",
            "add_contained()",
            "add_containers()",
            "del_parents()",
            "del_children()",
            "del_components()",
            "del_contained()",
            "del_containers()",
            "set_parents()",
            "set_children()",
            "set_components()",
            "set_contained()",
            "set_containers()",
            "set_tags()",
            "add_tags()",
            "del_tags()",
            "add_attachment()",
            "get_attachments()",
            "download_attachments()",
            "get_files()",
            "file_list",
            "file_links",
            "rel_file_links",
            "physicalData",
            "download()",
            "download_path",
            "is_physical()",
            "symlink()",
            "is_symlink()",
            "archive()",
            "unarchive()",
            "save()",
            "delete()",
            "mark_to_be_deleted()",
            "unmark_to_be_deleted()",
            "is_marked_to_be_deleted()",
            "attrs",
            "props",
        ] + super().__dir__()

    def __setattr__(self, name, value):
        if name in ["folder"]:
            self.__dict__[name] = value
        elif name in ["p", "props"]:
            if isinstance(value, dict):
                for p in value:
                    setattr(self.__dict__["p"], p, value[p])
            else:
                raise ValueError("please provide a dictionary for setting properties")
        else:
            super(DataSet, self).__setattr__(name, value)

    @property
    def props(self):
        return self.__dict__["p"]

    @property
    def type(self):
        return self.__dict__["type"]

    @type.setter
    def type(self, type_name):
        dataset_type = self.openbis.get_dataset_type(type_name.upper())
        self.p.__dict__["_type"] = dataset_type
        self.a.__dict__["_type"] = dataset_type

    @property
    def physicalData(self):
        if "physicalData" in self.data:
            return PhysicalData(data=self.data["physicalData"])

    @property
    def linkedData(self):
        if "linkedData" in self.data:
            return LinkedData(data=self.data["linkedData"])

    @property
    def status(self):
        ds = self.openbis.get_dataset(self.permId)
        self.data["physicalData"] = ds.data["physicalData"]
        try:
            return self.data["physicalData"]["status"]
        except Exception:
            return None

    @property
    def download_path(self):
        """after ther physical datasets have been downloaded, this returns the relative path."""
        return self.__dict__.get("download_path", "")

    @property
    def _sftp_source_dir(self):
        """The SFTP directory is structured as follows:
        /SPACE/PROJECT/EXPERIMENT/permId

        For the current dataSet, this method returns the expected path
        """

        return os.path.join(self.experiment.identifier[1:], self.permId)

    def symlink(self, target_dir: str = None, replace_if_symlink_exists: bool = True):
        """replace_if_symlink_exists will replace the the target_dir
        in case it is an existing symlink
        Returns the absolute path of the symlink
        """

        if target_dir is None:
            target_dir = os.path.join(self.openbis.download_prefix, self.permId)

        target_dir_path = Path(target_dir)
        if target_dir_path.is_symlink() and replace_if_symlink_exists:
            target_dir_path.unlink()

        # create data/openbis-hostname
        os.makedirs(os.path.dirname(target_dir_path.absolute()), exist_ok=True)

        # make sure we got a mountpoint
        mountpoint_path = self.openbis.get_mountpoint()
        if mountpoint_path is None:
            try:
                mountpoint_path = self.openbis.mount()
            except ValueError as err:
                if "password" in str(err):
                    raise ValueError(
                        "openBIS instance cannot be mounted, no symlink possible"
                    )

        # construct the absolute path of our sftp source
        sftp_source_path = os.path.join(mountpoint_path, self._sftp_source_dir)

        # make sure our sftp source is really available
        # create symlink
        if os.path.exists(sftp_source_path):
            target_dir_path.symlink_to(sftp_source_path, target_is_directory=True)
            if VERBOSE:
                print(f"Symlink created: {target_dir} --> {sftp_source_path}")

            return str(target_dir_path.absolute())
        else:
            raise ValueError(
                f"Source path {sftp_source_path} does not exist, cannot create symlink"
            )

    @staticmethod
    def _file_set(target_dir: str) -> Set[str]:
        target_dir_path = Path(target_dir)
        return set(
            str(el.relative_to(target_dir_path))
            for el in target_dir_path.glob("**/*")
            if el.is_file()
        )

    def _is_symlink_or_physical(
        self,
        what: str,
        target_dir: str = None,
        expected_file_list: Optional[List[str]] = None,
    ):
        if target_dir is None:
            target_dir = os.path.join(self.openbis.download_prefix, self.permId)
        target_dir_path = Path(target_dir)

        target_file_set = self._file_set(target_dir)

        if expected_file_list is None:
            source_file_set = set(self.file_list)
        else:
            source_file_set = set(expected_file_list)

        res = source_file_set.issubset(target_file_set)
        if not res:
            return res
        elif what == "symlink":
            return target_dir_path.exists() and target_dir_path.is_symlink()
        elif what == "physical":
            return target_dir_path.exists() and not target_dir_path.is_symlink()
        else:
            raise ValueError("Unexpected error")

    is_symlink = partialmethod(
        _is_symlink_or_physical, what="symlink", expected_file_list=None
    )
    is_physical = partialmethod(_is_symlink_or_physical, what="physical")

    def archive(self, remove_from_data_store=True):
        fetchopts = {
            "removeFromDataStore": remove_from_data_store,
            "@type": "as.dto.dataset.archive.DataSetArchiveOptions",
        }
        self.archive_unarchive("archiveDataSets", fetchopts)
        if VERBOSE:
            print("DataSet {} archived".format(self.permId))

    def unarchive(self):
        fetchopts = {"@type": "as.dto.dataset.unarchive.DataSetUnarchiveOptions"}
        self.archive_unarchive("unarchiveDataSets", fetchopts)
        if VERBOSE:
            print("DataSet {} unarchived".format(self.permId))

    def archive_unarchive(self, method, fetchopts):
        payload = {}

        request = {
            "method": method,
            "params": [
                self.openbis.token,
                [{"permId": self.permId, "@type": "as.dto.dataset.id.DataSetPermId"}],
                dict(fetchopts),
            ],
        }
        resp = self.openbis._post_request(self._openbis.as_v3, request)
        return

    def set_properties(self, properties):
        """expects a dictionary of property names and their values.
        Does not save the dataset.
        """
        for prop in properties.keys():
            setattr(self.p, prop, properties[prop])

    set_props = set_properties

    def get_dataset_files(self, start_with=None, count=None, **properties):

        search_criteria = get_type_for_entity("dataSetFile", "search")
        search_criteria["operator"] = "AND"
        search_criteria["criteria"] = [
            {
                "criteria": [
                    {
                        "fieldName": "code",
                        "fieldType": "ATTRIBUTE",
                        "fieldValue": {
                            "value": self.permId,
                            "@type": "as.dto.common.search.StringEqualToValue",
                        },
                        "@type": "as.dto.common.search.CodeSearchCriteria",
                    }
                ],
                "operator": "OR",
                "@type": "as.dto.dataset.search.DataSetSearchCriteria",
            }
        ]

        fetchopts = get_fetchoption_for_entity("dataSetFile")

        request = {
            "method": "searchFiles",
            "params": [
                self.openbis.token,
                search_criteria,
                fetchopts,
            ],
        }
        full_url = urljoin(self._get_download_url(), dss_endpoint)
        resp = self.openbis._post_request_full_url(full_url, request)

        def create_data_frame(attrs, props, response):
            objects = response["objects"]
            parse_jackson(objects)

            attrs = [
                "dataSetPermId",
                "dataStore",
                "downloadUrl",
                "path",
                "directory",
                "fileLength",
                "checksumCRC32",
                "checksum",
                "checksumType",
            ]

            dataSetFiles = None
            if len(objects) == 0:
                dataSetFiles = DataFrame(columns=attrs)
            else:
                dataSetFiles = DataFrame(objects)
                dataSetFiles["downloadUrl"] = dataSetFiles["dataStore"].map(
                    extract_downloadUrl
                )
                dataSetFiles["dataStore"] = dataSetFiles["dataStore"].map(extract_code)
                dataSetFiles["dataSetPermId"] = dataSetFiles["dataSetPermId"].map(
                    extract_permid
                )
            return dataSetFiles[attrs]

        return Things(
            openbis_obj=self.openbis,
            entity="dataSetFile",
            identifier_name="dataSetPermId",
            start_with=start_with,
            count=count,
            totalCount=resp.get("totalCount"),
            response=resp,
            df_initializer=create_data_frame,
        )

    def download(
        self,
        files=None,
        destination=None,
        create_default_folders=True,
        wait_until_finished=True,
        workers=10,
        linked_dataset_fileservice_url=None,
        content_copy_index=0,
    ):
        """download the files of the dataSet.

        files -- a single file or a list of files. If no files are specified, all files of a given dataset are downloaded.
        destination -- if destination is specified, files are downloaded in __current_dir__/destination/permId/ If no destination is specified, the hostname is chosen instead of destination
        create_default_folders -- by default, this download method will automatically create destination/permId/original/DEFAULT. If create_default_folders is set to False, all these folders will be ommited. Use with care and by specifying the destination folder.
        workers -- Default: 10. Files are usually downloaded in parallel, using 10 workers by default.
        wait_unitl_finished -- True. If you want to immediately continue and run the download in background, set this to False.
        """

        if files == None:
            files = self.file_list
        elif isinstance(files, str):
            files = [files]

        if destination is None:
            destination = self.openbis.download_prefix
            # destination = self.openbis.hostname

        kind = None
        if "kind" in self.data:  # openBIS 18.6.x DTO
            kind = self.data["kind"]
        elif ("type" in self.data) and (
            "kind" in self.data["type"]
        ):  # openBIS 16.5.x DTO
            kind = self.data["type"]["kind"]

        if kind in ["PHYSICAL", "CONTAINER"]:
            return self._download_physical(
                files, destination, create_default_folders, wait_until_finished, workers
            )
        elif kind == "LINK":
            if linked_dataset_fileservice_url is None:
                raise ValueError(
                    "Can't download a LINK data set without the linked_dataset_fileservice_url parameters."
                )
            return self._download_link(
                files,
                destination,
                wait_until_finished,
                workers,
                linked_dataset_fileservice_url,
                content_copy_index,
            )
        else:
            raise ValueError("Can't download data set of kind {}.".format(kind))

    def _download_physical(
        self, files, destination, create_default_folders, wait_until_finished, workers
    ):
        """Download for data sets of kind PHYSICAL."""

        final_destination = ""
        if create_default_folders:
            final_destination = os.path.join(destination, self.permId)
        else:
            final_destination = destination

        self.__dict__["download_path"] = final_destination

        download_url = self._get_download_url()
        base_url = download_url + "/datastore_server/" + self.permId + "/"
        with DataSetDownloadQueue(workers=workers) as queue:
            # get file list and start download
            for filename in files:
                file_info = self.get_file_list(start_folder=filename)
                file_size = file_info[0]["fileSize"]
                download_url = base_url + filename + "?sessionID=" + self.openbis.token
<<<<<<< HEAD
                # print(download_url)
=======
                download_url = quote(download_url, safe=":/?=")
>>>>>>> babde06c
                filename_dest = ""
                if create_default_folders:
                    # create original/ or original/DEFAULT subfolders
                    filename_dest = os.path.join(final_destination, filename)
                else:
                    # ignore original/ and original/DEFAULT folders that come from openBIS
                    if filename.startswith("original/"):
                        filename = filename.replace("original/", "", 1)
                    if filename.startswith("DEFAULT/"):
                        filename = filename.replace("DEFAULT/", "", 1)
                    filename_dest = os.path.join(final_destination, filename)

                queue.put(
                    [
                        download_url,
                        filename,
                        filename_dest,
                        file_size,
                        self.openbis.verify_certificates,
                        "wb",
                    ]
                )

            # wait until all files have downloaded
            if wait_until_finished:
                queue.join()

            if VERBOSE:
                print("Files downloaded to: {}".format(os.path.join(final_destination)))
            return final_destination

    def _download_link(
        self,
        files,
        destination,
        wait_until_finished,
        workers,
        linked_dataset_fileservice_url,
        content_copy_index,
    ):
        """Download for data sets of kind LINK.
        Requires the microservice server to be running at the given linked_dataset_fileservice_url.
        """

        with DataSetDownloadQueue(
            workers=workers, collect_files_with_wrong_length=True
        ) as queue:

            if content_copy_index >= len(self.data["linkedData"]["contentCopies"]):
                raise ValueError("Content Copy index out of range.")
            content_copy = self.data["linkedData"]["contentCopies"][content_copy_index]

            for filename in files:
                file_info = self.get_file_list(start_folder=filename)
                file_size = file_info[0]["fileSize"]

                download_url = linked_dataset_fileservice_url
                download_url += "?sessionToken=" + self.openbis.token
                download_url += "&datasetPermId=" + self.data["permId"]["permId"]
                download_url += (
                    "&externalDMSCode=" + content_copy["externalDms"]["code"]
                )
                download_url += "&contentCopyPath=" + content_copy["path"].replace(
                    "/", "%2F"
                )
                download_url += "&datasetPathToFile=" + urllib.parse.quote(filename)

                filename_dest = os.path.join(destination, self.permId, filename)

                # continue download if file is not complete - do nothing if it is
                write_mode = "wb"
                if os.path.exists(filename_dest):
                    actual_size = os.path.getsize(filename_dest)
                    if actual_size == int(file_size):
                        continue
                    elif actual_size < int(file_size):
                        write_mode = "ab"
                        download_url += "&offset=" + str(actual_size)

                queue.put(
                    [
                        download_url,
                        filename,
                        filename_dest,
                        file_size,
                        self.openbis.verify_certificates,
                        write_mode,
                    ]
                )

            if wait_until_finished:
                queue.join()

            if VERBOSE:
                print(
                    "Files downloaded to: %s" % os.path.join(destination, self.permId)
                )
            return destination, queue.files_with_wrong_length

    @property
    def folder(self):
        return self.__dict__["folder"]

    @property
    def file_list(self):
        """Returns the list of files including their directories as an array of strings.
        Folders are not listed.
        """

        if self.is_new:
            return self.files
        else:
            files = []
            for file in self.get_file_list(recursive=True):
                if file["isDirectory"]:
                    pass
                else:
                    files.append(file["pathInDataSet"])
            return files

    @property
    def file_links(self):
        """Returns a dictionary of absolute file links for every file in this dataSet.
        As the link also contains a session token (sessionID), sharing this link might be
        a security risk. When the token is no longer valid, the link will no longer work either.
        """
        if self.is_new:
            return ""
        url = self.openbis.url
        location_part = self.physicalData.location.split("/")[-1]
        token = self.openbis.token

        file_links = {}
        for filepath in self.file_list:
            quoted_filepath = urllib.parse.quote(filepath, safe="")
            file_links[filepath] = (
                "/".join([url, "datastore_server", location_part, quoted_filepath])
                + "?sessionID="
                + token
            )

        return file_links

    @property
    def rel_file_links(self):
        """Returns a dictionary of relative file links for every file in this dataSet. These relative file link can be embedded in a <img src="{rel_link}">
        element within a XML property. If the dataSet file happens to be a picture, in ELN-LIMS, the picture will be displayed inline.
        """
        if self.is_new:
            return ""
        url = self.openbis.url
        location_part = self.physicalData.location.split("/")[-1]

        rel_file_links = {}
        for filepath in self.file_list:
            quoted_filepath = urllib.parse.quote(filepath, safe="")
            rel_file_links[filepath] = "/".join(
                ["/datastore_server", location_part, quoted_filepath]
            )

        return rel_file_links

    def get_files(self, start_folder="/"):
        """Returns a DataFrame of all files in this dataset"""

        def createRelativePath(pathInDataSet):
            if self.shareId is None:
                return ""
            else:
                return os.path.join(self.shareId, self.location, pathInDataSet)

        def signed_to_unsigned(sig_int):
            """openBIS delivers crc32 checksums as signed integers.
            If the number is negative, we just have to add 2**32
            We display the hex number to match with the classic UI
            """
            if sig_int < 0:
                sig_int += 2**32
            return "%x" % (sig_int & 0xFFFFFFFF)

        files = self.get_file_list(start_folder=start_folder)
        df = DataFrame(files)
        df["relativePath"] = df["pathInDataSet"].map(createRelativePath)
        df["crc32Checksum"] = (
            df["crc32Checksum"].fillna(0.0).astype(int).map(signed_to_unsigned)
        )
        return df[["isDirectory", "pathInDataSet", "fileSize", "crc32Checksum"]]

    def _get_download_url(self):
        download_url = ""
        if "downloadUrl" in self.data["dataStore"]:
            download_url = self.data["dataStore"]["downloadUrl"]
        else:
            # fallback, if there is no dataStore defined
            datastores = self.openbis.get_datastores()
            download_url = datastores["downloadUrl"][0]
        return download_url

    def get_file_list(self, recursive=True, start_folder="/"):
        """Lists all files of a given dataset. You can specifiy a start_folder other than "/".
        By default, all directories and their containing files are listed recursively. You can
        turn off this option by setting recursive=False.
        """
        request = {
            "method": "listFilesForDataSet",
            "params": [
                self.openbis.token,
                self.permId,
                start_folder,
                recursive,
            ],
            "id": "1",
        }
        download_url = self._get_download_url()
        resp = requests.post(
            download_url + "/datastore_server/rmi-dss-api-v1.json",
            json.dumps(request),
            verify=self.openbis.verify_certificates,
        )

        if resp.ok:
            data = resp.json()
            if "error" in data:
                raise ValueError("Error from openBIS: " + data["error"]["message"])
            elif "result" in data:
                return data["result"]
            else:
                raise ValueError(
                    "request to openBIS did not return either result nor error"
                )
        else:
            raise ValueError("internal error while performing post request")

    def _generate_plugin_request(self, dss, permId=None):
        """generates a request to activate the dataset-uploader ingestion plugin to
        register our files as a new dataset
        """

        sample_identifier = None
        if self.sample is not None:
            sample_identifier = self.sample.identifier

        experiment_identifier = None
        if self.experiment is not None:
            experiment_identifier = self.experiment.identifier

        parentIds = self.parents
        if parentIds is None:
            parentIds = []

        dataset_type = self.type.code
        properties = self.props.all_nonempty()

        request = {
            "method": "createReportFromAggregationService",
            "params": [
                self.openbis.token,
                dss,
                PYBIS_PLUGIN,
                {
                    "permId": permId,
                    "method": "insertDataSet",
                    "sampleIdentifier": sample_identifier,
                    "experimentIdentifier": experiment_identifier,
                    "dataSetType": dataset_type,
                    "folderName": self.folder,
                    "fileNames": self.files_in_wsp,
                    "isZipDirectoryUpload": self.isZipDirectoryUpload,
                    "properties": properties,
                    "parentIdentifiers": parentIds,
                },
            ],
        }
        return request

    def save(self, permId=None):
        for prop_name, prop in self.props._property_names.items():
            if prop["mandatory"]:
                if (
                    getattr(self.props, prop_name) is None
                    or getattr(self.props, prop_name) == ""
                ):
                    raise ValueError(
                        "Property '{}' is mandatory and must not be None".format(
                            prop_name
                        )
                    )

        if self.is_new:
            datastores = self.openbis.get_datastores()

            if self.sample is None and self.experiment is None:
                raise ValueError(
                    "A DataSet must be either connected to a Sample or an Experiment"
                )

            if self.kind == "PHYSICAL_DATA":
                if self.files is None or len(self.files) == 0:
                    raise ValueError(
                        "Cannot register a dataset without a file. Please provide at least one file"
                    )

                # for uploading phyiscal data, we first upload it to the session workspace
                self.upload_files(
                    datastore_url=datastores["downloadUrl"][0],
                    files=self.files,
                    folder="",
                    wait_until_finished=True,
                )

                # activate the ingestion plugin, as soon as the data is uploaded
                # this will actually register the dataset in the datastore and the AS
                request = self._generate_plugin_request(
                    dss=datastores["code"][0],
                    permId=permId,
                )
                resp = self.openbis._post_request(self.openbis.reg_v1, request)
                if resp["rows"][0][0]["value"] == "OK":
                    permId = resp["rows"][0][2]["value"]
                    if permId is None or permId == "":
                        self.__dict__["is_new"] = False
                        if VERBOSE:
                            print(
                                "DataSet successfully created. Because you connected to an openBIS version older than 16.05.04, you cannot update the object."
                            )
                    else:
                        new_dataset_data = self.openbis.get_dataset(
                            permId, only_data=True
                        )
                        self._set_data(new_dataset_data)
                        if VERBOSE:
                            print("DataSet successfully created.")
                        return self
                else:
                    import json

                    print(json.dumps(request))
                    raise ValueError(
                        "Error while creating the DataSet: "
                        + resp["rows"][0][1]["value"]
                    )
            # CONTAINER
            else:
                if self.files is not None and len(self.files) > 0:
                    raise ValueError(
                        "DataSets of kind CONTAINER or LINK cannot contain data"
                    )

                request = self._new_attrs()

                # if no code for the container was provided, let openBIS
                # generate the code automatically
                if self.code is None or self.code == "":
                    request["params"][1][0]["autoGeneratedCode"] = True
                else:
                    request["params"][1][0]["autoGeneratedCode"] = False

                props = self.p._all_props()
                DSpermId = datastores["code"][0]
                request["params"][1][0]["properties"] = props
                request["params"][1][0]["dataStoreId"] = {
                    "permId": DSpermId,
                    "@type": "as.dto.datastore.id.DataStorePermId",
                }
                resp = self.openbis._post_request(self.openbis.as_v3, request)

                if VERBOSE:
                    print("DataSet successfully created.")
                new_dataset_data = self.openbis.get_dataset(
                    resp[0]["permId"], only_data=True
                )
                self._set_data(new_dataset_data)
                return self

        # updating the DataSEt
        else:
            request = self._up_attrs()
            props = self.p._all_props()
            request["params"][1][0]["properties"] = props

            self.openbis._post_request(self.openbis.as_v3, request)
            if VERBOSE:
                print("DataSet successfully updated.")

    def zipit(self, file_or_folder, zipf):
        """Takes a directory or a file, and a zipfile instance. For every file that is encountered,
        we issue the write() method to add that file to the zipfile.
        If we have a directory, we walk that directory and add every file inside it,
        including the starting folder name.
        """
        if os.path.isfile(file_or_folder):
            # if a file is provided, we want to always store it in the root of the zip file
            # ../../somedir/file.txt       -->   file.txt
            (realpath, filename) = os.path.split(os.path.realpath(file_or_folder))
            zipf.write(file_or_folder, filename)
        elif os.path.isdir(file_or_folder):
            # if a directory is provided, we want to store it (and its content) also in the root of the zip file
            # ../../somedir/               -->   somedir/
            # ../../somedir/other/file.txt -->   somedir/other/file.txt
            (head, tail) = os.path.split(os.path.realpath(file_or_folder))
            for dirpath, dirnames, filenames in os.walk(file_or_folder):
                realpath = os.path.realpath(dirpath)
                for filename in filenames:
                    zipf.write(
                        os.path.relpath(
                            os.path.join(dirpath, filename),
                            os.path.join(filename, ".."),
                        ),
                        os.path.join(realpath[len(head) + 1 :], filename),
                    )

    def upload_files(
        self, datastore_url=None, files=None, folder=None, wait_until_finished=False
    ):

        if datastore_url is None:
            datastore_url = self.openbis._get_dss_url()

        if files is None:
            raise ValueError("Please provide a filename.")

        if folder is None:
            # create a unique foldername
            folder = time.strftime("%Y-%m-%d_%H-%M-%S")

        if isinstance(files, str):
            files = [files]

        contains_dir = False
        for f in files:
            if os.path.isdir(f):
                contains_dir = True

        if contains_dir:
            # if the file list contains at least one directory, we need to zip the
            # whole thing in order to get it safely to openBIS.
            file_ending = "".join(
                random.choice(
                    "0123456789abcdefghijklmnopqrstuvwxyzABCDEFGHIJKLMNOPQRSTUVWXYZ"
                )
                for i in range(6)
            )
            filename = time.strftime("%Y-%m-%d_%H-%M-%S") + file_ending + ".zip"
            buf = ZipBuffer(
                openbis_obj=self.openbis, host=datastore_url, filename=filename
            )
            zipf = zipfile.ZipFile(file=buf, mode="w", compression=zipfile.ZIP_DEFLATED)
            for file_or_folder in files:
                self.zipit(file_or_folder, zipf)
            # self.__dict__['folder'] = '/'
            self.__dict__["files_in_wsp"] = [filename]
            self.__dict__["isZipDirectoryUpload"] = True
            return self.files_in_wsp

        # define a queue to handle the upload threads
        with DataSetUploadQueue() as queue:

            real_files = []
            for filename in files:
                if os.path.isdir(filename):
                    real_files.extend(
                        [
                            os.path.join(dp, f)
                            for dp, dn, fn in os.walk(os.path.expanduser(filename))
                            for f in fn
                        ]
                    )
                else:
                    real_files.append(os.path.join(filename))

            # compose the upload-URL and put URL and filename in the upload queue
            for filename in real_files:
                file_in_wsp = os.path.join(folder, os.path.basename(filename))
                url_filename = os.path.join(
                    folder, urllib.parse.quote(os.path.basename(filename))
                )
                self.files_in_wsp.append(file_in_wsp)

                upload_url = (
                    datastore_url
                    + "/datastore_server/session_workspace_file_upload"
                    + "?filename="
                    + url_filename
                    + "&id=1"
                    + "&startByte=0&endByte=0"
                    + "&sessionID="
                    + self.openbis.token
                )
                queue.put([upload_url, filename, self.openbis.verify_certificates])

            # wait until all files have uploaded
            if wait_until_finished:
                queue.join()

            # return files with full path in session workspace
            return self.files_in_wsp


class DataSetUploadQueue:
    def __init__(self, workers=20):
        # maximum files to be uploaded at once
        self.upload_queue = Queue()
        self.workers = workers

        # define number of threads and start them
        for t in range(workers):
            t = Thread(target=self.upload_file)
            t.start()

    def __enter__(self, *args, **kwargs):
        return self

    def __exit__(self, *args, **kwargs):
        """This method is called at the end of a with statement."""
        # stop the workers
        for i in range(self.workers):
            self.upload_queue.put(None)

    def put(self, things):
        """expects a list [url, filename] which is put into the upload queue"""
        self.upload_queue.put(things)

    def join(self):
        """needs to be called if you want to wait for all uploads to be finished"""
        # block until all tasks are done
        self.upload_queue.join()

    def upload_file(self):
        while True:
            # get the next item in the queue
            queue_item = self.upload_queue.get()
            if queue_item is None:
                # when we call the .join() method of the DataSetUploadQueue and empty the queue
                break
            upload_url, filename, verify_certificates = queue_item

            filesize = os.path.getsize(filename)

            # upload the file to our DSS session workspace
            with open(filename, "rb") as f:
                resp = requests.post(upload_url, data=f, verify=verify_certificates)
                resp.raise_for_status()
                data = resp.json()
                assert filesize == int(data["size"])

            # Tell the queue that we are done
            self.upload_queue.task_done()


class ZipBuffer(object):
    """A file-like object for zipfile.ZipFile to write into.
    zipfile invokes the write method to store its zipped content.
    We will send this content directly to the session_workspace as a POST request.
    """

    def __init__(self, openbis_obj, host, filename):
        self.openbis = openbis_obj
        self.startByte = 0
        self.endByte = 0
        self.filename = filename
        self.upload_url = (
            host + "/datastore_server/session_workspace_file_upload?"
            "filename={}"
            "&id=1"
            "&startByte={}"
            "&endByte={}"
            "&sessionID={}"
        )
        self.session = Session()

    def write(self, data):

        self.startByte = self.endByte
        self.endByte += len(data)
        attempts = 0

        while True:
            attempts += 1
            resp = self.session.post(
                url=self.upload_url.format(
                    self.filename, self.startByte, self.endByte, self.openbis.token
                ),
                data=data,
                verify=self.openbis.verify_certificates,
            )
            if resp.status_code == 200:
                break
            if attempts > 10:
                raise Exception("Upload failed after more than 10 attempts")

    def tell(self):
        """Return the current stream position."""
        return self.endByte

    def flush(self):
        """Flush the write buffers of the stream if applicable."""
        self.session.close()
        pass


class DataSetDownloadQueue:
    def __init__(self, workers=20, collect_files_with_wrong_length=False):
        self.collect_files_with_wrong_length = collect_files_with_wrong_length
        # maximum files to be downloaded at once
        self.workers = workers
        self.download_queue = Queue()
        self.files_with_wrong_length = []

        # define number of threads
        for i in range(workers):
            thread = Thread(target=self.download_file)
            thread.start()

    def __enter__(self, *args, **kwargs):
        return self

    def __exit__(self, *args, **kwargs):
        """This method is called at the end of a with statement."""
        # stop all workers
        for i in range(self.workers):
            self.download_queue.put(None)

    def put(self, things):
        """expects a list [url, filename] which is put into the download queue"""
        self.download_queue.put(things)

    def join(self):
        """needs to be called if you want to wait for all downloads to be finished"""
        self.download_queue.join()

    def download_file(self):
        while True:
            try:
                queue_item = self.download_queue.get()
                if queue_item is None:
                    # when we call the .join() method of the DataSetDownloadQueue and empty the queue
                    break
                (
                    url,
                    filename,
                    filename_dest,
                    file_size,
                    verify_certificates,
                    write_mode,
                ) = queue_item
                # create the necessary directory structure if they don't exist yet
                os.makedirs(os.path.dirname(filename_dest), exist_ok=True)

                # request the file in streaming mode
                r = requests.get(url, stream=True, verify=verify_certificates)
                if r.ok == False:
                    raise ValueError(
                        "Could not download from {}: HTTP {}. Reason: {}".format(
                            url, r.status_code, r.reason
                        )
                    )

                with open(filename_dest, write_mode) as fh:
                    for chunk in r.iter_content(chunk_size=1024 * 1024):
                        # size += len(chunk)
                        # print("WRITE     ", datetime.now(), len(chunk))
                        if chunk:  # filter out keep-alive new chunks
                            fh.write(chunk)
                        # print("DONE WRITE", datetime.now())

                # print("DONE", datetime.now())

                r.raise_for_status()
                # print("{} bytes written".format(size))
                actual_file_size = os.path.getsize(filename_dest)
                if actual_file_size != int(file_size):
                    if self.collect_files_with_wrong_length:
                        self.files_with_wrong_length.append(filename)
                    else:
                        print(
                            "WARNING! File {} has the wrong length: Expected: {} Actual size: {}".format(
                                filename_dest, int(file_size), actual_file_size
                            )
                        )
                        print(
                            "REASON: The connection has been silently dropped upstreams.",
                            "Please check the http timeout settings of the openBIS datastore server",
                        )
            except Exception as err:
                print("ERROR while writing file {}: {}".format(filename_dest, err))

            finally:
                self.download_queue.task_done()


class PhysicalData:
    def __init__(self, data=None):
        if data is None:
            data = {}
        self.data = data
        self.attrs = [
            "speedHint",
            "complete",
            "shareId",
            "size",
            "fileFormatType",
            "storageFormat",
            "location",
            "presentInArchive",
            "storageConfirmation",
            "locatorType",
            "status",
        ]

    def __dir__(self):
        return self.attrs

    def __getattr__(self, name):
        if name in self.attrs:
            if name in self.data:
                return self.data[name]

    def __getitem__(self, key):
        if key in self.attrs:
            if key in self.data:
                return self.data[key]

    def _repr_html_(self):
        html = """
            <table border="1" class="dataframe">
            <thead>
                <tr style="text-align: right;">
                <th>attribute</th>
                <th>value</th>
                </tr>
            </thead>
            <tbody>
        """

        for attr in self.attrs:
            html += "<tr> <td>{}</td> <td>{}</td> </tr>".format(
                attr, getattr(self, attr, "")
            )

        html += """
            </tbody>
            </table>
        """
        return html

    def __repr__(self):
        headers = ["attribute", "value"]
        lines = []
        for attr in self.attrs:
            lines.append([attr, getattr(self, attr, "")])
        return tabulate(lines, headers=headers)


class LinkedData:
    def __init__(self, data=None):
        self.data = data if data is not None else []
        self.attrs = ["externalCode", "contentCopies"]

    def __dir__(self):
        return self.attrs

    def __getattr__(self, name):
        if name in self.attrs:
            if name in self.data:
                return self.data[name]
        else:
            return ""<|MERGE_RESOLUTION|>--- conflicted
+++ resolved
@@ -516,11 +516,7 @@
                 file_info = self.get_file_list(start_folder=filename)
                 file_size = file_info[0]["fileSize"]
                 download_url = base_url + filename + "?sessionID=" + self.openbis.token
-<<<<<<< HEAD
-                # print(download_url)
-=======
                 download_url = quote(download_url, safe=":/?=")
->>>>>>> babde06c
                 filename_dest = ""
                 if create_default_folders:
                     # create original/ or original/DEFAULT subfolders
