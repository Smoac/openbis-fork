--- conflicted
+++ resolved
@@ -53,7 +53,11 @@
         return with(new SampleSearchCriteria());
     }
 
-<<<<<<< HEAD
+    public TextAttributeSearchCriteria withTextAttribute()
+    {
+        return with(new TextAttributeSearchCriteria());
+    }
+
     public SampleSearchCriteria negate()
     {
         return (SampleSearchCriteria) super.negate();
@@ -64,11 +68,5 @@
     {
         return super.toString();
     }
-=======
-    public TextAttributeSearchCriteria withTextAttribute()
-    {
-        return with(new TextAttributeSearchCriteria());
-    }
 
->>>>>>> ba9ee468
 }