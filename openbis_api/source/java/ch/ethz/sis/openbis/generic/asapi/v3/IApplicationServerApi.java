--- conflicted
+++ resolved
@@ -2053,8 +2053,6 @@
      */
     public Map<String, String> getServerInformation(String sessionToken);
 
-<<<<<<< HEAD
-=======
     /**
      * Generates globally unique identifiers that consist of a timestamp and a sequence generated number (e.g. "20180531170854641-944"). This method
      * uses one global sequence.
@@ -2064,8 +2062,6 @@
      * 
      * @throws UserFailureException in case of any problems
      */
-    @TechPreview
->>>>>>> 0df4b7ed
     public List<String> createPermIdStrings(String sessionToken, int count);
 
     /**
