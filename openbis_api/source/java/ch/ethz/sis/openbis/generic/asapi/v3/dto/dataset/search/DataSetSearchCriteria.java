--- conflicted
+++ resolved
@@ -53,15 +53,14 @@
         return with(new DataSetSearchCriteria());
     }
 
-<<<<<<< HEAD
+    public TextAttributeSearchCriteria withTextAttribute()
+    {
+        return with(new TextAttributeSearchCriteria());
+    }
+
     public DataSetSearchCriteria negate()
     {
         return (DataSetSearchCriteria) super.negate();
-=======
-    public TextAttributeSearchCriteria withTextAttribute()
-    {
-        return with(new TextAttributeSearchCriteria());
->>>>>>> ba9ee468
     }
 
 }