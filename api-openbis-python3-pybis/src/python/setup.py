#   Copyright ETH 2018 - 2023 Zürich, Scientific IT Services
# 
#   Licensed under the Apache License, Version 2.0 (the "License");
#   you may not use this file except in compliance with the License.
#   You may obtain a copy of the License at
# 
#        http://www.apache.org/licenses/LICENSE-2.0
#   
#   Unless required by applicable law or agreed to in writing, software
#   distributed under the License is distributed on an "AS IS" BASIS,
#   WITHOUT WARRANTIES OR CONDITIONS OF ANY KIND, either express or implied.
#   See the License for the specific language governing permissions and
#   limitations under the License.
#
import site
import sys

site.ENABLE_USER_SITE = "--user" in sys.argv[1:]
if sys.version_info < (3, 6):
    sys.exit("Sorry, Python < 3.6 is not supported")

from setuptools import setup, find_packages

with open("README.md", "r", encoding="utf-8") as fh:
    long_description = fh.read()

setup(
    name="PyBIS",
<<<<<<< HEAD
    version="1.35.6rc2",
=======
    version="1.35.6rc4",
>>>>>>> 5b7b57b6
    author="ID SIS • ETH Zürich",
    author_email="openbis-support@id.ethz.ch",
    description="openBIS connection and interaction, optimized for using with Jupyter",
    long_description=long_description,
    long_description_content_type="text/markdown",
    url="https://sissource.ethz.ch/sispub/openbis/tree/master/pybis",
    packages=find_packages(),
    license="Apache Software License Version 2.0",
    install_requires=[
        "pytest",
        "requests",
        "urllib3",
        "pandas",
        "texttable",
        "tabulate",
        "python-dateutil",
    ],
    python_requires=">=3.6",
    classifiers=[
        "Programming Language :: Python :: 3",
        "License :: OSI Approved :: Apache Software License",
        "Operating System :: OS Independent",
    ],
)<|MERGE_RESOLUTION|>--- conflicted
+++ resolved
@@ -26,11 +26,7 @@
 
 setup(
     name="PyBIS",
-<<<<<<< HEAD
-    version="1.35.6rc2",
-=======
     version="1.35.6rc4",
->>>>>>> 5b7b57b6
     author="ID SIS • ETH Zürich",
     author_email="openbis-support@id.ethz.ch",
     description="openBIS connection and interaction, optimized for using with Jupyter",
