evaluationDependsOn(':commonbase')
evaluationDependsOn(':common')

apply from: '../gradle/javaproject.gradle'

dependencies {
<<<<<<< HEAD
	compile project(':common'),
      'bouncycastle:bcpg:1.59'
=======
	compile project(':common')
>>>>>>> 5ab936cf
      
	testCompile project(path: ':common', configuration: 'tests')
} <|MERGE_RESOLUTION|>--- conflicted
+++ resolved
@@ -4,12 +4,7 @@
 apply from: '../gradle/javaproject.gradle'
 
 dependencies {
-<<<<<<< HEAD
-	compile project(':common'),
-      'bouncycastle:bcpg:1.59'
-=======
 	compile project(':common')
->>>>>>> 5ab936cf
       
 	testCompile project(path: ':common', configuration: 'tests')
 } 