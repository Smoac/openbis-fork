/*
 * Copyright ETH 2015 - 2023 Zürich, Scientific IT Services
 *
 * Licensed under the Apache License, Version 2.0 (the "License");
 * you may not use this file except in compliance with the License.
 * You may obtain a copy of the License at
 *
 *      http://www.apache.org/licenses/LICENSE-2.0
 *
 * Unless required by applicable law or agreed to in writing, software
 * distributed under the License is distributed on an "AS IS" BASIS,
 * WITHOUT WARRANTIES OR CONDITIONS OF ANY KIND, either express or implied.
 * See the License for the specific language governing permissions and
 * limitations under the License.
 */
package ch.ethz.sis.openbis.generic.server.asapi.v3.executor.datastore;

import static ch.systemsx.cisd.openbis.generic.server.dataaccess.db.DataStoreDAO.AFS_DATA_STORE_CODE;

import java.util.List;
import java.util.Objects;
import java.util.Set;
import java.util.stream.Collectors;

import org.springframework.beans.factory.annotation.Autowired;
import org.springframework.stereotype.Component;

import ch.ethz.sis.openbis.generic.asapi.v3.dto.common.search.CodeSearchCriteria;
import ch.ethz.sis.openbis.generic.asapi.v3.dto.common.search.CodesSearchCriteria;
import ch.ethz.sis.openbis.generic.asapi.v3.dto.common.search.ISearchCriteria;
import ch.ethz.sis.openbis.generic.asapi.v3.dto.common.search.IdSearchCriteria;
import ch.ethz.sis.openbis.generic.asapi.v3.dto.common.search.PermIdSearchCriteria;
import ch.ethz.sis.openbis.generic.asapi.v3.dto.datastore.id.DataStorePermId;
import ch.ethz.sis.openbis.generic.asapi.v3.dto.datastore.search.DataStoreKind;
import ch.ethz.sis.openbis.generic.asapi.v3.dto.datastore.search.DataStoreKindSearchCriteria;
import ch.ethz.sis.openbis.generic.asapi.v3.dto.datastore.search.DataStoreSearchCriteria;
import ch.ethz.sis.openbis.generic.server.asapi.v3.executor.IOperationContext;
import ch.ethz.sis.openbis.generic.server.asapi.v3.executor.common.search.AbstractSearchObjectManuallyExecutor;
import ch.ethz.sis.openbis.generic.server.asapi.v3.executor.common.search.CodeMatcher;
import ch.ethz.sis.openbis.generic.server.asapi.v3.executor.common.search.CodesMatcher;
import ch.ethz.sis.openbis.generic.server.asapi.v3.executor.common.search.Matcher;
import ch.ethz.sis.openbis.generic.server.asapi.v3.executor.common.search.SimpleFieldMatcher;
import ch.systemsx.cisd.openbis.generic.shared.Constants;
import ch.systemsx.cisd.openbis.generic.shared.dto.DataStorePE;

/**
 * @author pkupczyk
 */
@Component
public class SearchDataStoreExecutor extends AbstractSearchObjectManuallyExecutor<DataStoreSearchCriteria, DataStorePE> implements
        ISearchDataStoreExecutor
{

    @Autowired
    private IDataStoreAuthorizationExecutor authorizationExecutor;

    @Override
    public List<DataStorePE> search(IOperationContext context, DataStoreSearchCriteria criteria)
    {
        authorizationExecutor.canSearch(context);
        return super.search(context, criteria);
    }

    @Override
    protected List<DataStorePE> listAll()
    {
        return daoFactory.getDataStoreDAO().listDataStores(true, true);
    }

    @Override
    protected List<DataStorePE> getMatching(final IOperationContext context, final List<DataStorePE> dataStorePES,
            final DataStoreSearchCriteria criteria)
    {
        if (criteria.getCriteria() == null || criteria.getCriteria().isEmpty())
        {
            // For backwards compatibility, by default, AFS should be filtered out
<<<<<<< HEAD
            return dataStorePES.stream().filter(dataStorePE -> !Objects.equals(dataStorePE.getCode(), AFS_DATA_STORE_CODE))
=======
            return dataStorePES.stream().filter(dataStorePE -> !Objects.equals(dataStorePE.getCode(), Constants.AFS_DATA_STORE_CODE))
>>>>>>> 3795682e
                    .collect(Collectors.toList());
        } else
        {
            return super.getMatching(context, dataStorePES, criteria);
        }
    }

    @Override
    protected Matcher<DataStorePE> getMatcher(ISearchCriteria criteria)
    {
        if (criteria instanceof IdSearchCriteria<?>)
        {
            return new IdMatcher();
        } else if (criteria instanceof PermIdSearchCriteria || criteria instanceof CodeSearchCriteria)
        {
            return new CodeMatcher<DataStorePE>();
        } else if (criteria instanceof CodesSearchCriteria)
        {
            return new CodesMatcher<DataStorePE>();
        } else if (criteria instanceof DataStoreKindSearchCriteria)
        {
            return new DataStoreKindMatcher();
        } else
        {
            throw new IllegalArgumentException("Unknown search criteria: " + criteria.getClass());
        }
    }

    private static class DataStoreKindMatcher extends Matcher<DataStorePE>
    {

        @Override
        public List<DataStorePE> getMatching(final IOperationContext context, final List<DataStorePE> dataStorePES,
                final ISearchCriteria criteria)
        {
            if (criteria instanceof DataStoreKindSearchCriteria)
            {
                final DataStoreKindSearchCriteria dataStoreKindSearchCriteria = (DataStoreKindSearchCriteria) criteria;
<<<<<<< HEAD
                final Set<DataStoreKind> dataStoreKinds = Set.of(dataStoreKindSearchCriteria.getDataStoreKinds());
=======
                final Set<DataStoreKind> dataStoreKinds = dataStoreKindSearchCriteria.getDataStoreKinds();
>>>>>>> 3795682e

                return dataStorePES.stream().filter(dataStorePE ->
                {
                    final String code = dataStorePE.getCode();
<<<<<<< HEAD
                    return Objects.equals(code, AFS_DATA_STORE_CODE) ? dataStoreKinds.contains(DataStoreKind.AFS)
                            : dataStoreKinds.contains(DataStoreKind.DSS);
=======
                    return Objects.equals(code, Constants.AFS_DATA_STORE_CODE) ?
                            dataStoreKinds != null && dataStoreKinds.contains(DataStoreKind.AFS) :
                            dataStoreKinds == null || dataStoreKinds.contains(DataStoreKind.DSS);
>>>>>>> 3795682e
                }).collect(Collectors.toList());
            } else
            {
                throw new IllegalArgumentException("No accepted search criteria: " + criteria.getClass());
            }
        }

    }

    private class IdMatcher extends SimpleFieldMatcher<DataStorePE>
    {

        @Override
        protected boolean isMatching(IOperationContext context, DataStorePE object, ISearchCriteria criteria)
        {
            Object id = ((IdSearchCriteria<?>) criteria).getId();

            if (id == null)
            {
                return true;
            } else if (id instanceof DataStorePermId)
            {
                return object.getCode().equals(((DataStorePermId) id).getPermId());
            } else
            {
                throw new IllegalArgumentException("Unknown id: " + id.getClass());
            }
        }
    }

}<|MERGE_RESOLUTION|>--- conflicted
+++ resolved
@@ -14,8 +14,6 @@
  * limitations under the License.
  */
 package ch.ethz.sis.openbis.generic.server.asapi.v3.executor.datastore;
-
-import static ch.systemsx.cisd.openbis.generic.server.dataaccess.db.DataStoreDAO.AFS_DATA_STORE_CODE;
 
 import java.util.List;
 import java.util.Objects;
@@ -74,11 +72,7 @@
         if (criteria.getCriteria() == null || criteria.getCriteria().isEmpty())
         {
             // For backwards compatibility, by default, AFS should be filtered out
-<<<<<<< HEAD
-            return dataStorePES.stream().filter(dataStorePE -> !Objects.equals(dataStorePE.getCode(), AFS_DATA_STORE_CODE))
-=======
             return dataStorePES.stream().filter(dataStorePE -> !Objects.equals(dataStorePE.getCode(), Constants.AFS_DATA_STORE_CODE))
->>>>>>> 3795682e
                     .collect(Collectors.toList());
         } else
         {
@@ -117,23 +111,13 @@
             if (criteria instanceof DataStoreKindSearchCriteria)
             {
                 final DataStoreKindSearchCriteria dataStoreKindSearchCriteria = (DataStoreKindSearchCriteria) criteria;
-<<<<<<< HEAD
                 final Set<DataStoreKind> dataStoreKinds = Set.of(dataStoreKindSearchCriteria.getDataStoreKinds());
-=======
-                final Set<DataStoreKind> dataStoreKinds = dataStoreKindSearchCriteria.getDataStoreKinds();
->>>>>>> 3795682e
 
                 return dataStorePES.stream().filter(dataStorePE ->
                 {
                     final String code = dataStorePE.getCode();
-<<<<<<< HEAD
-                    return Objects.equals(code, AFS_DATA_STORE_CODE) ? dataStoreKinds.contains(DataStoreKind.AFS)
+                    return Objects.equals(code, Constants.AFS_DATA_STORE_CODE) ? dataStoreKinds.contains(DataStoreKind.AFS)
                             : dataStoreKinds.contains(DataStoreKind.DSS);
-=======
-                    return Objects.equals(code, Constants.AFS_DATA_STORE_CODE) ?
-                            dataStoreKinds != null && dataStoreKinds.contains(DataStoreKind.AFS) :
-                            dataStoreKinds == null || dataStoreKinds.contains(DataStoreKind.DSS);
->>>>>>> 3795682e
                 }).collect(Collectors.toList());
             } else
             {
