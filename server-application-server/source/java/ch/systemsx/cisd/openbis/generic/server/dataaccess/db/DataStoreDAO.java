--- conflicted
+++ resolved
@@ -106,19 +106,11 @@
                 {
                     if (!includeDss)
                     {
-<<<<<<< HEAD
-                        criteria.add(Restrictions.eq("code", AFS_DATA_STORE_CODE));
-                    }
-                } else if (includeDss)
-                {
-                    criteria.add(Restrictions.ne("code", AFS_DATA_STORE_CODE));
-=======
                         criteria.add(Restrictions.eq("code", Constants.AFS_DATA_STORE_CODE));
                     }
                 } else if (includeDss)
                 {
                     criteria.add(Restrictions.ne("code", Constants.AFS_DATA_STORE_CODE));
->>>>>>> 3795682e
                 } else
                 {
                     return List.of();
