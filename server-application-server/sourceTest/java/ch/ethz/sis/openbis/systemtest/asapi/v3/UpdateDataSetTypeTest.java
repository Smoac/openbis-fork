/*
 * Copyright ETH 2017 - 2023 Zürich, Scientific IT Services
 *
 * Licensed under the Apache License, Version 2.0 (the "License");
 * you may not use this file except in compliance with the License.
 * You may obtain a copy of the License at
 *
 *      http://www.apache.org/licenses/LICENSE-2.0
 *
 * Unless required by applicable law or agreed to in writing, software
 * distributed under the License is distributed on an "AS IS" BASIS,
 * WITHOUT WARRANTIES OR CONDITIONS OF ANY KIND, either express or implied.
 * See the License for the specific language governing permissions and
 * limitations under the License.
 */
package ch.ethz.sis.openbis.systemtest.asapi.v3;

import static org.testng.Assert.assertEquals;

import java.util.Arrays;
import java.util.List;
import java.util.Map;
import java.util.UUID;

import org.testng.annotations.Test;

import ch.ethz.sis.openbis.generic.asapi.v3.dto.common.interfaces.IPropertiesHolder;
import ch.ethz.sis.openbis.generic.asapi.v3.dto.common.search.AbstractEntitySearchCriteria;
import ch.ethz.sis.openbis.generic.asapi.v3.dto.dataset.DataSetKind;
import ch.ethz.sis.openbis.generic.asapi.v3.dto.dataset.DataSetType;
import ch.ethz.sis.openbis.generic.asapi.v3.dto.dataset.create.DataSetCreation;
import ch.ethz.sis.openbis.generic.asapi.v3.dto.dataset.create.DataSetTypeCreation;
import ch.ethz.sis.openbis.generic.asapi.v3.dto.dataset.fetchoptions.DataSetFetchOptions;
import ch.ethz.sis.openbis.generic.asapi.v3.dto.dataset.fetchoptions.DataSetTypeFetchOptions;
import ch.ethz.sis.openbis.generic.asapi.v3.dto.dataset.search.DataSetSearchCriteria;
import ch.ethz.sis.openbis.generic.asapi.v3.dto.dataset.search.DataSetTypeSearchCriteria;
import ch.ethz.sis.openbis.generic.asapi.v3.dto.dataset.update.DataSetTypeUpdate;
import ch.ethz.sis.openbis.generic.asapi.v3.dto.datastore.id.DataStorePermId;
import ch.ethz.sis.openbis.generic.asapi.v3.dto.entitytype.id.EntityTypePermId;
import ch.ethz.sis.openbis.generic.asapi.v3.dto.entitytype.id.IEntityTypeId;
import ch.ethz.sis.openbis.generic.asapi.v3.dto.experiment.id.ExperimentIdentifier;
import ch.systemsx.cisd.openbis.generic.shared.basic.dto.Script;
import ch.systemsx.cisd.openbis.generic.shared.dto.properties.EntityKind;

/**
 * @author Franz-Josef Elmer
 */
@Test
public class UpdateDataSetTypeTest extends UpdateEntityTypeTest<DataSetTypeCreation, DataSetTypeUpdate, DataSetType>
{

    @Override
    protected EntityKind getEntityKind()
    {
        return EntityKind.DATA_SET;
    }

    @Override
    protected DataSetTypeCreation newTypeCreation()
    {
        return new DataSetTypeCreation();
    }

    @Override
    protected DataSetTypeUpdate newTypeUpdate()
    {
        return new DataSetTypeUpdate();
    }

    @Override
    protected EntityTypePermId getTypeId()
    {
        return new EntityTypePermId("DELETION_TEST", ch.ethz.sis.openbis.generic.asapi.v3.dto.entitytype.EntityKind.DATA_SET);
    }

    @Override
    protected List<EntityTypePermId> createTypes(String sessionToken, List<DataSetTypeCreation> creations)
    {
        return v3api.createDataSetTypes(sessionToken, creations);
    }

    @Override
    protected void updateTypes(String sessionToken, List<DataSetTypeUpdate> updates)
    {
        v3api.updateDataSetTypes(sessionToken, updates);
    }

    @Override
    protected void createEntity(String sessionToken, IEntityTypeId entityType, String propertyType, String propertyValue)
    {
        DataSetCreation creation = new DataSetCreation();
        creation.setTypeId(entityType);
        creation.setCode(UUID.randomUUID().toString());
        creation.setDataSetKind(DataSetKind.CONTAINER);
        creation.setDataStoreId(new DataStorePermId("STANDARD"));
        creation.setExperimentId(new ExperimentIdentifier("/TEST-SPACE/TEST-PROJECT/EXP-SPACE-TEST"));
        creation.setProperty(propertyType, propertyValue);
        v3api.createDataSets(sessionToken, Arrays.asList(creation));
    }

    @Override
    protected DataSetType getType(String sessionToken, EntityTypePermId typeId)
    {
        DataSetTypeSearchCriteria searchCriteria = new DataSetTypeSearchCriteria();
        searchCriteria.withPermId().thatEquals(typeId.getPermId());
        DataSetTypeFetchOptions fetchOptions = new DataSetTypeFetchOptions();
        fetchOptions.withPropertyAssignments().withEntityType();
        fetchOptions.withPropertyAssignments().withPropertyType();
        return v3api.searchDataSetTypes(sessionToken, searchCriteria, fetchOptions).getObjects().get(0);
    }

    @Override
    protected void updateTypeSpecificFields(DataSetTypeUpdate update, int variant)
    {
        switch (variant)
        {
            case 1:
                update.getMainDataSetPattern().setValue("a*");
                break;
            default:
                update.getMainDataSetPath().setValue("abc");
                update.isDisallowDeletion().setValue(true);
        }
    }

    @Override
    protected void assertTypeSpecificFields(DataSetType type, DataSetTypeUpdate update, int variant)
    {
        assertEquals(type.getMainDataSetPattern(), getNewValue(update.getMainDataSetPattern(), type.getMainDataSetPattern()));
        assertEquals(type.getMainDataSetPath(), getNewValue(update.getMainDataSetPath(), type.getMainDataSetPath()));
        assertEquals(type.isDisallowDeletion(), getNewValue(update.isDisallowDeletion(), type.isDisallowDeletion()));
    }

    @Override
    protected String getValidationPluginOrNull(String sessionToken, EntityTypePermId typeId)
    {
        for (ch.systemsx.cisd.openbis.generic.shared.basic.dto.DataSetType entityType : commonServer.listDataSetTypes(sessionToken))
        {
            if (entityType.getCode().equals(typeId.getPermId()))
            {
                Script validationScript = entityType.getValidationScript();
                return validationScript == null ? null : validationScript.getName();
            }
        }
        return null;
    }

    @Override
    protected AbstractEntitySearchCriteria<?> createSearchCriteria(EntityTypePermId typeId)
    {
        DataSetSearchCriteria sarchCriteria = new DataSetSearchCriteria();
        sarchCriteria.withType().withId().thatEquals(typeId);
        return sarchCriteria;
    }

    @Override
    protected List<? extends IPropertiesHolder> searchEntities(String sessionToken, AbstractEntitySearchCriteria<?> searchCriteria)
    {
        DataSetFetchOptions fetchOptions = new DataSetFetchOptions();
        fetchOptions.withProperties();
        return v3api.searchDataSets(sessionToken, (DataSetSearchCriteria) searchCriteria, fetchOptions).getObjects();
    }

    @Test
    public void testLogging()
    {
        String sessionToken = v3api.login(TEST_USER, PASSWORD);

        DataSetTypeUpdate update = new DataSetTypeUpdate();
        update.setTypeId(new EntityTypePermId("UNKNOWN"));

        DataSetTypeUpdate update2 = new DataSetTypeUpdate();
        update2.setTypeId(new EntityTypePermId("HCS_IMAGE"));

        v3api.updateDataSetTypes(sessionToken, Arrays.asList(update, update2));

        assertAccessLog(
                "update-data-set-types  DATA_SET_TYPE_UPDATES('[DataSetTypeUpdate[typeId=UNKNOWN (DATA_SET)], DataSetTypeUpdate[typeId=HCS_IMAGE (DATA_SET)]]')");
    }

    @Test
    public void testUpdateMetaData()
    {
        String sessionToken = v3api.login(TEST_USER, PASSWORD);
        // Prepare
        DataSetTypeCreation creation = new DataSetTypeCreation();
        creation.setCode("DATA_SET_META_DATA_TEST");
        creation.setMetaData(Map.of("key_modify", "value_modify", "key_delete", "value_delete"));
        createTypes(sessionToken, List.of(creation));

        // Act
        DataSetTypeUpdate update = new DataSetTypeUpdate();
        update.setTypeId(new EntityTypePermId("DATA_SET_META_DATA_TEST"));
        update.getMetaData().put("key_modify", "new_value");
        update.getMetaData().add(Map.of("key_add", "value_add"));
        update.getMetaData().remove("key_delete");
        v3api.updateDataSetTypes(sessionToken, Arrays.asList(update));

        // Verify
        DataSetType type = getType(sessionToken, new EntityTypePermId("DATA_SET_META_DATA_TEST"));
        assertEquals(type.getMetaData(), Map.of("key_modify", "new_value", "key_add", "value_add"));
    }

<<<<<<< HEAD
=======
    @Test
    public void testUpdateMetaDataSetEmpty()
    {
        String sessionToken = v3api.login(TEST_USER, PASSWORD);
        // Prepare
        DataSetTypeCreation creation = new DataSetTypeCreation();
        creation.setCode("DATA_SET_META_DATA_TEST");
        creation.setMetaData(Map.of("key_modify", "value_modify", "key_delete", "value_delete"));
        createTypes(sessionToken, List.of(creation));

        // Act
        DataSetTypeUpdate update = new DataSetTypeUpdate();
        update.setTypeId(new EntityTypePermId("DATA_SET_META_DATA_TEST"));
        update.getMetaData().set(Map.of());
        v3api.updateDataSetTypes(sessionToken, Arrays.asList(update));

        // Verify
        DataSetType type = getType(sessionToken, new EntityTypePermId("DATA_SET_META_DATA_TEST"));
        assertEquals(type.getMetaData(), Map.of());
    }

>>>>>>> 5b7b57b6
}<|MERGE_RESOLUTION|>--- conflicted
+++ resolved
@@ -201,8 +201,6 @@
         assertEquals(type.getMetaData(), Map.of("key_modify", "new_value", "key_add", "value_add"));
     }
 
-<<<<<<< HEAD
-=======
     @Test
     public void testUpdateMetaDataSetEmpty()
     {
@@ -224,5 +222,4 @@
         assertEquals(type.getMetaData(), Map.of());
     }
 
->>>>>>> 5b7b57b6
 }