/*
 * Copyright ETH 2015 - 2023 Zürich, Scientific IT Services
 *
 * Licensed under the Apache License, Version 2.0 (the "License");
 * you may not use this file except in compliance with the License.
 * You may obtain a copy of the License at
 *
 *      http://www.apache.org/licenses/LICENSE-2.0
 *
 * Unless required by applicable law or agreed to in writing, software
 * distributed under the License is distributed on an "AS IS" BASIS,
 * WITHOUT WARRANTIES OR CONDITIONS OF ANY KIND, either express or implied.
 * See the License for the specific language governing permissions and
 * limitations under the License.
 */
package ch.ethz.sis.openbis.systemtest.asapi.v3;

import static org.testng.Assert.assertEquals;
import static org.testng.Assert.assertNull;

import java.util.Arrays;
import java.util.Collection;
import java.util.Collections;
import java.util.LinkedList;
import java.util.List;
import java.util.Map;
import java.util.UUID;

import org.testng.annotations.DataProvider;
import org.testng.annotations.Test;

import ch.ethz.sis.openbis.generic.asapi.v3.dto.dataset.DataSet;
import ch.ethz.sis.openbis.generic.asapi.v3.dto.dataset.DataSetKind;
import ch.ethz.sis.openbis.generic.asapi.v3.dto.dataset.PhysicalData;
import ch.ethz.sis.openbis.generic.asapi.v3.dto.dataset.create.DataSetCreation;
import ch.ethz.sis.openbis.generic.asapi.v3.dto.dataset.delete.DataSetDeletionOptions;
import ch.ethz.sis.openbis.generic.asapi.v3.dto.dataset.fetchoptions.DataSetFetchOptions;
import ch.ethz.sis.openbis.generic.asapi.v3.dto.dataset.history.DataSetRelationType;
import ch.ethz.sis.openbis.generic.asapi.v3.dto.dataset.id.DataSetPermId;
import ch.ethz.sis.openbis.generic.asapi.v3.dto.dataset.id.FileFormatTypePermId;
import ch.ethz.sis.openbis.generic.asapi.v3.dto.dataset.id.IDataSetId;
import ch.ethz.sis.openbis.generic.asapi.v3.dto.dataset.update.DataSetUpdate;
import ch.ethz.sis.openbis.generic.asapi.v3.dto.dataset.update.PhysicalDataUpdate;
import ch.ethz.sis.openbis.generic.asapi.v3.dto.datastore.id.DataStorePermId;
import ch.ethz.sis.openbis.generic.asapi.v3.dto.entitytype.EntityKind;
import ch.ethz.sis.openbis.generic.asapi.v3.dto.entitytype.id.EntityTypePermId;
import ch.ethz.sis.openbis.generic.asapi.v3.dto.experiment.create.ExperimentCreation;
import ch.ethz.sis.openbis.generic.asapi.v3.dto.experiment.id.ExperimentIdentifier;
import ch.ethz.sis.openbis.generic.asapi.v3.dto.experiment.id.ExperimentPermId;
import ch.ethz.sis.openbis.generic.asapi.v3.dto.experiment.id.IExperimentId;
import ch.ethz.sis.openbis.generic.asapi.v3.dto.history.HistoryEntry;
import ch.ethz.sis.openbis.generic.asapi.v3.dto.person.id.PersonPermId;
import ch.ethz.sis.openbis.generic.asapi.v3.dto.property.id.PropertyTypePermId;
import ch.ethz.sis.openbis.generic.asapi.v3.dto.roleassignment.Role;
import ch.ethz.sis.openbis.generic.asapi.v3.dto.roleassignment.create.RoleAssignmentCreation;
import ch.ethz.sis.openbis.generic.asapi.v3.dto.sample.create.SampleCreation;
import ch.ethz.sis.openbis.generic.asapi.v3.dto.sample.id.SamplePermId;
import ch.ethz.sis.openbis.generic.asapi.v3.dto.space.id.SpacePermId;
import ch.ethz.sis.openbis.generic.asapi.v3.dto.tag.Tag;
import ch.ethz.sis.openbis.generic.asapi.v3.dto.tag.id.TagCode;
import ch.ethz.sis.openbis.generic.server.asapi.v3.helper.common.FreezingFlags;
import ch.systemsx.cisd.common.action.IDelegatedAction;
import ch.systemsx.cisd.common.exceptions.UserFailureException;
import ch.systemsx.cisd.common.test.AssertionUtil;
import ch.systemsx.cisd.openbis.generic.shared.basic.dto.RoleWithHierarchy;
import ch.systemsx.cisd.openbis.generic.shared.dto.EventPE.EntityType;
import ch.systemsx.cisd.openbis.systemtest.authorization.ProjectAuthorizationUser;

/**
 * @author pkupczyk
 */
public class UpdateDataSetTest extends AbstractDataSetTest
{

    @Test
    public void testUpdateWithIndexCheck()
    {
        String sessionToken = v3api.login(TEST_USER, PASSWORD);

        DataSetUpdate update = new DataSetUpdate();
        update.setDataSetId(new DataSetPermId("20081105092159111-1"));
        update.setProperty("COMMENT", "an updated comment");

        v3api.updateDataSets(sessionToken, Arrays.asList(update));

        assertDataSetsExists("20081105092159111-1");
    }

    @Test
    public void testUpdateWithDataSetIdNull()
    {
        final String sessionToken = v3api.login(TEST_USER, PASSWORD);

        assertUserFailureException(new IDelegatedAction()
        {

            @Override
            public void execute()
            {
                DataSetUpdate update = new DataSetUpdate();
                SamplePermId sampleId = new SamplePermId("201206191219327-1058");
                update.setSampleId(sampleId);

                v3api.updateDataSets(sessionToken, Collections.singletonList(update));
            }
        }, "Data set id cannot be null.");
    }

    @Test
    public void testUpdateWithDataSetExisting()
    {
        String sessionToken = v3api.login(TEST_USER, PASSWORD);

        DataSetPermId dataSetId = new DataSetPermId("20081105092259000-18");

        DataSetUpdate update = new DataSetUpdate();
        update.setDataSetId(dataSetId);
        update.setProperty("COMMENT", "Updated description");

        v3api.updateDataSets(sessionToken, Collections.singletonList(update));

        DataSetFetchOptions fe = new DataSetFetchOptions();
        fe.withProperties();
        DataSet result = v3api.getDataSets(sessionToken, Collections.singletonList(dataSetId), fe).get(dataSetId);

        assertEquals(result.getProperties().get("COMMENT"), "Updated description");
    }

    @Test
    public void testUpdateDSWithAdminUserInAnotherSpace()
    {
        final DataSetPermId permId = new DataSetPermId("20120619092259000-22");

        assertUnauthorizedObjectAccessException(new IDelegatedAction()
        {
            @Override
            public void execute()
            {
                String sessionToken = v3api.login(TEST_ROLE_V3, PASSWORD);

                DataSetUpdate update = new DataSetUpdate();
                update.setDataSetId(permId);

                v3api.updateDataSets(sessionToken, Collections.singletonList(update));
            }
        }, permId);
    }

    @Test
    public void testUpdateWithDataSetNonexistent()
    {
        final String sessionToken = v3api.login(TEST_SPACE_USER, PASSWORD);

        final IDataSetId dataSetId = new DataSetPermId("IDONTEXIST");
        final DataSetUpdate update = new DataSetUpdate();
        update.setDataSetId(dataSetId);

        assertObjectNotFoundException(new IDelegatedAction()
        {
            @Override
            public void execute()
            {
                v3api.updateDataSets(sessionToken, Arrays.asList(update));
            }
        }, dataSetId);
    }

    @Test
    public void testUpdateWithSample()
    {
        String sessionToken = v3api.login(TEST_USER, PASSWORD);

        DataSetPermId dataSetId = new DataSetPermId("COMPONENT_1A");

        DataSetUpdate update = new DataSetUpdate();
        update.setDataSetId(dataSetId);
        SamplePermId sampleId = new SamplePermId("201206191219327-1058");
        update.setSampleId(sampleId);
        v3api.updateDataSets(sessionToken, Collections.singletonList(update));

        DataSetFetchOptions fe = new DataSetFetchOptions();
        fe.withSample();
        fe.withExperiment();
        Map<IDataSetId, DataSet> map = v3api.getDataSets(sessionToken, Arrays.asList(dataSetId), fe);

        DataSet result = map.get(dataSetId);
        assertEquals(result.getSample().getPermId(), sampleId);
        assertEquals(result.getExperiment().getCode(), "EXP-SPACE-TEST");
    }

    @Test(expectedExceptions = { UserFailureException.class }, expectedExceptionsMessageRegExp = "(?s).*Access denied.*")
    public void testUpdateWithSampleNotAllowed()
    {
        String sessionToken = v3api.login(TEST_POWER_USER_CISD, PASSWORD);

        DataSetPermId dataSetId = new DataSetPermId("COMPONENT_1A");

        DataSetUpdate update = new DataSetUpdate();
        update.setDataSetId(dataSetId);
        SamplePermId sampleId = new SamplePermId("200902091250077-1060");
        update.setSampleId(sampleId);
        v3api.updateDataSets(sessionToken, Collections.singletonList(update));

        DataSetFetchOptions fe = new DataSetFetchOptions();
        fe.withSample();
        Map<IDataSetId, DataSet> map = v3api.getDataSets(sessionToken, Arrays.asList(dataSetId), fe);

        DataSet result = map.get(dataSetId);
        assertEquals(result.getSample().getPermId(), sampleId);
    }

    @Test
    public void testUpdateWithSampleWithoutAnExperiment()
    {
        String sessionToken = v3api.login(TEST_USER, PASSWORD);

        DataSetPermId dataSetId = new DataSetPermId("COMPONENT_1A");

        DataSetUpdate update = new DataSetUpdate();
        update.setDataSetId(dataSetId);
        SamplePermId sampleId = new SamplePermId("200811050943584-1024");
        update.setSampleId(sampleId);
        v3api.updateDataSets(sessionToken, Collections.singletonList(update));

        DataSetFetchOptions fe = new DataSetFetchOptions();
        fe.withSample();
        fe.withExperiment();
        Map<IDataSetId, DataSet> map = v3api.getDataSets(sessionToken, Arrays.asList(dataSetId), fe);

        DataSet result = map.get(dataSetId);
        assertEquals(result.getSample().getPermId(), sampleId);
        assertEquals(result.getExperiment(), null);
    }

    @Test
    public void testUpdateWithSampleNull()
    {
        final String sessionToken = v3api.login(TEST_USER, PASSWORD);

        DataSetPermId dataSetId = new DataSetPermId("20081105092159111-1");
        DataSetFetchOptions fe = new DataSetFetchOptions();
        fe.withExperiment();
        fe.withSample();

        Map<IDataSetId, DataSet> map = v3api.getDataSets(sessionToken, Arrays.asList(dataSetId), fe);

        DataSet result = map.get(dataSetId);
        assertEquals(result.getExperiment().getPermId().getPermId(), "200902091239077-1033");
        assertEquals(result.getSample().getPermId().getPermId(), "200902091219327-1025");

        final DataSetUpdate update = new DataSetUpdate();
        update.setDataSetId(dataSetId);
        update.setSampleId(null);

        v3api.updateDataSets(sessionToken, Arrays.asList(update));

        map = v3api.getDataSets(sessionToken, Arrays.asList(dataSetId), fe);

        result = map.get(dataSetId);
        assertEquals(result.getExperiment().getPermId().getPermId(), "200902091239077-1033");
        assertNull(result.getSample());
    }

    @Test
    public void testUpdateWithExperiment()
    {
        String sessionToken = v3api.login(TEST_USER, PASSWORD);

        DataSetPermId dataSetId = new DataSetPermId("20081105092259000-18");

        DataSetUpdate update = new DataSetUpdate();
        update.setDataSetId(dataSetId);
        update.setExperimentId(new ExperimentPermId("200811050951882-1028"));

        v3api.updateDataSets(sessionToken, Collections.singletonList(update));

        DataSetFetchOptions fe = new DataSetFetchOptions();
        fe.withProperties();
        fe.withExperiment();
        DataSet result = v3api.getDataSets(sessionToken, Collections.singletonList(dataSetId), fe).get(dataSetId);

        assertEquals(result.getExperiment().getPermId().getPermId(), "200811050951882-1028");
    }

    @Test
    public void testUpdateWithExperimentUnauthorized()
    {
        final String sessionToken = v3api.login(TEST_SPACE_USER, PASSWORD);

        DataSetPermId dataSetId = new DataSetPermId("20120619092259000-22");
        IExperimentId experimentId = new ExperimentIdentifier("/CISD/NEMO/EXP1");

        final DataSetUpdate update = new DataSetUpdate();
        update.setDataSetId(dataSetId);
        update.setExperimentId(experimentId);

        assertUnauthorizedObjectAccessException(new IDelegatedAction()
        {
            @Override
            public void execute()
            {
                v3api.updateDataSets(sessionToken, Collections.singletonList(update));
            }
        }, experimentId);
    }

    @Test
    public void testUpdateWithExperimentNull()
    {
        final String sessionToken = v3api.login(TEST_USER, PASSWORD);

        DataSetPermId dataSetId = new DataSetPermId("20081105092259000-18");

        final DataSetUpdate update = new DataSetUpdate();
        update.setDataSetId(dataSetId);
        update.setExperimentId(null);

        assertUserFailureException(new IDelegatedAction()
        {
            @Override
            public void execute()
            {
                v3api.updateDataSets(sessionToken, Collections.singletonList(update));
            }
        }, "Neither experiment nor sample is specified for data set 20081105092259000-18");
    }

    @Test
    public void testUpdateWithExperimentAndSample()
    {
        final String sessionToken = v3api.login(TEST_USER, PASSWORD);

        DataSetPermId dataSetId = new DataSetPermId("20081105092159111-1");
        DataSetFetchOptions fe = new DataSetFetchOptions();
        fe.withExperiment();
        fe.withSample();

        Map<IDataSetId, DataSet> map = v3api.getDataSets(sessionToken, Arrays.asList(dataSetId), fe);

        DataSet result = map.get(dataSetId);
        assertEquals(result.getExperiment().getPermId().getPermId(), "200902091239077-1033");
        assertEquals(result.getSample().getPermId().getPermId(), "200902091219327-1025");

        final DataSetUpdate update = new DataSetUpdate();
        update.setDataSetId(dataSetId);
        update.setExperimentId(new ExperimentPermId("200902091258949-1034"));
        update.setSampleId(new SamplePermId("200902091250077-1026"));

        v3api.updateDataSets(sessionToken, Arrays.asList(update));

        map = v3api.getDataSets(sessionToken, Arrays.asList(dataSetId), fe);

        result = map.get(dataSetId);
        assertEquals(result.getExperiment().getPermId().getPermId(), "200902091258949-1034");
        assertEquals(result.getSample().getPermId().getPermId(), "200902091250077-1026");
    }

    @Test
    public void testUpdateWithExperimentWhenComponentsExist()
    {
        String sessionToken = v3api.login(TEST_USER, PASSWORD);

        DataSetPermId containerId = new DataSetPermId("CONTAINER_1");
        DataSetPermId component1Id = new DataSetPermId("COMPONENT_1A");
        DataSetPermId component2Id = new DataSetPermId("COMPONENT_1B");

        ExperimentPermId experimentBeforeId = new ExperimentPermId("200811050940555-1032");
        ExperimentPermId experimentAfterId = new ExperimentPermId("200811050951882-1028");

        DataSetFetchOptions fe = new DataSetFetchOptions();
        fe.withExperiment();
        fe.withComponents().withExperiment();

        DataSet result = v3api.getDataSets(sessionToken, Collections.singletonList(containerId), fe).get(containerId);

        assertEquals(result.getCode(), containerId.getPermId());
        assertEquals(result.getExperiment().getPermId(), experimentBeforeId);
        AssertionUtil.assertCollectionContainsOnly(dataSetCodes(result.getComponents()), component1Id.getPermId(), component2Id.getPermId());
        for (DataSet component : result.getComponents())
        {
            assertEquals(component.getExperiment().getPermId(), experimentBeforeId);
        }

        DataSetUpdate update = new DataSetUpdate();
        update.setDataSetId(containerId);
        update.setExperimentId(experimentAfterId);

        v3api.updateDataSets(sessionToken, Collections.singletonList(update));

        result = v3api.getDataSets(sessionToken, Collections.singletonList(containerId), fe).get(containerId);

        assertEquals(result.getCode(), containerId.getPermId());
        assertEquals(result.getExperiment().getPermId(), experimentAfterId);
        AssertionUtil.assertCollectionContainsOnly(dataSetCodes(result.getComponents()), component1Id.getPermId(), component2Id.getPermId());
        for (DataSet component : result.getComponents())
        {
            assertEquals(component.getExperiment().getPermId(), experimentAfterId);
        }

        assertDataSetsExists(containerId.getPermId(), component1Id.getPermId(), component2Id.getPermId());
    }

    @Test
    public void testUpdateWithExternalDataSet()
    {
        String sessionToken = v3api.login(TEST_USER, PASSWORD);

        DataSetPermId dataSetId = new DataSetPermId("20081105092259000-18");

        DataSetUpdate update = new DataSetUpdate();
        update.setDataSetId(dataSetId);
        PhysicalDataUpdate pdupt = new PhysicalDataUpdate();
        pdupt.setFileFormatTypeId(new FileFormatTypePermId("PLKPROPRIETARY"));
        pdupt.setArchivingRequested(true);
        update.setPhysicalData(pdupt);

        v3api.updateDataSets(sessionToken, Collections.singletonList(update));

        DataSetFetchOptions fe = new DataSetFetchOptions();
        fe.withProperties();
        fe.withPhysicalData().withFileFormatType();
        DataSet result = v3api.getDataSets(sessionToken, Collections.singletonList(dataSetId), fe).get(dataSetId);

        PhysicalData physicalData = result.getPhysicalData();
        assertEquals(physicalData.getFileFormatType().getCode(), "PLKPROPRIETARY");
        assertEquals(physicalData.isArchivingRequested(), Boolean.TRUE);
    }

    @Test
    public void testUpdateWithParentUnauthorized()
    {
        final String sessionToken = v3api.login(TEST_SPACE_USER, PASSWORD);

        DataSetPermId dataSetId = new DataSetPermId("20120619092259000-22");
        final DataSetPermId parentId = new DataSetPermId("20081105092159111-1");

        final DataSetUpdate update = new DataSetUpdate();
        update.setDataSetId(dataSetId);
        update.getParentIds().add(parentId);

        assertUnauthorizedObjectAccessException(new IDelegatedAction()
        {
            @Override
            public void execute()
            {
                v3api.updateDataSets(sessionToken, Collections.singletonList(update));
            }
        }, parentId);
    }

    @Test
    public void testUpdateWithParentCircularDependency()
    {
        final String sessionToken = v3api.login(TEST_USER, PASSWORD);

        DataSetPermId dataSetId = new DataSetPermId("20081105092259000-8");
        final DataSetPermId parentId = new DataSetPermId("20081105092259000-9");

        final DataSetUpdate update = new DataSetUpdate();
        update.setDataSetId(dataSetId);
        update.getParentIds().add(parentId);
        update.getChildIds().add(parentId);

        assertUserFailureException(new IDelegatedAction()
        {
            @Override
            public void execute()
            {
                v3api.updateDataSets(sessionToken, Collections.singletonList(update));
            }
        }, "Circular dependency found: 20081105092259000-8");
    }

    @Test
    public void testUpdateWithParentAdd()
    {
        String sessionToken = v3api.login(TEST_USER, PASSWORD);

        DataSetPermId dataSetId = new DataSetPermId("20081105092259000-18");

        DataSetUpdate update = new DataSetUpdate();
        update.setDataSetId(dataSetId);
        update.getParentIds().add(new DataSetPermId("20081105092259000-20"));

        v3api.updateDataSets(sessionToken, Collections.singletonList(update));

        DataSetFetchOptions fe = new DataSetFetchOptions();
        fe.withProperties();
        fe.withExperiment();
        fe.withParents();
        DataSet result = v3api.getDataSets(sessionToken, Collections.singletonList(dataSetId), fe).get(dataSetId);

        AssertionUtil.assertSize(result.getParents(), 2);
    }

    @Test
    public void testUpdateWithParentRemove()
    {
        DataSetPermId originalChild = new DataSetPermId("20081105092259000-18");
        DataSetPermId originalParent = new DataSetPermId("20110805092359990-17");

        DataSetUpdate update = new DataSetUpdate();
        update.setDataSetId(originalChild);
        update.getParentIds().remove(originalParent);

        assertRemovingParent(originalChild, originalParent, update);
    }

    @Test
    public void testUpdateWithChildrenUnauthorized()
    {
        final String sessionToken = v3api.login(TEST_SPACE_USER, PASSWORD);

        DataSetPermId dataSetId = new DataSetPermId("20120619092259000-22");
        final DataSetPermId childId = new DataSetPermId("20081105092159111-1");

        final DataSetUpdate update = new DataSetUpdate();
        update.setDataSetId(dataSetId);
        update.getChildIds().add(childId);

        assertUnauthorizedObjectAccessException(new IDelegatedAction()
        {
            @Override
            public void execute()
            {
                v3api.updateDataSets(sessionToken, Collections.singletonList(update));
            }
        }, childId);
    }

    @Test
    public void testUpdateWithChildrenRemove()
    {
        DataSetPermId originalChild = new DataSetPermId("20081105092259000-18");
        DataSetPermId originalParent = new DataSetPermId("20110805092359990-17");

        DataSetUpdate update = new DataSetUpdate();
        update.setDataSetId(originalParent);
        update.getChildIds().remove(originalChild);

        assertRemovingParent(originalChild, originalParent, update);
    }

    @Test
    public void testUpdateWithComponentUnauthorized()
    {
        final String sessionToken = v3api.login(TEST_SPACE_USER, PASSWORD);

        DataSetPermId dataSetId = new DataSetPermId("20120619092259000-22");
        final DataSetPermId componentId = new DataSetPermId("20081105092159111-1");

        final DataSetUpdate update = new DataSetUpdate();
        update.setDataSetId(dataSetId);
        update.getComponentIds().add(componentId);

        assertUnauthorizedObjectAccessException(new IDelegatedAction()
        {
            @Override
            public void execute()
            {
                v3api.updateDataSets(sessionToken, Collections.singletonList(update));
            }
        }, componentId);
    }

    @Test
    public void testUpdateWithComponentCircularDependency()
    {
        final String sessionToken = v3api.login(TEST_USER, PASSWORD);

        DataSetPermId dataSetId = new DataSetPermId("CONTAINER_1");
        final DataSetPermId componentId = new DataSetPermId("CONTAINER_2");

        final DataSetUpdate update = new DataSetUpdate();
        update.setDataSetId(dataSetId);
        update.getComponentIds().add(componentId);
        update.getContainerIds().add(componentId);

        assertUserFailureException(new IDelegatedAction()
        {
            @Override
            public void execute()
            {
                v3api.updateDataSets(sessionToken, Collections.singletonList(update));
            }
        }, "Circular dependency found: CONTAINER_1");
    }

    @Test
    public void testUpdateWithComponentAddRemove()
    {
        String sessionToken = v3api.login(TEST_USER, PASSWORD);

        DataSetPermId dataSetId = new DataSetPermId("CONTAINER_1");

        DataSetUpdate update = new DataSetUpdate();
        update.setDataSetId(dataSetId);
        update.getComponentIds().add(new DataSetPermId("COMPONENT_2A"));
        update.getComponentIds().remove(new DataSetPermId("COMPONENT_1A"));

        v3api.updateDataSets(sessionToken, Collections.singletonList(update));

        DataSetFetchOptions fe = new DataSetFetchOptions();
        fe.withComponents();
        DataSet result = v3api.getDataSets(sessionToken, Collections.singletonList(dataSetId), fe).get(dataSetId);

        AssertionUtil.assertCollectionContainsOnly(dataSetCodes(result.getComponents()), "COMPONENT_1B", "COMPONENT_2A");
    }

    @Test
    public void testUpdateWithComponentWithNonContainerDataSet()
    {
        final String sessionToken = v3api.login(TEST_USER, PASSWORD);

        final DataSetUpdate update = new DataSetUpdate();
        update.setDataSetId(new DataSetPermId("COMPONENT_1A"));
        update.getComponentIds().add(new DataSetPermId("COMPONENT_2A"));

        assertUserFailureException(new IDelegatedAction()
        {
            @Override
            public void execute()
            {
                v3api.updateDataSets(sessionToken, Collections.singletonList(update));
            }
        }, "Data set COMPONENT_1A is not of a container type therefore cannot have component data sets.");
    }

    @Test
    public void testUpdateWithContainerAddRemove()
    {
        String sessionToken = v3api.login(TEST_USER, PASSWORD);

        DataSetPermId dataSetId = new DataSetPermId("COMPONENT_1A");

        DataSetPermId cont2 = new DataSetPermId("CONTAINER_2");
        DataSetPermId cont3a = new DataSetPermId("CONTAINER_3A");
        DataSetPermId cont1 = new DataSetPermId("CONTAINER_1");

        DataSetUpdate update = new DataSetUpdate();
        update.setDataSetId(dataSetId);
        update.getContainerIds().add(cont2, cont3a);
        update.getContainerIds().remove(cont1);

        v3api.updateDataSets(sessionToken, Collections.singletonList(update));

        DataSetFetchOptions fe = new DataSetFetchOptions();
        fe.withContainers();
        fe.withComponents();
        Map<IDataSetId, DataSet> map = v3api.getDataSets(sessionToken, Arrays.asList(dataSetId, cont2, cont3a, cont1), fe);

        DataSet result = map.get(dataSetId);

        AssertionUtil.assertCollectionContainsOnly(dataSetCodes(result.getContainers()), cont2.getPermId(), cont3a.getPermId());
        AssertionUtil.assertCollectionDoesntContain(dataSetCodes(map.get(cont1).getComponents()), dataSetId.getPermId());
        AssertionUtil.assertCollectionContains(dataSetCodes(map.get(cont2).getComponents()), dataSetId.getPermId());
        AssertionUtil.assertCollectionContains(dataSetCodes(map.get(cont3a).getComponents()), dataSetId.getPermId());
    }

    @Test
    public void testUpdateWithContainerAddNotContainerDataSet()
    {
        final String sessionToken = v3api.login(TEST_USER, PASSWORD);

        DataSetPermId dataSetId = new DataSetPermId("CONTAINER_1");
        DataSetPermId containerId = new DataSetPermId("COMPONENT_2A");

        final DataSetUpdate update = new DataSetUpdate();
        update.setDataSetId(dataSetId);
        update.getContainerIds().add(containerId);

        assertUserFailureException(new IDelegatedAction()
        {
            @Override
            public void execute()
            {
                v3api.updateDataSets(sessionToken, Collections.singletonList(update));
            }
        }, "Data set COMPONENT_2A is not of a container type therefore cannot be set as a container of data set CONTAINER_1.");
    }

    @Test
    public void testUpdateWithContainerUnauthorized()
    {
        final String sessionToken = v3api.login(TEST_SPACE_USER, PASSWORD);

        DataSetPermId dataSetId = new DataSetPermId("20120619092259000-22");
        final DataSetPermId containerId = new DataSetPermId("20081105092159111-1");

        final DataSetUpdate update = new DataSetUpdate();
        update.setDataSetId(dataSetId);
        update.getContainerIds().add(containerId);

        assertUnauthorizedObjectAccessException(new IDelegatedAction()
        {
            @Override
            public void execute()
            {
                v3api.updateDataSets(sessionToken, Collections.singletonList(update));
            }
        }, containerId);
    }

    @Test
    public void testUpdateWithTagsWithSetAddRemove()
    {
        String sessionToken = v3api.login(TEST_USER, PASSWORD);
        DataSetFetchOptions fe = new DataSetFetchOptions();
        fe.withTags();

        DataSetPermId dataSet = new DataSetPermId("20120619092259000-22");

        TagCode existingTag = new TagCode("TEST_METAPROJECTS");
        TagCode newTag1 = new TagCode("NEW_TAG_1");
        TagCode newTag2 = new TagCode("NEW_TAG_2");

        // add tag1
        DataSetUpdate firstUpdate = new DataSetUpdate();
        firstUpdate.setDataSetId(dataSet);
        firstUpdate.getTagIds().add(newTag1);

        v3api.updateDataSets(sessionToken, Arrays.asList(firstUpdate));

        Map<IDataSetId, DataSet> result = v3api.getDataSets(sessionToken, Arrays.asList(dataSet), fe);
        AssertionUtil.assertCollectionContainsOnly(tagCodes(result.get(dataSet).getTags()), existingTag.getCode(), newTag1.getCode());

        // remove test_metaprojects and add a new tag2
        DataSetUpdate secondUpdate = new DataSetUpdate();
        secondUpdate.setDataSetId(dataSet);
        secondUpdate.getTagIds().remove(existingTag);
        secondUpdate.getTagIds().add(newTag2);

        v3api.updateDataSets(sessionToken, Arrays.asList(secondUpdate));

        result = v3api.getDataSets(sessionToken, Arrays.asList(dataSet), fe);
        AssertionUtil.assertCollectionContainsOnly(tagCodes(result.get(dataSet).getTags()), newTag1.getCode(), newTag2.getCode());
    }

    @Test(dataProviderClass = ProjectAuthorizationUser.class, dataProvider = ProjectAuthorizationUser.PROVIDER_WITH_ETL)
    public void testUpdateWithProjectAuthorization(ProjectAuthorizationUser user)
    {
        String sessionToken = v3api.login(user.getUserId(), PASSWORD);

        DataSetUpdate update = new DataSetUpdate();
        update.setDataSetId(new DataSetPermId("20120619092259000-22"));
        update.setProperty("COMMENT", "updated comment");

        if (user.isDisabledProjectUser())
        {
            assertAuthorizationFailureException(new IDelegatedAction()
            {
                @Override
                public void execute()
                {
                    v3api.updateDataSets(sessionToken, Arrays.asList(update));
                }
            });
        } else if (user.isInstanceUserOrTestSpaceUserOrEnabledTestProjectUser())
        {
            v3api.updateDataSets(sessionToken, Arrays.asList(update));
        } else
        {
            assertUnauthorizedObjectAccessException(new IDelegatedAction()
            {
                @Override
                public void execute()
                {
                    v3api.updateDataSets(sessionToken, Arrays.asList(update));
                }
            }, update.getDataSetId());
        }
    }

    @Test
    public void testLogging()
    {
        String sessionToken = v3api.login(TEST_USER, PASSWORD);

        DataSetUpdate update = new DataSetUpdate();
        update.setDataSetId(new DataSetPermId("20081105092159111-1"));

        DataSetUpdate update2 = new DataSetUpdate();
        update2.setDataSetId(new DataSetPermId("20110509092359990-10"));

        v3api.updateDataSets(sessionToken, Arrays.asList(update, update2));

        assertAccessLog(
                "update-data-sets  DATA_SET_UPDATES('[DataSetUpdate[dataSetId=20081105092159111-1], DataSetUpdate[dataSetId=20110509092359990-10]]')");
    }

    @Test
    public void testFreeze()
    {
        // Given
        String sessionToken = v3api.login(TEST_USER, PASSWORD);
        DataSetPermId dsId1 = new DataSetPermId("20081105092159111-1");
        DataSetUpdate update1 = new DataSetUpdate();
        update1.setDataSetId(dsId1);
        update1.freeze();
        DataSetPermId dsId2 = new DataSetPermId("20081105092159222-2");
        DataSetUpdate update2 = new DataSetUpdate();
        update2.setDataSetId(dsId2);
        update2.freezeForChildren();
        DataSetPermId dsId3 = new DataSetPermId("20081105092159333-3");
        DataSetUpdate update3 = new DataSetUpdate();
        update3.setDataSetId(dsId3);
        update3.freezeForParents();
        DataSetPermId dsId4 = new DataSetPermId("20081105092259000-8");
        DataSetUpdate update4 = new DataSetUpdate();
        update4.setDataSetId(dsId4);
        update4.freezeForComponents();
        DataSetPermId dsId5 = new DataSetPermId("20081105092259000-20");
        DataSetUpdate update5 = new DataSetUpdate();
        update5.setDataSetId(dsId5);
        update5.freezeForContainers();

        // When
        v3api.updateDataSets(sessionToken, Arrays.asList(update1, update2, update3, update4, update5));

        // Then
        Map<IDataSetId, DataSet> dataSets =
                v3api.getDataSets(sessionToken, Arrays.asList(dsId1, dsId2, dsId3, dsId4, dsId5), new DataSetFetchOptions());
        DataSet ds1 = dataSets.get(dsId1);
        assertEquals(ds1.isFrozen(), true);
        assertEquals(ds1.isFrozenForChildren(), false);
        assertEquals(ds1.isFrozenForParents(), false);
        assertEquals(ds1.isFrozenForComponents(), false);
        assertEquals(ds1.isFrozenForContainers(), false);
        assertFreezingEvent(TEST_USER, ds1.getCode(), EntityType.DATASET,
                new FreezingFlags().freeze());
        DataSet ds2 = dataSets.get(dsId2);
        assertEquals(ds2.isFrozen(), true);
        assertEquals(ds2.isFrozenForChildren(), true);
        assertEquals(ds2.isFrozenForParents(), false);
        assertEquals(ds2.isFrozenForComponents(), false);
        assertEquals(ds2.isFrozenForContainers(), false);
        assertFreezingEvent(TEST_USER, ds2.getCode(), EntityType.DATASET,
                new FreezingFlags().freeze().freezeForChildren());
        DataSet ds3 = dataSets.get(dsId3);
        assertEquals(ds3.isFrozen(), true);
        assertEquals(ds3.isFrozenForChildren(), false);
        assertEquals(ds3.isFrozenForParents(), true);
        assertEquals(ds3.isFrozenForComponents(), false);
        assertEquals(ds3.isFrozenForContainers(), false);
        assertFreezingEvent(TEST_USER, ds3.getCode(), EntityType.DATASET,
                new FreezingFlags().freeze().freezeForParents());
        DataSet ds4 = dataSets.get(dsId4);
        assertEquals(ds4.isFrozen(), true);
        assertEquals(ds4.isFrozenForChildren(), false);
        assertEquals(ds4.isFrozenForParents(), false);
        assertEquals(ds4.isFrozenForComponents(), true);
        assertEquals(ds4.isFrozenForContainers(), false);
        assertFreezingEvent(TEST_USER, ds4.getCode(), EntityType.DATASET,
                new FreezingFlags().freeze().freezeForComponents());
        DataSet ds5 = dataSets.get(dsId5);
        assertEquals(ds5.isFrozen(), true);
        assertEquals(ds5.isFrozenForChildren(), false);
        assertEquals(ds5.isFrozenForParents(), false);
        assertEquals(ds5.isFrozenForComponents(), false);
        assertEquals(ds5.isFrozenForContainers(), true);
        assertFreezingEvent(TEST_USER, ds5.getCode(), EntityType.DATASET,
                new FreezingFlags().freeze().freezeForContainers());
    }

    @Test(dataProvider = "freezeMethods")
    public void testUnauthorizedFreezing(MethodWrapper freezeMethod) throws Exception
    {
        // Given
        RoleAssignmentCreation roleAssignmentCreation = new RoleAssignmentCreation();
        roleAssignmentCreation.setRole(Role.ADMIN);
        roleAssignmentCreation.setSpaceId(new SpacePermId("TEST-SPACE"));
        roleAssignmentCreation.setUserId(new PersonPermId(TEST_POWER_USER_CISD));
        v3api.createRoleAssignments(systemSessionToken, Arrays.asList(roleAssignmentCreation));
        final String sessionToken = v3api.login(TEST_POWER_USER_CISD, PASSWORD);
        DataSetPermId dsId = new DataSetPermId("20081105092159111-1");
        DataSetUpdate update = new DataSetUpdate();
        update.setDataSetId(dsId);
        freezeMethod.method.invoke(update);

        // When
        assertAuthorizationFailureException(Void -> v3api.updateDataSets(sessionToken, Arrays.asList(update)), null);
    }

    @DataProvider(name = "freezeMethods")
    public static Object[][] freezeMethods()
    {
        return asCartesianProduct(getFreezingMethods(DataSetUpdate.class));
    }

    @Test
    public void testFreezing()
    {
        // Given
        String sessionToken = v3api.login(TEST_USER, PASSWORD);
        DataSetPermId dsId = new DataSetPermId("20081105092159111-1");
        DataSetUpdate update = new DataSetUpdate();
        update.setDataSetId(dsId);
        update.freeze();
        v3api.updateDataSets(sessionToken, Arrays.asList(update));
        DataSetUpdate dataSetUpdate = new DataSetUpdate();
        dataSetUpdate.setDataSetId(dsId);
        dataSetUpdate.setProperty("COMMENT", "test comment");

        // When
        assertUserFailureException(Void -> v3api.updateDataSets(sessionToken, Arrays.asList(dataSetUpdate)),
                // Then
                "ERROR: Operation UPDATE PROPERTY is not allowed because data set 20081105092159111-1 is frozen.");
    }

    @Test
    public void testFreezingForChildren()
    {
        // Given
        String sessionToken = v3api.login(TEST_USER, PASSWORD);
        DataSetPermId dsId = new DataSetPermId("20081105092159111-1");
        DataSetUpdate update = new DataSetUpdate();
        update.setDataSetId(dsId);
        update.freezeForChildren();
        v3api.updateDataSets(sessionToken, Arrays.asList(update));
        DataSetUpdate dataSetUpdate = new DataSetUpdate();
        dataSetUpdate.setDataSetId(dsId);
        dataSetUpdate.getChildIds().add(new DataSetPermId("20081105092259000-20"));

        // When
        assertUserFailureException(Void -> v3api.updateDataSets(sessionToken, Arrays.asList(dataSetUpdate)),
                // Then
                "ERROR: Operation INSERT PARENT_CHILD is not allowed because data set 20081105092159111-1 "
                        + "or 20081105092259000-20 is frozen.");
    }

    @Test
    public void testFreezingForChildrenDeletion()
    {
        // Given
        String sessionToken = v3api.login(TEST_USER, PASSWORD);
        DataSetPermId dsId = new DataSetPermId("20081105092159111-1");
        DataSetCreation dataSetCreation = createDataSet();
        dataSetCreation.setParentIds(Arrays.asList(dsId));
        DataSetPermId childId = v3api.createDataSets(sessionToken, Arrays.asList(dataSetCreation)).get(0);

        DataSetUpdate update = new DataSetUpdate();
        update.setDataSetId(dsId);
        update.freezeForChildren();
        v3api.updateDataSets(sessionToken, Arrays.asList(update));
        DataSetDeletionOptions deletionOptions = new DataSetDeletionOptions();
        deletionOptions.setReason("test");

        // When
        assertUserFailureException(Void -> v3api.deleteDataSets(sessionToken, Arrays.asList(childId), deletionOptions),
                // Then
                "ERROR: Operation DELETE DATA SET CHILD is not allowed because data set 20081105092159111-1 is frozen.");
    }

    protected DataSetCreation createDataSet()
    {
        return createDataSet("D1");
    }

    protected DataSetCreation createDataSet(String code)
    {
        DataSetCreation dataSetCreation = new DataSetCreation();
        dataSetCreation.setCode(code);
        dataSetCreation.setTypeId(new EntityTypePermId("DELETION_TEST_CONTAINER", EntityKind.DATA_SET));
        dataSetCreation.setDataStoreId(new DataStorePermId("STANDARD"));
        dataSetCreation.setDataSetKind(DataSetKind.CONTAINER);
        dataSetCreation.setExperimentId(new ExperimentIdentifier("/CISD/NEMO/EXP-TEST-1"));
        return dataSetCreation;
    }

    @Test
    public void testFreezingForParents()
    {
        // Given
        String sessionToken = v3api.login(TEST_USER, PASSWORD);
        DataSetPermId dsId = new DataSetPermId("20081105092159111-1");
        DataSetUpdate update = new DataSetUpdate();
        update.setDataSetId(dsId);
        update.freezeForParents();
        v3api.updateDataSets(sessionToken, Arrays.asList(update));
        DataSetUpdate dataSetUpdate = new DataSetUpdate();
        dataSetUpdate.setDataSetId(dsId);
        dataSetUpdate.getParentIds().add(new DataSetPermId("20081105092259000-20"));

        // When
        assertUserFailureException(Void -> v3api.updateDataSets(sessionToken, Arrays.asList(dataSetUpdate)),
                // Then
                "ERROR: Operation INSERT PARENT_CHILD is not allowed because data set 20081105092259000-20 "
                        + "or 20081105092159111-1 is frozen.");
    }

    @Test
    public void testFreezingForParentDeletion()
    {
        // Given
        String sessionToken = v3api.login(TEST_USER, PASSWORD);
        DataSetPermId dsId = new DataSetPermId("20081105092159111-1");
        DataSetCreation dataSetCreation = createDataSet();
        dataSetCreation.setChildIds(Arrays.asList(dsId));
        DataSetPermId parentId = v3api.createDataSets(sessionToken, Arrays.asList(dataSetCreation)).get(0);
        DataSetUpdate update = new DataSetUpdate();
        update.setDataSetId(dsId);
        update.freezeForParents();
        v3api.updateDataSets(sessionToken, Arrays.asList(update));
        DataSetDeletionOptions deletionOptions = new DataSetDeletionOptions();
        deletionOptions.setReason("test");

        // When
        assertUserFailureException(Void -> v3api.deleteDataSets(sessionToken, Arrays.asList(parentId), deletionOptions),
                // Then
                "ERROR: Operation DELETE DATA SET PARENT is not allowed because data set 20081105092159111-1 is frozen.");
    }

    @Test
    public void testFreezingForComponents()
    {
        // Given
        String sessionToken = v3api.login(TEST_USER, PASSWORD);
        DataSetPermId dsId = new DataSetPermId("CONTAINER_1");
        DataSetUpdate update = new DataSetUpdate();
        update.setDataSetId(dsId);
        update.freezeForComponents();
        v3api.updateDataSets(sessionToken, Arrays.asList(update));
        DataSetUpdate dataSetUpdate = new DataSetUpdate();
        dataSetUpdate.setDataSetId(dsId);
        dataSetUpdate.getComponentIds().add(new DataSetPermId("20081105092259000-20"));

        // When
        assertUserFailureException(Void -> v3api.updateDataSets(sessionToken, Arrays.asList(dataSetUpdate)),
                // Then
                "ERROR: Operation INSERT CONTAINER_COMPONENT is not allowed because data set CONTAINER_1 "
                        + "or 20081105092259000-20 is frozen.");
    }

    @Test
    public void testFreezingForComponentDeletion()
    {
        // Given
        String sessionToken = v3api.login(TEST_USER, PASSWORD);
        DataSetCreation dsContainer = createDataSet("D1");
        DataSetPermId contId = v3api.createDataSets(sessionToken, Arrays.asList(dsContainer)).get(0);
        DataSetCreation dsComp = createDataSet("D2");
        dsComp.setContainerIds(Arrays.asList(contId));
        DataSetPermId compId = v3api.createDataSets(sessionToken, Arrays.asList(dsComp)).get(0);

        DataSetUpdate update = new DataSetUpdate();
        update.setDataSetId(contId);
        update.freezeForComponents();
        v3api.updateDataSets(sessionToken, Arrays.asList(update));
        DataSetDeletionOptions deletionOptions = new DataSetDeletionOptions();
        deletionOptions.setReason("test");

        // When
        assertUserFailureException(Void -> v3api.deleteDataSets(sessionToken, Arrays.asList(compId), deletionOptions),
                // Then
                "ERROR: Operation DELETE DATA SET COMPONENT is not allowed because data set D1 is frozen.");
    }

    @Test
    public void testFreezingForContainers()
    {
        // Given
        String sessionToken = v3api.login(TEST_USER, PASSWORD);
        DataSetPermId dsId = new DataSetPermId("20081105092259000-20");
        DataSetUpdate update = new DataSetUpdate();
        update.setDataSetId(dsId);
        update.freezeForContainers();
        v3api.updateDataSets(sessionToken, Arrays.asList(update));
        DataSetUpdate dataSetUpdate = new DataSetUpdate();
        dataSetUpdate.setDataSetId(dsId);
        dataSetUpdate.getContainerIds().add(new DataSetPermId("CONTAINER_1"));

        // When
        assertUserFailureException(Void -> v3api.updateDataSets(sessionToken, Arrays.asList(dataSetUpdate)),
                // Then
                "ERROR: Operation INSERT CONTAINER_COMPONENT is not allowed because data set CONTAINER_1 "
                        + "or 20081105092259000-20 is frozen.");
    }

    @Test
    public void testFreezingForContainerDeletion()
    {
        // Given
        String sessionToken = v3api.login(TEST_USER, PASSWORD);
        DataSetPermId dsId = new DataSetPermId("20081105092159111-1");
        DataSetCreation dataSetCreation = createDataSet();
        dataSetCreation.setComponentIds(Arrays.asList(dsId));
        DataSetPermId containerId = v3api.createDataSets(sessionToken, Arrays.asList(dataSetCreation)).get(0);
        DataSetUpdate update = new DataSetUpdate();
        update.setDataSetId(dsId);
        update.freezeForContainers();
        v3api.updateDataSets(sessionToken, Arrays.asList(update));
        DataSetDeletionOptions deletionOptions = new DataSetDeletionOptions();
        deletionOptions.setReason("test");

        // When
        assertUserFailureException(Void -> v3api.deleteDataSets(sessionToken, Arrays.asList(containerId), deletionOptions),
                // Then
                "ERROR: Operation TRASH is not allowed because data set 20081105092159111-1 is frozen.");
    }

    @Test
    public void testUpdateWithUnknownPropertyOfTypeSample()
    {
        // Given
        String sessionToken = v3api.login(TEST_USER, PASSWORD);

        DataSetCreation creation = physicalDataSetCreation();
        DataSetPermId dataSetPermId = v3api.createDataSets(sessionToken, Arrays.asList(creation)).get(0);

        DataSetUpdate update = new DataSetUpdate();
        update.setDataSetId(dataSetPermId);
        update.setProperty("PLATE", "200811050924898-997");

        // When
        assertUserFailureException(Void -> v3api.updateDataSets(sessionToken, Arrays.asList(update)),
                // Then
                "Property type with code 'PLATE' does not exist");
    }

    @Test
    public void testUpdateWithPropertyOfTypeSampleWithUnknownSample()
    {
        // Given
        String sessionToken = v3api.login(TEST_USER, PASSWORD);
        PropertyTypePermId propertyType = createASamplePropertyType(sessionToken, null);
        EntityTypePermId dataSetType = createADataSetType(sessionToken, false, propertyType);
        DataSetCreation creation = physicalDataSetCreation();
        creation.setTypeId(dataSetType);
        creation.setProperty(propertyType.getPermId(), "/CISD/CL1");
        DataSetPermId dataSetPermId = v3api.createDataSets(sessionToken, Arrays.asList(creation)).get(0);

        DataSetUpdate update = new DataSetUpdate();
        update.setDataSetId(dataSetPermId);
        update.setProperty(propertyType.getPermId(), "/CISD/UNKNOWN");

        // When
        assertUserFailureException(Void -> v3api.updateDataSets(sessionToken, Arrays.asList(update)),
                // Then
                "Unknown sample: /CISD/UNKNOWN");
    }

    @Test
    public void testUpdateWithPropertyOfTypeSampleWithSampleOfWrongType()
    {
        // Given
        String sessionToken = v3api.login(TEST_USER, PASSWORD);
        PropertyTypePermId propertyType = createASamplePropertyType(sessionToken,
                new EntityTypePermId("WELL", EntityKind.SAMPLE));
        EntityTypePermId dataSetType = createADataSetType(sessionToken, false, propertyType);
        DataSetCreation creation = physicalDataSetCreation();
        creation.setTypeId(dataSetType);
        creation.setProperty(propertyType.getPermId(), "200811050917877-438");
        DataSetPermId dataSetPermId = v3api.createDataSets(sessionToken, Arrays.asList(creation)).get(0);

        DataSetUpdate update = new DataSetUpdate();
        update.setDataSetId(dataSetPermId);
        update.setProperty(propertyType.getPermId(), "200811050919915-8");

        // When
        assertUserFailureException(Void -> v3api.updateDataSets(sessionToken, Arrays.asList(update)),
                // Then
                "Property " + propertyType.getPermId() + " is not a sample of type WELL but of type CONTROL_LAYOUT");
    }

    @Test
    public void testUpdateWithPropertyOfTypeSampleWithSampleNotAccessable()
    {
        // Given
        String adminSessionToken = v3api.login(TEST_USER, PASSWORD);
        PropertyTypePermId propertyType = createASamplePropertyType(adminSessionToken, null);
        EntityTypePermId dataSetType = createADataSetType(adminSessionToken, false, propertyType);
        DataSetCreation creation = physicalDataSetCreation();
        creation.setTypeId(dataSetType);
        creation.setExperimentId(new ExperimentIdentifier("/TEST-SPACE/TEST-PROJECT/EXP-SPACE-TEST"));
        creation.setProperty(propertyType.getPermId(), "/MP");
        DataSetPermId dataSetPermId = v3api.createDataSets(adminSessionToken, Arrays.asList(creation)).get(0);

        String sessionToken = v3api.login(TEST_SPACE_USER, PASSWORD);
        DataSetUpdate update = new DataSetUpdate();
        update.setDataSetId(dataSetPermId);
        update.setProperty(propertyType.getPermId(), "/CISD/CL1");

        // When
        assertUserFailureException(Void -> v3api.updateDataSets(sessionToken, Arrays.asList(update)),
                // Then
                "Unknown sample: /CISD/CL1");
    }

    @Test
    public void testUpdateAddSampleProperty()
    {
        // Given
        String sessionToken = v3api.login(TEST_USER, PASSWORD);
        PropertyTypePermId propertyType = createASamplePropertyType(sessionToken, null);
        EntityTypePermId dataSetType = createADataSetType(sessionToken, false, propertyType);
        DataSetCreation creation = physicalDataSetCreation();
        creation.setTypeId(dataSetType);
        creation.setExperimentId(new ExperimentIdentifier("/TEST-SPACE/TEST-PROJECT/EXP-SPACE-TEST"));
        DataSetPermId dataSetPermId = v3api.createDataSets(sessionToken, Arrays.asList(creation)).get(0);

        DataSetUpdate update = new DataSetUpdate();
        update.setDataSetId(dataSetPermId);
        update.setProperty(propertyType.getPermId(), "200811050924898-997");

        // When
        v3api.updateDataSets(sessionToken, Arrays.asList(update));

        // Then
        DataSetFetchOptions fetchOptions = new DataSetFetchOptions();
        fetchOptions.withProperties();
        fetchOptions.withSampleProperties();
        DataSet dataSet = v3api.getDataSets(sessionToken, Arrays.asList(dataSetPermId), fetchOptions).get(dataSetPermId);
        assertEquals(dataSet.getProperties().toString(), "{" + propertyType.getPermId() + "=200811050924898-997}");
        assertEquals(dataSet.getSampleProperties().toString(), "{" + propertyType.getPermId() + "=Sample 200811050924898-997}");
    }

    @Test
    public void testUpdateChangeSampleProperty()
    {
        // Given
        String sessionToken = v3api.login(TEST_USER, PASSWORD);
        PropertyTypePermId propertyType = createASamplePropertyType(sessionToken, null);
        EntityTypePermId dataSetType = createADataSetType(sessionToken, false, propertyType);
        DataSetCreation creation = physicalDataSetCreation();
        creation.setTypeId(dataSetType);
        creation.setExperimentId(new ExperimentIdentifier("/TEST-SPACE/TEST-PROJECT/EXP-SPACE-TEST"));
        creation.setProperty(propertyType.getPermId(), "200811050919915-8");
        DataSetPermId dataSetPermId = v3api.createDataSets(sessionToken, Arrays.asList(creation)).get(0);

        DataSetUpdate update = new DataSetUpdate();
        update.setDataSetId(dataSetPermId);
        update.setProperty(propertyType.getPermId(), "200811050924898-997");

        // When
        v3api.updateDataSets(sessionToken, Arrays.asList(update));

        // Then
        DataSetFetchOptions fetchOptions = new DataSetFetchOptions();
        fetchOptions.withProperties();
        fetchOptions.withSampleProperties();
        fetchOptions.withHistory().withAuthor();
        DataSet dataSet = v3api.getDataSets(sessionToken, Arrays.asList(dataSetPermId), fetchOptions).get(dataSetPermId);
        assertEquals(dataSet.getProperties().toString(), "{" + propertyType.getPermId() + "=200811050924898-997}");
        assertEquals(dataSet.getSampleProperties().toString(), "{" + propertyType.getPermId() + "=Sample 200811050924898-997}");

        List<HistoryEntry> history = dataSet.getHistory();
        assertEquals(history.size(), 3);

        assertPropertyHistory(history.get(0), propertyType.getPermId(), "200811050919915-8", dataSet.getRegistrationDate(),
                dataSet.getModificationDate());
        assertPropertyHistory(history.get(1), propertyType.getPermId(), "200811050924898-997", dataSet.getModificationDate(), null);
        assertRelationshipHistory(history.get(2), new ExperimentPermId("201206190940555-1032"), DataSetRelationType.EXPERIMENT,
                dataSet.getRegistrationDate(), null);
    }

    @Test
    public void testUpdateRemoveSampleProperty()
    {
        // Given
        String sessionToken = v3api.login(TEST_USER, PASSWORD);
        PropertyTypePermId propertyType = createASamplePropertyType(sessionToken, null);
        EntityTypePermId dataSetType = createADataSetType(sessionToken, false, propertyType);
        DataSetCreation creation = physicalDataSetCreation();
        creation.setTypeId(dataSetType);
        creation.setExperimentId(new ExperimentIdentifier("/TEST-SPACE/TEST-PROJECT/EXP-SPACE-TEST"));
        creation.setProperty(propertyType.getPermId(), "200811050919915-8");
        DataSetPermId dataSetPermId = v3api.createDataSets(sessionToken, Arrays.asList(creation)).get(0);

        DataSetUpdate update = new DataSetUpdate();
        update.setDataSetId(dataSetPermId);
        update.setProperty(propertyType.getPermId(), null);

        // When
        v3api.updateDataSets(sessionToken, Arrays.asList(update));

        // Then
        DataSetFetchOptions fetchOptions = new DataSetFetchOptions();
        fetchOptions.withProperties();
        fetchOptions.withSampleProperties();
        fetchOptions.withHistory().withAuthor();
        DataSet dataSet = v3api.getDataSets(sessionToken, Arrays.asList(dataSetPermId), fetchOptions).get(dataSetPermId);
        assertEquals(dataSet.getProperties().toString(), "{}");
        assertEquals(dataSet.getSampleProperties().toString(), "{}");

        List<HistoryEntry> history = dataSet.getHistory();
        assertEquals(history.size(), 2);

        assertPropertyHistory(history.get(0), propertyType.getPermId(), "200811050919915-8", dataSet.getRegistrationDate(),
                dataSet.getModificationDate());
        assertRelationshipHistory(history.get(1), new ExperimentPermId("201206190940555-1032"), DataSetRelationType.EXPERIMENT,
                dataSet.getRegistrationDate(), null);
    }

    @Test
    public void testUpdateRemoveMandatorySampleProperty()
    {
        // Given
        String sessionToken = v3api.login(TEST_USER, PASSWORD);
        PropertyTypePermId propertyType = createASamplePropertyType(sessionToken, null);
        EntityTypePermId dataSetType = createADataSetType(sessionToken, true, propertyType);
        DataSetCreation creation = physicalDataSetCreation();
        creation.setTypeId(dataSetType);
        creation.setExperimentId(new ExperimentIdentifier("/TEST-SPACE/TEST-PROJECT/EXP-SPACE-TEST"));
        creation.setProperty(propertyType.getPermId(), "200811050919915-8");
        DataSetPermId dataSetPermId = v3api.createDataSets(sessionToken, Arrays.asList(creation)).get(0);

        DataSetUpdate update = new DataSetUpdate();
        update.setDataSetId(dataSetPermId);
        update.setProperty(propertyType.getPermId(), null);

        // When
        assertUserFailureException(Void -> v3api.updateDataSets(sessionToken, Arrays.asList(update)),
                "Property " + propertyType + " of entity type " + dataSetType.getPermId()
                        + " can not be deleted because it is mandatory.");
    }


    @Test
    public void testUpdateMetaData()
    {
        // Prepare
        String sessionToken = v3api.login(TEST_USER, PASSWORD);

        DataSetCreation dataSetCreation = new DataSetCreation();
        dataSetCreation.setCode("DATA_SET_META_1");
        dataSetCreation.setTypeId(new EntityTypePermId("DELETION_TEST_CONTAINER", EntityKind.DATA_SET));
        dataSetCreation.setDataStoreId(new DataStorePermId("STANDARD"));
        dataSetCreation.setDataSetKind(DataSetKind.CONTAINER);
        dataSetCreation.setExperimentId(new ExperimentIdentifier("/CISD/NEMO/EXP-TEST-1"));
        dataSetCreation.setMetaData(Map.of("key_modify", "value_modify", "key_delete", "value_delete"));
        DataSetPermId id = v3api.createDataSets(sessionToken, Arrays.asList(dataSetCreation)).get(0);

        // Act
        DataSetUpdate update = new DataSetUpdate();
        update.setDataSetId(id);
        update.getMetaData().put("key_modify", "new_value");
        update.getMetaData().add(Map.of("key_add", "value_add"));
        update.getMetaData().remove("key_delete");
        v3api.updateDataSets(sessionToken, Arrays.asList(update));

        // Verify
        DataSetFetchOptions fetchOptions = new DataSetFetchOptions();
        fetchOptions.withProperties();
        fetchOptions.withSampleProperties();
        fetchOptions.withHistory().withAuthor();
        DataSet dataSet = v3api.getDataSets(sessionToken, Arrays.asList(id), fetchOptions).get(id);

        assertEquals(dataSet.getMetaData(), Map.of("key_modify", "new_value", "key_add", "value_add"));
    }

<<<<<<< HEAD
=======
    @Test
    public void testUpdateMetaDataSetEmpty()
    {
        // Prepare
        String sessionToken = v3api.login(TEST_USER, PASSWORD);

        DataSetCreation dataSetCreation = new DataSetCreation();
        dataSetCreation.setCode("DATA_SET_META_1");
        dataSetCreation.setTypeId(new EntityTypePermId("DELETION_TEST_CONTAINER", EntityKind.DATA_SET));
        dataSetCreation.setDataStoreId(new DataStorePermId("STANDARD"));
        dataSetCreation.setDataSetKind(DataSetKind.CONTAINER);
        dataSetCreation.setExperimentId(new ExperimentIdentifier("/CISD/NEMO/EXP-TEST-1"));
        dataSetCreation.setMetaData(Map.of("key_modify", "value_modify", "key_delete", "value_delete"));
        DataSetPermId id = v3api.createDataSets(sessionToken, Arrays.asList(dataSetCreation)).get(0);

        // Act
        DataSetUpdate update = new DataSetUpdate();
        update.setDataSetId(id);
        update.getMetaData().set(Map.of());
        v3api.updateDataSets(sessionToken, Arrays.asList(update));

        // Verify
        DataSetFetchOptions fetchOptions = new DataSetFetchOptions();
        fetchOptions.withProperties();
        fetchOptions.withSampleProperties();
        fetchOptions.withHistory().withAuthor();
        DataSet dataSet = v3api.getDataSets(sessionToken, Arrays.asList(id), fetchOptions).get(id);

        assertEquals(dataSet.getMetaData(), Map.of());
    }

>>>>>>> 5b7b57b6
    @Test(dataProvider = USER_ROLES_PROVIDER)
    public void testUpdateWithDifferentRolesExperimentDataSet(RoleWithHierarchy role)
    {
        testWithUserRole(role, params ->
        {
            final ExperimentCreation experimentCreation = new ExperimentCreation();
            experimentCreation.setTypeId(new EntityTypePermId("SIRNA_HCS"));
            experimentCreation.setCode("TEST_EXPERIMENT_" + UUID.randomUUID());
            experimentCreation.setProjectId(params.space1Project1Id);
            experimentCreation.setProperty("DESCRIPTION", "test description");

            final ExperimentCreation experimentCreation2 = new ExperimentCreation();
            experimentCreation2.setTypeId(new EntityTypePermId("SIRNA_HCS"));
            experimentCreation2.setCode("TEST_EXPERIMENT_" + UUID.randomUUID());
            experimentCreation2.setProjectId(params.space1Project2Id);
            experimentCreation2.setProperty("DESCRIPTION", "test description");

            final List<ExperimentPermId> experimentIds =
                    v3api.createExperiments(params.adminSessionToken, List.of(experimentCreation, experimentCreation2));
            ExperimentPermId experiment1Id = experimentIds.get(0);
            ExperimentPermId experiment2Id = experimentIds.get(1);

            final DataSetCreation dataSetCreation = physicalDataSetCreation();
            dataSetCreation.setExperimentId(experiment1Id);
            dataSetCreation.setSampleId(null);

            final DataSetPermId dataSetId = v3api.createDataSets(params.adminSessionToken, Collections.singletonList(dataSetCreation)).get(0);

            final DataSetUpdate dataSetUpdate = new DataSetUpdate();
            dataSetUpdate.setDataSetId(dataSetId);
            dataSetUpdate.setExperimentId(experiment2Id);

            // use instance admin to login on behalf of the user
            final String onBehalfOfSessionToken = v3api.loginAs(TEST_USER, PASSWORD, params.userId);

            if (List.of(RoleWithHierarchy.RoleCode.ADMIN, RoleWithHierarchy.RoleCode.POWER_USER)
                    .contains(role.getRoleCode()))
            {
                v3api.updateDataSets(onBehalfOfSessionToken, Collections.singletonList(dataSetUpdate));
            } else
            {
                assertAnyAuthorizationException(() -> v3api.updateDataSets(onBehalfOfSessionToken, Collections.singletonList(dataSetUpdate)));
            }
        });
    }

    @Test(dataProvider = USER_ROLES_PROVIDER)
    public void testUpdateWithDifferentRolesSpaceSampleDataSet(RoleWithHierarchy role)
    {
        testWithUserRole(role, params ->
        {
            final SampleCreation sampleCreation = new SampleCreation();
            sampleCreation.setCode("TEST_SPACE_SAMPLE_" + UUID.randomUUID());
            sampleCreation.setTypeId(new EntityTypePermId("CELL_PLATE"));
            sampleCreation.setSpaceId(params.space1Id);

            final SampleCreation sampleCreation2 = new SampleCreation();
            sampleCreation2.setCode("TEST_SPACE_SAMPLE_" + UUID.randomUUID());
            sampleCreation2.setTypeId(new EntityTypePermId("CELL_PLATE"));
            sampleCreation2.setSpaceId(params.space2Id);

            final List<SamplePermId> sampleIds = v3api.createSamples(params.adminSessionToken, List.of(sampleCreation, sampleCreation2));
            SamplePermId sample1Id = sampleIds.get(0);
            SamplePermId sample2Id = sampleIds.get(1);

            final DataSetCreation dataSetCreation = physicalDataSetCreation();
            dataSetCreation.setExperimentId(null);
            dataSetCreation.setSampleId(sample1Id);

            final DataSetPermId dataSetId = v3api.createDataSets(params.adminSessionToken, Collections.singletonList(dataSetCreation)).get(0);

            final DataSetUpdate dataSetUpdate = new DataSetUpdate();
            dataSetUpdate.setDataSetId(dataSetId);
            dataSetUpdate.setSampleId(sample2Id);

            // use instance admin to login on behalf of the user
            final String onBehalfOfSessionToken = v3api.loginAs(TEST_USER, PASSWORD, params.userId);

            if (List.of(RoleWithHierarchy.RoleLevel.INSTANCE, RoleWithHierarchy.RoleLevel.SPACE).contains(role.getRoleLevel()) && List.of(
                            RoleWithHierarchy.RoleCode.ADMIN, RoleWithHierarchy.RoleCode.POWER_USER)
                    .contains(role.getRoleCode()))
            {
                v3api.updateDataSets(onBehalfOfSessionToken, Collections.singletonList(dataSetUpdate));
            } else
            {
                assertAnyAuthorizationException(() -> v3api.updateDataSets(onBehalfOfSessionToken, Collections.singletonList(dataSetUpdate)));
            }
        });
    }

    @Test(dataProvider = USER_ROLES_PROVIDER)
    public void testUpdateWithDifferentRolesProjectSampleDataSet(RoleWithHierarchy role)
    {
        testWithUserRole(role, params ->
        {
            final SampleCreation sampleCreation = new SampleCreation();
            sampleCreation.setCode("TEST_PROJECT_SAMPLE_" + UUID.randomUUID());
            sampleCreation.setTypeId(new EntityTypePermId("CELL_PLATE"));
            sampleCreation.setSpaceId(params.space1Id);
            sampleCreation.setProjectId(params.space1Project1Id);

            final SampleCreation sampleCreation2 = new SampleCreation();
            sampleCreation2.setCode("TEST_PROJECT_SAMPLE_" + UUID.randomUUID());
            sampleCreation2.setTypeId(new EntityTypePermId("CELL_PLATE"));
            sampleCreation2.setSpaceId(params.space1Id);
            sampleCreation2.setProjectId(params.space1Project2Id);

            final List<SamplePermId> sampleIds = v3api.createSamples(params.adminSessionToken, List.of(sampleCreation, sampleCreation2));
            SamplePermId sample1Id = sampleIds.get(0);
            SamplePermId sample2Id = sampleIds.get(1);

            final DataSetCreation dataSetCreation = physicalDataSetCreation();
            dataSetCreation.setExperimentId(null);
            dataSetCreation.setSampleId(sample1Id);

            final DataSetPermId dataSetId = v3api.createDataSets(params.adminSessionToken, Collections.singletonList(dataSetCreation)).get(0);

            final DataSetUpdate dataSetUpdate = new DataSetUpdate();
            dataSetUpdate.setDataSetId(dataSetId);
            dataSetUpdate.setSampleId(sample2Id);

            // use instance admin to login on behalf of the user
            final String onBehalfOfSessionToken = v3api.loginAs(TEST_USER, PASSWORD, params.userId);

            if (List.of(RoleWithHierarchy.RoleCode.ADMIN, RoleWithHierarchy.RoleCode.POWER_USER).contains(role.getRoleCode()))
            {
                v3api.updateDataSets(onBehalfOfSessionToken, Collections.singletonList(dataSetUpdate));
            } else
            {
                assertAnyAuthorizationException(() -> v3api.updateDataSets(onBehalfOfSessionToken, Collections.singletonList(dataSetUpdate)));
            }
        });
    }

    @Test(dataProvider = USER_ROLES_PROVIDER)
    public void testUpdateWithDifferentRolesExperimentSampleDataSet(RoleWithHierarchy role)
    {
        testWithUserRole(role, params ->
        {
            final ExperimentCreation experimentCreation = new ExperimentCreation();
            experimentCreation.setTypeId(new EntityTypePermId("SIRNA_HCS"));
            experimentCreation.setCode("TEST_EXPERIMENT_" + UUID.randomUUID());
            experimentCreation.setProjectId(params.space1Project1Id);
            experimentCreation.setProperty("DESCRIPTION", "test description");

            final ExperimentCreation experimentCreation2 = new ExperimentCreation();
            experimentCreation2.setTypeId(new EntityTypePermId("SIRNA_HCS"));
            experimentCreation2.setCode("TEST_EXPERIMENT_" + UUID.randomUUID());
            experimentCreation2.setProjectId(params.space1Project2Id);
            experimentCreation2.setProperty("DESCRIPTION", "test description");

            final List<ExperimentPermId> experimentIds =
                    v3api.createExperiments(params.adminSessionToken, List.of(experimentCreation, experimentCreation2));
            ExperimentPermId experiment1Id = experimentIds.get(0);
            ExperimentPermId experiment2Id = experimentIds.get(1);

            final SampleCreation sampleCreation = new SampleCreation();
            sampleCreation.setCode("TEST_EXPERIMENT_SAMPLE_" + UUID.randomUUID());
            sampleCreation.setTypeId(new EntityTypePermId("CELL_PLATE"));
            sampleCreation.setSpaceId(params.space1Id);
            sampleCreation.setExperimentId(experiment1Id);

            final SampleCreation sampleCreation2 = new SampleCreation();
            sampleCreation2.setCode("TEST_EXPERIMENT_SAMPLE_" + UUID.randomUUID());
            sampleCreation2.setTypeId(new EntityTypePermId("CELL_PLATE"));
            sampleCreation2.setSpaceId(params.space1Id);
            sampleCreation2.setExperimentId(experiment2Id);

            final List<SamplePermId> sampleIds = v3api.createSamples(params.adminSessionToken, List.of(sampleCreation, sampleCreation2));
            SamplePermId sample1Id = sampleIds.get(0);
            SamplePermId sample2Id = sampleIds.get(1);

            final DataSetCreation dataSetCreation = physicalDataSetCreation();
            dataSetCreation.setExperimentId(null);
            dataSetCreation.setSampleId(sample1Id);

            final DataSetPermId dataSetId = v3api.createDataSets(params.adminSessionToken, Collections.singletonList(dataSetCreation)).get(0);

            final DataSetUpdate dataSetUpdate = new DataSetUpdate();
            dataSetUpdate.setDataSetId(dataSetId);
            dataSetUpdate.setSampleId(sample2Id);

            // use instance admin to login on behalf of the user
            final String onBehalfOfSessionToken = v3api.loginAs(TEST_USER, PASSWORD, params.userId);

            if (List.of(RoleWithHierarchy.RoleCode.ADMIN, RoleWithHierarchy.RoleCode.POWER_USER).contains(role.getRoleCode()))
            {
                v3api.updateDataSets(onBehalfOfSessionToken, Collections.singletonList(dataSetUpdate));
            } else
            {
                assertAnyAuthorizationException(() -> v3api.updateDataSets(onBehalfOfSessionToken, Collections.singletonList(dataSetUpdate)));
            }
        });
    }

    private Collection<String> dataSetCodes(Collection<? extends DataSet> list)
    {
        LinkedList<String> result = new LinkedList<String>();
        for (DataSet dataSet : list)
        {
            result.add(dataSet.getCode());
        }
        return result;
    }

    private Collection<String> tagCodes(Collection<? extends Tag> list)
    {
        LinkedList<String> result = new LinkedList<String>();
        for (Tag tag : list)
        {
            result.add(tag.getCode());
        }
        return result;
    }

    private void assertRemovingParent(DataSetPermId originalChild, DataSetPermId originalParent, DataSetUpdate update)
    {
        String sessionToken = v3api.login(TEST_USER, PASSWORD);
        // assert parent to begin with
        DataSetFetchOptions fe = new DataSetFetchOptions();
        fe.withProperties();
        fe.withParents();
        fe.withChildren();
        Map<IDataSetId, DataSet> result = v3api.getDataSets(sessionToken, Arrays.asList(originalChild, originalParent), fe);

        AssertionUtil.assertCollectionContains(dataSetCodes(result.get(originalParent).getChildren()), originalChild.getPermId());
        AssertionUtil.assertCollectionContains(dataSetCodes(result.get(originalChild).getParents()), originalParent.getPermId());

        // update
        v3api.updateDataSets(sessionToken, Collections.singletonList(update));

        // assert parent removed
        result = v3api.getDataSets(sessionToken, Arrays.asList(originalChild, originalParent), fe);

        AssertionUtil.assertCollectionDoesntContain(dataSetCodes(result.get(originalParent).getChildren()), originalChild.getPermId());
        AssertionUtil.assertCollectionDoesntContain(dataSetCodes(result.get(originalChild).getParents()), originalParent.getPermId());
    }

}<|MERGE_RESOLUTION|>--- conflicted
+++ resolved
@@ -1348,8 +1348,6 @@
         assertEquals(dataSet.getMetaData(), Map.of("key_modify", "new_value", "key_add", "value_add"));
     }
 
-<<<<<<< HEAD
-=======
     @Test
     public void testUpdateMetaDataSetEmpty()
     {
@@ -1381,7 +1379,6 @@
         assertEquals(dataSet.getMetaData(), Map.of());
     }
 
->>>>>>> 5b7b57b6
     @Test(dataProvider = USER_ROLES_PROVIDER)
     public void testUpdateWithDifferentRolesExperimentDataSet(RoleWithHierarchy role)
     {
