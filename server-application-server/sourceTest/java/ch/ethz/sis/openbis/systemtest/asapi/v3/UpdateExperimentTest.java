--- conflicted
+++ resolved
@@ -1317,8 +1317,6 @@
                 Map.of("key_modify", "new_value", "key_add", "value_add"));
     }
 
-<<<<<<< HEAD
-=======
     @Test
     public void testUpdateMetaDataSetEmpty()
     {
@@ -1354,7 +1352,6 @@
         assertEquals(experiment.getMetaData(), Map.of());
     }
 
->>>>>>> 5b7b57b6
     @Test(dataProvider = USER_ROLES_PROVIDER)
     public void testUpdateWithDifferentRoles(RoleWithHierarchy role)
     {
